#!/bin/bash
# shellcheck disable=SC2086,SC2001,SC2046,SC2030,SC2031,SC2010,SC2015

set -x

# core.COMM.PID-TID
sysctl kernel.core_pattern='core.%e.%p-%P'

set -e
set -u
set -o pipefail

stage=${stage:-}
script_dir="$( cd "$( dirname "${BASH_SOURCE[0]}" )" >/dev/null 2>&1 && pwd )"
echo "$script_dir"
repo_dir=ch
BINARY_TO_DOWNLOAD=${BINARY_TO_DOWNLOAD:="clang-15_debug_none_unsplitted_disable_False_binary"}
BINARY_URL_TO_DOWNLOAD=${BINARY_URL_TO_DOWNLOAD:="https://clickhouse-builds.s3.amazonaws.com/$PR_TO_TEST/$SHA_TO_TEST/clickhouse_build_check/$BINARY_TO_DOWNLOAD/clickhouse"}

function clone
{
    # For local runs, start directly from the "fuzz" stage.
    rm -rf "$repo_dir" ||:
    mkdir "$repo_dir" ||:

    git clone --depth 1 https://github.com/ClickHouse/ClickHouse.git -- "$repo_dir" 2>&1 | ts '%Y-%m-%d %H:%M:%S'
    (
        cd "$repo_dir"
        if [ "$PR_TO_TEST" != "0" ]; then
            if git fetch --depth 1 origin "+refs/pull/$PR_TO_TEST/merge"; then
                git checkout FETCH_HEAD
                echo "Checked out pull/$PR_TO_TEST/merge ($(git rev-parse FETCH_HEAD))"
            else
                git fetch --depth 1 origin "+refs/pull/$PR_TO_TEST/head"
                git checkout "$SHA_TO_TEST"
                echo "Checked out nominal SHA $SHA_TO_TEST for PR $PR_TO_TEST"
            fi
            git diff --name-only master HEAD | tee ci-changed-files.txt
        else
            if [ -v SHA_TO_TEST ]; then
                git fetch --depth 2 origin "$SHA_TO_TEST"
                git checkout "$SHA_TO_TEST"
                echo "Checked out nominal SHA $SHA_TO_TEST for master"
            else
                git fetch --depth 2 origin
                echo "Using default repository head $(git rev-parse HEAD)"
            fi
            git diff --name-only HEAD~1 HEAD | tee ci-changed-files.txt
        fi
        cd -
    )

    ls -lath ||:
}

function wget_with_retry
{
    for _ in 1 2 3 4; do
        if wget -nv -nd -c "$1";then
            return 0
        else
            sleep 0.5
        fi
    done
    return 1
}

function download
{
    wget_with_retry "$BINARY_URL_TO_DOWNLOAD"

    chmod +x clickhouse
    # clickhouse may be compressed - run once to decompress
    ./clickhouse ||:
    ln -s ./clickhouse ./clickhouse-server
    ln -s ./clickhouse ./clickhouse-client
    ln -s ./clickhouse ./clickhouse-local

    # clickhouse-server is in the current dir
    export PATH="$PWD:$PATH"
}

function configure
{
    rm -rf db ||:
    mkdir db ||:
    cp -av --dereference "$repo_dir"/programs/server/config* db
    cp -av --dereference "$repo_dir"/programs/server/user* db
    # TODO figure out which ones are needed
    cp -av --dereference "$repo_dir"/tests/config/config.d/listen.xml db/config.d
    cp -av --dereference "$script_dir"/query-fuzzer-tweaks-users.xml db/users.d
    cp -av --dereference "$script_dir"/allow-nullable-key.xml db/config.d

    cat > db/config.d/max_server_memory_usage_to_ram_ratio.xml <<EOL
<clickhouse>
    <max_server_memory_usage_to_ram_ratio>0.75</max_server_memory_usage_to_ram_ratio>
</clickhouse>
EOL

    cat > db/config.d/core.xml <<EOL
<clickhouse>
    <core_dump>
        <!-- 100GiB -->
        <size_limit>107374182400</size_limit>
    </core_dump>
    <!-- NOTE: no need to configure core_path,
         since clickhouse is not started as daemon (via clickhouse start)
    -->
    <core_path>$PWD</core_path>
</clickhouse>
EOL
}

function filter_exists_and_template
{
    local path
    for path in "$@"; do
        if [ -e "$path" ]; then
            # SC2001 shellcheck suggests:
            # echo ${path//.sql.j2/.gen.sql}
            # but it doesn't allow to use regex
            echo "$path" | sed 's/\.sql\.j2$/.gen.sql/'
        else
            echo "'$path' does not exists" >&2
        fi
    done
}

function stop_server
{
    clickhouse-client --query "select elapsed, query from system.processes" ||:
    clickhouse stop

    # Debug.
    date
    sleep 10
    jobs
    pstree -aspgT
}

function fuzz
{
    /generate-test-j2.py --path ch/tests/queries/0_stateless

    # Obtain the list of newly added tests. They will be fuzzed in more extreme way than other tests.
    # Don't overwrite the NEW_TESTS_OPT so that it can be set from the environment.
    NEW_TESTS="$(sed -n 's!\(^tests/queries/0_stateless/.*\.sql\(\.j2\)\?\)$!ch/\1!p' $repo_dir/ci-changed-files.txt | sort -R)"
    # ci-changed-files.txt contains also files that has been deleted/renamed, filter them out.
    NEW_TESTS="$(filter_exists_and_template $NEW_TESTS)"
    if [[ -n "$NEW_TESTS" ]]
    then
        NEW_TESTS_OPT="${NEW_TESTS_OPT:---interleave-queries-file ${NEW_TESTS}}"
    else
        NEW_TESTS_OPT="${NEW_TESTS_OPT:-}"
    fi

    mkdir -p /var/run/clickhouse-server

    # NOTE: we use process substitution here to preserve keep $! as a pid of clickhouse-server
    clickhouse-server --config-file db/config.xml --pid-file /var/run/clickhouse-server/clickhouse-server.pid -- --path db > server.log 2>&1 &
    server_pid=$!

    kill -0 $server_pid

    # Set follow-fork-mode to parent, because we attach to clickhouse-server, not to watchdog
    # and clickhouse-server can do fork-exec, for example, to run some bridge.
    # Do not set nostop noprint for all signals, because some it may cause gdb to hang,
    # explicitly ignore non-fatal signals that are used by server.
    # Number of SIGRTMIN can be determined only in runtime.
    RTMIN=$(kill -l SIGRTMIN)
    echo "
set follow-fork-mode parent
handle SIGHUP nostop noprint pass
handle SIGINT nostop noprint pass
handle SIGQUIT nostop noprint pass
handle SIGPIPE nostop noprint pass
handle SIGTERM nostop noprint pass
handle SIGUSR1 nostop noprint pass
handle SIGUSR2 nostop noprint pass
handle SIG$RTMIN nostop noprint pass
info signals
continue
backtrace full
thread apply all backtrace full
info registers
disassemble /s
up
disassemble /s
up
disassemble /s
p \"done\"
detach
quit
" > script.gdb

    gdb -batch -command script.gdb -p "$(cat /var/run/clickhouse-server/clickhouse-server.pid)" &
    sleep 5
    # gdb will send SIGSTOP, spend some time loading debug info and then send SIGCONT, wait for it (up to send_timeout, 300s)
    time clickhouse-client --query "SELECT 'Connected to clickhouse-server after attaching gdb'" ||:

    # Check connectivity after we attach gdb, because it might cause the server
    # to freeze and the fuzzer will fail. In debug build it can take a lot of time.
    for _ in {1..180}
    do
        sleep 1
        if clickhouse-client --query "select 1"
        then
            break
        fi
    done
    clickhouse-client --query "select 1" # This checks that the server is responding
    kill -0 $server_pid # This checks that it is our server that is started and not some other one
    echo Server started and responded

    # SC2012: Use find instead of ls to better handle non-alphanumeric filenames. They are all alphanumeric.
    # SC2046: Quote this to prevent word splitting. Actually I need word splitting.
    # shellcheck disable=SC2012,SC2046
    timeout -s TERM --preserve-status 30m clickhouse-client \
        --receive_timeout=10 \
        --receive_data_timeout_ms=10000 \
        --stacktrace \
        --query-fuzzer-runs=1000 \
        --create-query-fuzzer-runs=50 \
        --queries-file $(ls -1 ch/tests/queries/0_stateless/*.sql | sort -R) \
        $NEW_TESTS_OPT \
        > >(tail -n 100000 > fuzzer.log) \
        2>&1 &
    fuzzer_pid=$!
    echo "Fuzzer pid is $fuzzer_pid"

    # Wait for the fuzzer to complete.
    # Note that the 'wait || ...' thing is required so that the script doesn't
    # exit because of 'set -e' when 'wait' returns nonzero code.
    fuzzer_exit_code=0
    wait "$fuzzer_pid" || fuzzer_exit_code=$?
    echo "Fuzzer exit code is $fuzzer_exit_code"

    # If the server dies, most often the fuzzer returns code 210: connetion
    # refused, and sometimes also code 32: attempt to read after eof. For
    # simplicity, check again whether the server is accepting connections, using
    # clickhouse-client. We don't check for existence of server process, because
    # the process is still present while the server is terminating and not
    # accepting the connections anymore.

    for _ in {1..100}
    do
        if clickhouse-client --query "SELECT 1" 2> err
        then
            server_died=0
            break
        else
            # There are legitimate queries leading to this error, example:
            # SELECT * FROM remote('127.0.0.{1..255}', system, one)
            if grep -F 'TOO_MANY_SIMULTANEOUS_QUERIES' err
            then
                # Give it some time to cool down
                clickhouse-client --query "SHOW PROCESSLIST"
                sleep 1
            else
                echo "Server live check returns $?"
                cat err
                server_died=1
                break
            fi
        fi
    done

    # wait in background to call wait in foreground and ensure that the
    # process is alive, since w/o job control this is the only way to obtain
    # the exit code
    stop_server &
    server_exit_code=0
    wait $server_pid || server_exit_code=$?
    echo "Server exit code is $server_exit_code"

    # Make files with status and description we'll show for this check on Github.
    task_exit_code=$fuzzer_exit_code
    if [ "$server_died" == 1 ]
    then
        # The server has died.
        if ! rg --text -o 'Received signal.*|Logical error.*|Assertion.*failed|Failed assertion.*|.*runtime error: .*|.*is located.*|(SUMMARY|ERROR): [a-zA-Z]+Sanitizer:.*|.*_LIBCPP_ASSERT.*' server.log > description.txt
        then
            echo "Lost connection to server. See the logs." > description.txt
        fi

        IS_SANITIZED=$(clickhouse-local --query "SELECT value LIKE '%-fsanitize=%' FROM system.build_options WHERE name = 'CXX_FLAGS'")

        if [ "${IS_SANITIZED}" -eq "1" ] && rg --text 'Sanitizer:? (out-of-memory|out of memory|failed to allocate)|Child process was terminated by signal 9' description.txt
        then
            # OOM of sanitizer is not a problem we can handle - treat it as success, but preserve the description.
            # Why? Because sanitizers have the memory overhead, that is not controllable from inside clickhouse-server.
            task_exit_code=0
            echo "success" > status.txt
        else
            task_exit_code=210
            echo "failure" > status.txt
        fi

    elif [ "$fuzzer_exit_code" == "143" ] || [ "$fuzzer_exit_code" == "0" ]
    then
        # Variants of a normal run:
        # 0 -- fuzzing ended earlier than timeout.
        # 143 -- SIGTERM -- the fuzzer was killed by timeout.
        task_exit_code=0
        echo "success" > status.txt
        echo "OK" > description.txt
    elif [ "$fuzzer_exit_code" == "137" ]
    then
        # Killed.
        task_exit_code=$fuzzer_exit_code
        echo "failure" > status.txt
        echo "Killed" > description.txt
    else
        # The server was alive, but the fuzzer returned some error. This might
        # be some client-side error detected by fuzzing, or a problem in the
        # fuzzer itself. Don't grep the server log in this case, because we will
        # find a message about normal server termination (Received signal 15),
        # which is confusing.
        task_exit_code=$fuzzer_exit_code
        echo "failure" > status.txt
        { rg --text -o "Found error:.*" fuzzer.log \
            || rg --text -ao "Exception:.*" fuzzer.log \
            || echo "Fuzzer failed ($fuzzer_exit_code). See the logs." ; } \
            | tail -1 > description.txt
    fi

    if test -f core.*; then
        zstd --threads=0 core.*
        mv core.*.zst core.zst
    fi

    dmesg -T | rg -q -F -e 'Out of memory: Killed process' -e 'oom_reaper: reaped process' -e 'oom-kill:constraint=CONSTRAINT_NONE' && echo "OOM in dmesg" ||:
}

case "$stage" in
"")
    ;&  # Did you know? This is "fallthrough" in bash. https://stackoverflow.com/questions/12010686/case-statement-fallthrough
"clone")
    time clone
    if [ -v FUZZ_LOCAL_SCRIPT ]
    then
        # just fall through
        echo Using the testing script from docker container
        :
    else
        # Run the testing script from the repository
        echo Using the testing script from the repository
        export stage=download
        time ch/docker/test/fuzzer/run-fuzzer.sh
        # Keep the error code
        exit $?
    fi
    ;&
"download")
    time download
    ;&
"configure")
    time configure
    ;&
"fuzz")
    time fuzz
    ;&
"report")

CORE_LINK=''
if [ -f core.zst ]; then
    CORE_LINK='<a href="core.zst">core.zst</a>'
fi

<<<<<<< HEAD
grep --text -F '<Fatal>' server.log > fatal.log ||:
dmesg -T > dmesg.log ||:
=======
rg --text -F '<Fatal>' server.log > fatal.log ||:
>>>>>>> 7f642f7e

zstd --threads=0 server.log

cat > report.html <<EOF ||:
<!DOCTYPE html>
<html lang="en">
  <style>
body { font-family: "DejaVu Sans", "Noto Sans", Arial, sans-serif; background: #EEE; }
h1 { margin-left: 10px; }
th, td { border: 0; padding: 5px 10px 5px 10px; text-align: left; vertical-align: top; line-height: 1.5; background-color: #FFF; }
td { white-space: pre; font-family: Monospace, Courier New; box-shadow: 0 0 0 1px rgba(0, 0, 0, 0.05), 0 8px 25px -5px rgba(0, 0, 0, 0.1); }
a { color: #06F; text-decoration: none; }
a:hover, a:active { color: #F40; text-decoration: underline; }
table { border: 0; }
p.links a { padding: 5px; margin: 3px; background: #FFF; line-height: 2; white-space: nowrap; box-shadow: 0 0 0 1px rgba(0, 0, 0, 0.05), 0 8px 25px -5px rgba(0, 0, 0, 0.1); }

  </style>
  <title>AST Fuzzer for PR #${PR_TO_TEST} @ ${SHA_TO_TEST}</title>
</head>
<body>
<div class="main">

<h1>AST Fuzzer for PR <a href="https://github.com/ClickHouse/ClickHouse/pull/${PR_TO_TEST}">#${PR_TO_TEST}</a> @ ${SHA_TO_TEST}</h1>
<p class="links">
  <a href="run.log">run.log</a>
  <a href="fuzzer.log">fuzzer.log</a>
  <a href="server.log.zst">server.log.zst</a>
  <a href="main.log">main.log</a>
  <a href="dmesg.log">dmesg.log</a>
  ${CORE_LINK}
</p>
<table>
<tr>
  <th>Test name</th>
  <th>Test status</th>
  <th>Description</th>
</tr>
<tr>
  <td>AST Fuzzer</td>
  <td>$(cat status.txt)</td>
  <td>$(
    clickhouse-local --input-format RawBLOB --output-format RawBLOB --query "SELECT encodeXMLComponent(*) FROM table" < description.txt || cat description.txt
  )</td>
</tr>
<tr>
  <td colspan="3" style="white-space: pre-wrap;">$(
    clickhouse-local --input-format RawBLOB --output-format RawBLOB --query "SELECT encodeXMLComponent(*) FROM table" < fatal.log || cat fatal.log
  )</td>
</tr>
</table>
</body>
</html>

EOF
    ;&
esac

exit $task_exit_code<|MERGE_RESOLUTION|>--- conflicted
+++ resolved
@@ -367,12 +367,8 @@
     CORE_LINK='<a href="core.zst">core.zst</a>'
 fi
 
-<<<<<<< HEAD
-grep --text -F '<Fatal>' server.log > fatal.log ||:
+rg --text -F '<Fatal>' server.log > fatal.log ||:
 dmesg -T > dmesg.log ||:
-=======
-rg --text -F '<Fatal>' server.log > fatal.log ||:
->>>>>>> 7f642f7e
 
 zstd --threads=0 server.log
 
