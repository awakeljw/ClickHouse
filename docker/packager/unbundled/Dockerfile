# docker build -t yandex/clickhouse-unbundled-builder .
FROM yandex/clickhouse-deb-builder

<<<<<<< HEAD
RUN export CODENAME="$(lsb_release --codename --short | tr 'A-Z' 'a-z')" \
    && wget -nv -O /tmp/arrow-keyring.deb "https://apache.jfrog.io/artifactory/arrow/ubuntu/apache-arrow-apt-source-latest-${CODENAME}.deb" \
    && dpkg -i /tmp/arrow-keyring.deb

=======
>>>>>>> 870f7eb7
# Libraries from OS are only needed to test the "unbundled" build (that is not used in production).
RUN apt-get update \
    && apt-get install \
        libicu-dev \
        gperf \
        perl \
        pkg-config \
        devscripts \
        libc++-dev \
        libc++abi-dev \
        libboost-program-options-dev \
        libboost-system-dev \
        libboost-filesystem-dev \
        libboost-thread-dev \
        libboost-iostreams-dev \
        libboost-regex-dev \
        libboost-context-dev \
        libboost-coroutine-dev \
        libboost-graph-dev \
        zlib1g-dev \
        liblz4-dev \
        libdouble-conversion-dev \
        libxml2-dev \
        librdkafka-dev \
        libgoogle-perftools-dev \
        libzstd-dev \
        libltdl-dev \
        libre2-dev \
        libjemalloc-dev \
        libmsgpack-dev \
        libcurl4-openssl-dev \
        unixodbc-dev \
        odbcinst \
        tzdata \
        alien \
        libcapnp-dev \
        cmake \
        gdb  \
        pigz \
        moreutils \
        libcctz-dev \
        libldap2-dev \
        libsasl2-dev \
        libgsasl7-dev \
        heimdal-multidev \
        libhyperscan-dev \
        libbrotli-dev \
        protobuf-compiler \
        libprotoc-dev \
        libgrpc++-dev \
        protobuf-compiler-grpc \
        libc-ares-dev \
        rapidjson-dev \
        libsnappy-dev \
        libthrift-dev \
        libutf8proc-dev \
        libbz2-dev \
        libavro-dev \
        libfarmhash-dev \
        librocksdb-dev \
        libgflags-dev \
        libmysqlclient-dev \
        --yes --no-install-recommends

COPY build.sh /

CMD ["/bin/bash", "/build.sh"]<|MERGE_RESOLUTION|>--- conflicted
+++ resolved
@@ -1,13 +1,10 @@
 # docker build -t yandex/clickhouse-unbundled-builder .
 FROM yandex/clickhouse-deb-builder
 
-<<<<<<< HEAD
 RUN export CODENAME="$(lsb_release --codename --short | tr 'A-Z' 'a-z')" \
     && wget -nv -O /tmp/arrow-keyring.deb "https://apache.jfrog.io/artifactory/arrow/ubuntu/apache-arrow-apt-source-latest-${CODENAME}.deb" \
     && dpkg -i /tmp/arrow-keyring.deb
 
-=======
->>>>>>> 870f7eb7
 # Libraries from OS are only needed to test the "unbundled" build (that is not used in production).
 RUN apt-get update \
     && apt-get install \
