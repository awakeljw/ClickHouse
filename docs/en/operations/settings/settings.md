--- conflicted
+++ resolved
@@ -4773,7 +4773,6 @@
 
 Default: 0
 
-<<<<<<< HEAD
 ## enable_deflate_qpl_codec {#enable_deflate_qpl_codec}
 
 If turned on, the DEFLATE_QPL codec may be used to compress columns.
@@ -4795,7 +4794,6 @@
 - 1 - Enabled
 
 Type: Bool
-=======
 
 ## output_format_compression_level
 
@@ -4813,7 +4811,6 @@
 Possible values: non-negative numbers. Note that if the value is too small or too big, `zstdlib` will throw an exception. Typical values are from `20` (window size = `1MB`) to `30` (window size = `1GB`).
 
 Default: `0`
->>>>>>> 6cf55b82
 
 ## rewrite_count_distinct_if_with_count_distinct_implementation
 
