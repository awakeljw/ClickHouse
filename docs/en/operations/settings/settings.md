---
sidebar_label: Core Settings
sidebar_position: 2
slug: /en/operations/settings/settings
toc_max_heading_level: 2
---

# Core Settings

## additional_table_filters

An additional filter expression that is applied after reading
from the specified table.

Default value: 0.

**Example**

``` sql
INSERT INTO table_1 VALUES (1, 'a'), (2, 'bb'), (3, 'ccc'), (4, 'dddd');
SELECT * FROM table_1;
```
```response
┌─x─┬─y────┐
│ 1 │ a    │
│ 2 │ bb   │
│ 3 │ ccc  │
│ 4 │ dddd │
└───┴──────┘
```
```sql
SELECT *
FROM table_1
SETTINGS additional_table_filters = {'table_1': 'x != 2'}
```
```response
┌─x─┬─y────┐
│ 1 │ a    │
│ 3 │ ccc  │
│ 4 │ dddd │
└───┴──────┘
```

## additional_result_filter

An additional filter expression to apply to the result of `SELECT` query.
This setting is not applied to any subquery.

Default value: `''`.

**Example**

``` sql
INSERT INTO table_1 VALUES (1, 'a'), (2, 'bb'), (3, 'ccc'), (4, 'dddd');
SElECT * FROM table_1;
```
```response
┌─x─┬─y────┐
│ 1 │ a    │
│ 2 │ bb   │
│ 3 │ ccc  │
│ 4 │ dddd │
└───┴──────┘
```
```sql
SELECT *
FROM table_1
SETTINGS additional_result_filter = 'x != 2'
```
```response
┌─x─┬─y────┐
│ 1 │ a    │
│ 3 │ ccc  │
│ 4 │ dddd │
└───┴──────┘
```

## allow_nondeterministic_mutations {#allow_nondeterministic_mutations}

User-level setting that allows mutations on replicated tables to make use of non-deterministic functions such as `dictGet`.

Given that, for example, dictionaries, can be out of sync across nodes, mutations that pull values from them are disallowed on replicated tables by default. Enabling this setting allows this behavior, making it the user's responsibility to ensure that the data used is in sync across all nodes.

Default value: 0.

**Example**

``` xml
<profiles>
    <default>
        <allow_nondeterministic_mutations>1</allow_nondeterministic_mutations>

        <!-- ... -->
    </default>

    <!-- ... -->

</profiles>
```

## mutations_execute_nondeterministic_on_initiator {#mutations_execute_nondeterministic_on_initiator}

If true constant nondeterministic functions (e.g. function `now()`) are executed on initiator and replaced to literals in `UPDATE` and `DELETE` queries. It helps to keep data in sync on replicas while executing mutations with constant nondeterministic functions. Default value: `false`.

## mutations_execute_subqueries_on_initiator {#mutations_execute_subqueries_on_initiator}

If true scalar subqueries are executed on initiator and replaced to literals in `UPDATE` and `DELETE` queries. Default value: `false`.

## mutations_max_literal_size_to_replace {#mutations_max_literal_size_to_replace}

The maximum size of serialized literal in bytes to replace in `UPDATE` and `DELETE` queries. Takes effect only if at least one the two settings above is enabled. Default value: 16384 (16 KiB).

## distributed_product_mode {#distributed-product-mode}

Changes the behaviour of [distributed subqueries](../../sql-reference/operators/in.md).

ClickHouse applies this setting when the query contains the product of distributed tables, i.e. when the query for a distributed table contains a non-GLOBAL subquery for the distributed table.

Restrictions:

- Only applied for IN and JOIN subqueries.
- Only if the FROM section uses a distributed table containing more than one shard.
- If the subquery concerns a distributed table containing more than one shard.
- Not used for a table-valued [remote](../../sql-reference/table-functions/remote.md) function.

Possible values:

- `deny` — Default value. Prohibits using these types of subqueries (returns the “Double-distributed in/JOIN subqueries is denied” exception).
- `local` — Replaces the database and table in the subquery with local ones for the destination server (shard), leaving the normal `IN`/`JOIN.`
- `global` — Replaces the `IN`/`JOIN` query with `GLOBAL IN`/`GLOBAL JOIN.`
- `allow` — Allows the use of these types of subqueries.

## prefer_global_in_and_join {#prefer-global-in-and-join}

Enables the replacement of `IN`/`JOIN` operators with `GLOBAL IN`/`GLOBAL JOIN`.

Possible values:

- 0 — Disabled. `IN`/`JOIN` operators are not replaced with `GLOBAL IN`/`GLOBAL JOIN`.
- 1 — Enabled. `IN`/`JOIN` operators are replaced with `GLOBAL IN`/`GLOBAL JOIN`.

Default value: `0`.

**Usage**

Although `SET distributed_product_mode=global` can change the queries behavior for the distributed tables, it's not suitable for local tables or tables from external resources. Here is when the `prefer_global_in_and_join` setting comes into play.

For example, we have query serving nodes that contain local tables, which are not suitable for distribution. We need to scatter their data on the fly during distributed processing with the `GLOBAL` keyword — `GLOBAL IN`/`GLOBAL JOIN`.

Another use case of `prefer_global_in_and_join` is accessing tables created by external engines. This setting helps to reduce the number of calls to external sources while joining such tables: only one call per query.

**See also:**

- [Distributed subqueries](../../sql-reference/operators/in.md/#select-distributed-subqueries) for more information on how to use `GLOBAL IN`/`GLOBAL JOIN`

## enable_optimize_predicate_expression {#enable-optimize-predicate-expression}

Turns on predicate pushdown in `SELECT` queries.

Predicate pushdown may significantly reduce network traffic for distributed queries.

Possible values:

- 0 — Disabled.
- 1 — Enabled.

Default value: 1.

Usage

Consider the following queries:

1.  `SELECT count() FROM test_table WHERE date = '2018-10-10'`
2.  `SELECT count() FROM (SELECT * FROM test_table) WHERE date = '2018-10-10'`

If `enable_optimize_predicate_expression = 1`, then the execution time of these queries is equal because ClickHouse applies `WHERE` to the subquery when processing it.

If `enable_optimize_predicate_expression = 0`, then the execution time of the second query is much longer because the `WHERE` clause applies to all the data after the subquery finishes.

## fallback_to_stale_replicas_for_distributed_queries {#settings-fallback_to_stale_replicas_for_distributed_queries}

Forces a query to an out-of-date replica if updated data is not available. See [Replication](../../engines/table-engines/mergetree-family/replication.md).

ClickHouse selects the most relevant from the outdated replicas of the table.

Used when performing `SELECT` from a distributed table that points to replicated tables.

By default, 1 (enabled).

## force_index_by_date {#settings-force_index_by_date}

Disables query execution if the index can’t be used by date.

Works with tables in the MergeTree family.

If `force_index_by_date=1`, ClickHouse checks whether the query has a date key condition that can be used for restricting data ranges. If there is no suitable condition, it throws an exception. However, it does not check whether the condition reduces the amount of data to read. For example, the condition `Date != ' 2000-01-01 '` is acceptable even when it matches all the data in the table (i.e., running the query requires a full scan). For more information about ranges of data in MergeTree tables, see [MergeTree](../../engines/table-engines/mergetree-family/mergetree.md).

## force_primary_key {#force-primary-key}

Disables query execution if indexing by the primary key is not possible.

Works with tables in the MergeTree family.

If `force_primary_key=1`, ClickHouse checks to see if the query has a primary key condition that can be used for restricting data ranges. If there is no suitable condition, it throws an exception. However, it does not check whether the condition reduces the amount of data to read. For more information about data ranges in MergeTree tables, see [MergeTree](../../engines/table-engines/mergetree-family/mergetree.md).

## use_skip_indexes {#settings-use_skip_indexes}

Use data skipping indexes during query execution.

Possible values:

- 0 — Disabled.
- 1 — Enabled.

Default value: 1.

## force_data_skipping_indices {#settings-force_data_skipping_indices}

Disables query execution if passed data skipping indices wasn't used.

Consider the following example:

```sql
CREATE TABLE data
(
    key Int,
    d1 Int,
    d1_null Nullable(Int),
    INDEX d1_idx d1 TYPE minmax GRANULARITY 1,
    INDEX d1_null_idx assumeNotNull(d1_null) TYPE minmax GRANULARITY 1
)
Engine=MergeTree()
ORDER BY key;

SELECT * FROM data_01515;
SELECT * FROM data_01515 SETTINGS force_data_skipping_indices=''; -- query will produce CANNOT_PARSE_TEXT error.
SELECT * FROM data_01515 SETTINGS force_data_skipping_indices='d1_idx'; -- query will produce INDEX_NOT_USED error.
SELECT * FROM data_01515 WHERE d1 = 0 SETTINGS force_data_skipping_indices='d1_idx'; -- Ok.
SELECT * FROM data_01515 WHERE d1 = 0 SETTINGS force_data_skipping_indices='`d1_idx`'; -- Ok (example of full featured parser).
SELECT * FROM data_01515 WHERE d1 = 0 SETTINGS force_data_skipping_indices='`d1_idx`, d1_null_idx'; -- query will produce INDEX_NOT_USED error, since d1_null_idx is not used.
SELECT * FROM data_01515 WHERE d1 = 0 AND assumeNotNull(d1_null) = 0 SETTINGS force_data_skipping_indices='`d1_idx`, d1_null_idx'; -- Ok.
```

## ignore_data_skipping_indices {#settings-ignore_data_skipping_indices}

Ignores the skipping indexes specified if used by the query.

Consider the following example:

```sql
CREATE TABLE data
(
    key Int,
    x Int,
    y Int,
    INDEX x_idx x TYPE minmax GRANULARITY 1,
    INDEX y_idx y TYPE minmax GRANULARITY 1,
    INDEX xy_idx (x,y) TYPE minmax GRANULARITY 1
)
Engine=MergeTree()
ORDER BY key;

INSERT INTO data VALUES (1, 2, 3);

SELECT * FROM data;
SELECT * FROM data SETTINGS ignore_data_skipping_indices=''; -- query will produce CANNOT_PARSE_TEXT error.
SELECT * FROM data SETTINGS ignore_data_skipping_indices='x_idx'; -- Ok.
SELECT * FROM data SETTINGS ignore_data_skipping_indices='na_idx'; -- Ok.

SELECT * FROM data WHERE x = 1 AND y = 1 SETTINGS ignore_data_skipping_indices='xy_idx',force_data_skipping_indices='xy_idx' ; -- query will produce INDEX_NOT_USED error, since xy_idx is explictly ignored.
SELECT * FROM data WHERE x = 1 AND y = 2 SETTINGS ignore_data_skipping_indices='xy_idx';
```

The query without ignoring any indexes:
```sql
EXPLAIN indexes = 1 SELECT * FROM data WHERE x = 1 AND y = 2;

Expression ((Projection + Before ORDER BY))
  Filter (WHERE)
    ReadFromMergeTree (default.data)
    Indexes:
      PrimaryKey
        Condition: true
        Parts: 1/1
        Granules: 1/1
      Skip
        Name: x_idx
        Description: minmax GRANULARITY 1
        Parts: 0/1
        Granules: 0/1
      Skip
        Name: y_idx
        Description: minmax GRANULARITY 1
        Parts: 0/0
        Granules: 0/0
      Skip
        Name: xy_idx
        Description: minmax GRANULARITY 1
        Parts: 0/0
        Granules: 0/0
```

Ignoring the `xy_idx` index:
```sql
EXPLAIN indexes = 1 SELECT * FROM data WHERE x = 1 AND y = 2 SETTINGS ignore_data_skipping_indices='xy_idx';

Expression ((Projection + Before ORDER BY))
  Filter (WHERE)
    ReadFromMergeTree (default.data)
    Indexes:
      PrimaryKey
        Condition: true
        Parts: 1/1
        Granules: 1/1
      Skip
        Name: x_idx
        Description: minmax GRANULARITY 1
        Parts: 0/1
        Granules: 0/1
      Skip
        Name: y_idx
        Description: minmax GRANULARITY 1
        Parts: 0/0
        Granules: 0/0
```

Works with tables in the MergeTree family.

## convert_query_to_cnf {#convert_query_to_cnf}

When set to `true`, a `SELECT` query will be converted to conjuctive normal form (CNF). There are scenarios where rewriting a query in CNF may execute faster (view this [Github issue](https://github.com/ClickHouse/ClickHouse/issues/11749) for an explanation).

For example, notice how the following `SELECT` query is not modified (the default behavior):

```sql
EXPLAIN SYNTAX
SELECT *
FROM
(
    SELECT number AS x
    FROM numbers(20)
) AS a
WHERE ((x >= 1) AND (x <= 5)) OR ((x >= 10) AND (x <= 15))
SETTINGS convert_query_to_cnf = false;
```

The result is:

```response
┌─explain────────────────────────────────────────────────────────┐
│ SELECT x                                                       │
│ FROM                                                           │
│ (                                                              │
│     SELECT number AS x                                         │
│     FROM numbers(20)                                           │
│     WHERE ((x >= 1) AND (x <= 5)) OR ((x >= 10) AND (x <= 15)) │
│ ) AS a                                                         │
│ WHERE ((x >= 1) AND (x <= 5)) OR ((x >= 10) AND (x <= 15))     │
│ SETTINGS convert_query_to_cnf = 0                              │
└────────────────────────────────────────────────────────────────┘
```

Let's set `convert_query_to_cnf` to `true` and see what changes:

```sql
EXPLAIN SYNTAX
SELECT *
FROM
(
    SELECT number AS x
    FROM numbers(20)
) AS a
WHERE ((x >= 1) AND (x <= 5)) OR ((x >= 10) AND (x <= 15))
SETTINGS convert_query_to_cnf = true;
```

Notice the `WHERE` clause is rewritten in CNF, but the result set is the identical - the Boolean logic is unchanged:

```response
┌─explain───────────────────────────────────────────────────────────────────────────────────────────────────────────────┐
│ SELECT x                                                                                                              │
│ FROM                                                                                                                  │
│ (                                                                                                                     │
│     SELECT number AS x                                                                                                │
│     FROM numbers(20)                                                                                                  │
│     WHERE ((x <= 15) OR (x <= 5)) AND ((x <= 15) OR (x >= 1)) AND ((x >= 10) OR (x <= 5)) AND ((x >= 10) OR (x >= 1)) │
│ ) AS a                                                                                                                │
│ WHERE ((x >= 10) OR (x >= 1)) AND ((x >= 10) OR (x <= 5)) AND ((x <= 15) OR (x >= 1)) AND ((x <= 15) OR (x <= 5))     │
│ SETTINGS convert_query_to_cnf = 1                                                                                     │
└───────────────────────────────────────────────────────────────────────────────────────────────────────────────────────┘
```

Possible values: true, false

Default value: false


## fsync_metadata {#fsync-metadata}

Enables or disables [fsync](http://pubs.opengroup.org/onlinepubs/9699919799/functions/fsync.html) when writing `.sql` files. Enabled by default.

It makes sense to disable it if the server has millions of tiny tables that are constantly being created and destroyed.

## function_range_max_elements_in_block {#settings-function_range_max_elements_in_block}

Sets the safety threshold for data volume generated by function [range](../../sql-reference/functions/array-functions.md/#range). Defines the maximum number of values generated by function per block of data (sum of array sizes for every row in a block).

Possible values:

- Positive integer.

Default value: `500,000,000`.

**See Also**

- [max_block_size](#setting-max_block_size)
- [min_insert_block_size_rows](#min-insert-block-size-rows)

## enable_http_compression {#settings-enable_http_compression}

Enables or disables data compression in the response to an HTTP request.

For more information, read the [HTTP interface description](../../interfaces/http.md).

Possible values:

- 0 — Disabled.
- 1 — Enabled.

Default value: 0.

## http_zlib_compression_level {#settings-http_zlib_compression_level}

Sets the level of data compression in the response to an HTTP request if [enable_http_compression = 1](#settings-enable_http_compression).

Possible values: Numbers from 1 to 9.

Default value: 3.

## http_native_compression_disable_checksumming_on_decompress {#settings-http_native_compression_disable_checksumming_on_decompress}

Enables or disables checksum verification when decompressing the HTTP POST data from the client. Used only for ClickHouse native compression format (not used with `gzip` or `deflate`).

For more information, read the [HTTP interface description](../../interfaces/http.md).

Possible values:

- 0 — Disabled.
- 1 — Enabled.

Default value: 0.

## http_max_uri_size {#http-max-uri-size}

Sets the maximum URI length of an HTTP request.

Possible values:

- Positive integer.

Default value: 1048576.

## table_function_remote_max_addresses {#table_function_remote_max_addresses}

Sets the maximum number of addresses generated from patterns for the [remote](../../sql-reference/table-functions/remote.md) function.

Possible values:

- Positive integer.

Default value: `1000`.

##  glob_expansion_max_elements  {#glob_expansion_max_elements}

Sets the maximum number of addresses generated from patterns for external storages and table functions (like [url](../../sql-reference/table-functions/url.md)) except the `remote` function.

Possible values:

- Positive integer.

Default value: `1000`.

## send_progress_in_http_headers {#settings-send_progress_in_http_headers}

Enables or disables `X-ClickHouse-Progress` HTTP response headers in `clickhouse-server` responses.

For more information, read the [HTTP interface description](../../interfaces/http.md).

Possible values:

- 0 — Disabled.
- 1 — Enabled.

Default value: 0.

## max_http_get_redirects {#setting-max_http_get_redirects}

Limits the maximum number of HTTP GET redirect hops for [URL](../../engines/table-engines/special/url.md)-engine tables. The setting applies to both types of tables: those created by the [CREATE TABLE](../../sql-reference/statements/create/table.md) query and by the [url](../../sql-reference/table-functions/url.md) table function.

Possible values:

- Any positive integer number of hops.
- 0 — No hops allowed.

Default value: 0.

## insert_null_as_default {#insert_null_as_default}

Enables or disables the insertion of [default values](../../sql-reference/statements/create/table.md/#create-default-values) instead of [NULL](../../sql-reference/syntax.md/#null-literal) into columns with not [nullable](../../sql-reference/data-types/nullable.md/#data_type-nullable) data type.
If column type is not nullable and this setting is disabled, then inserting `NULL` causes an exception. If column type is nullable, then `NULL` values are inserted as is, regardless of this setting.

This setting is applicable to [INSERT ... SELECT](../../sql-reference/statements/insert-into.md/#inserting-the-results-of-select) queries. Note that `SELECT` subqueries may be concatenated with `UNION ALL` clause.

Possible values:

- 0 — Inserting `NULL` into a not nullable column causes an exception.
- 1 — Default column value is inserted instead of `NULL`.

Default value: `1`.

## join_default_strictness {#settings-join_default_strictness}

Sets default strictness for [JOIN clauses](../../sql-reference/statements/select/join.md/#select-join).

Possible values:

- `ALL` — If the right table has several matching rows, ClickHouse creates a [Cartesian product](https://en.wikipedia.org/wiki/Cartesian_product) from matching rows. This is the normal `JOIN` behaviour from standard SQL.
- `ANY` — If the right table has several matching rows, only the first one found is joined. If the right table has only one matching row, the results of `ANY` and `ALL` are the same.
- `ASOF` — For joining sequences with an uncertain match.
- `Empty string` — If `ALL` or `ANY` is not specified in the query, ClickHouse throws an exception.

Default value: `ALL`.

## join_algorithm {#settings-join_algorithm}

Specifies which [JOIN](../../sql-reference/statements/select/join.md) algorithm is used.

Several algorithms can be specified, and an available one would be chosen for a particular query based on kind/strictness and table engine.

Possible values:

- default

 This is the equivalent of `hash` or `direct`, if possible (same as `direct,hash`)

- grace_hash

 [Grace hash join](https://en.wikipedia.org/wiki/Hash_join#Grace_hash_join) is used.  Grace hash provides an algorithm option that provides performant complex joins while limiting memory use.

 The first phase of a grace join reads the right table and splits it into N buckets depending on the hash value of key columns (initially, N is `grace_hash_join_initial_buckets`). This is done in a way to ensure that each bucket can be processed independently. Rows from the first bucket are added to an in-memory hash table while the others are saved to disk. If the hash table grows beyond the memory limit (e.g., as set by [`max_bytes_in_join`](/docs/en/operations/settings/query-complexity.md/#settings-max_bytes_in_join)), the number of buckets is increased and the assigned bucket for each row. Any rows which don’t belong to the current bucket are flushed and reassigned.

 Supports `INNER/LEFT/RIGHT/FULL ALL/ANY JOIN`.

- hash

 [Hash join algorithm](https://en.wikipedia.org/wiki/Hash_join) is used. The most generic implementation that supports all combinations of kind and strictness and multiple join keys that are combined with `OR` in the `JOIN ON` section.

- parallel_hash

 A variation of `hash` join that splits the data into buckets and builds several hashtables instead of one concurrently to speed up this process.

 When using the `hash` algorithm, the right part of `JOIN` is uploaded into RAM.

- partial_merge

 A variation of the [sort-merge algorithm](https://en.wikipedia.org/wiki/Sort-merge_join), where only the right table is fully sorted.

 The `RIGHT JOIN` and `FULL JOIN` are supported only with `ALL` strictness (`SEMI`, `ANTI`, `ANY`, and `ASOF` are not supported).

 When using the `partial_merge` algorithm, ClickHouse sorts the data and dumps it to the disk. The `partial_merge` algorithm in ClickHouse differs slightly from the classic realization. First, ClickHouse sorts the right table by joining keys in blocks and creates a min-max index for sorted blocks. Then it sorts parts of the left table by the `join key` and joins them over the right table. The min-max index is also used to skip unneeded right table blocks.

- direct

 This algorithm can be applied when the storage for the right table supports key-value requests.

 The `direct` algorithm performs a lookup in the right table using rows from the left table as keys. It's supported only by special storage such as [Dictionary](../../engines/table-engines/special/dictionary.md/#dictionary) or [EmbeddedRocksDB](../../engines/table-engines/integrations/embedded-rocksdb.md) and only the `LEFT` and `INNER` JOINs.

- auto

 When set to `auto`, `hash` join is tried first, and the algorithm is switched on the fly to another algorithm if the memory limit is violated.

- full_sorting_merge

 [Sort-merge algorithm](https://en.wikipedia.org/wiki/Sort-merge_join) with full sorting joined tables before joining.

- prefer_partial_merge

 ClickHouse always tries to use `partial_merge` join if possible, otherwise, it uses `hash`. *Deprecated*, same as `partial_merge,hash`.


## join_any_take_last_row {#settings-join_any_take_last_row}

Changes the behaviour of join operations with `ANY` strictness.

:::note
This setting applies only for `JOIN` operations with [Join](../../engines/table-engines/special/join.md) engine tables.
:::

Possible values:

- 0 — If the right table has more than one matching row, only the first one found is joined.
- 1 — If the right table has more than one matching row, only the last one found is joined.

Default value: 0.

See also:

- [JOIN clause](../../sql-reference/statements/select/join.md/#select-join)
- [Join table engine](../../engines/table-engines/special/join.md)
- [join_default_strictness](#settings-join_default_strictness)

## join_use_nulls {#join_use_nulls}

Sets the type of [JOIN](../../sql-reference/statements/select/join.md) behaviour. When merging tables, empty cells may appear. ClickHouse fills them differently based on this setting.

Possible values:

- 0 — The empty cells are filled with the default value of the corresponding field type.
- 1 — `JOIN` behaves the same way as in standard SQL. The type of the corresponding field is converted to [Nullable](../../sql-reference/data-types/nullable.md/#data_type-nullable), and empty cells are filled with [NULL](../../sql-reference/syntax.md).

Default value: 0.

## group_by_use_nulls {#group_by_use_nulls}

Changes the way the [GROUP BY clause](/docs/en/sql-reference/statements/select/group-by.md) treats the types of aggregation keys.
When the `ROLLUP`, `CUBE`, or `GROUPING SETS` specifiers are used, some aggregation keys may not be used to produce some result rows.
Columns for these keys are filled with either default value or `NULL` in corresponding rows depending on this setting.

Possible values:

- 0 — The default value for the aggregation key type is used to produce missing values.
- 1 — ClickHouse executes `GROUP BY` the same way as the SQL standard says. The types of aggregation keys are converted to [Nullable](/docs/en/sql-reference/data-types/nullable.md/#data_type-nullable). Columns for corresponding aggregation keys are filled with [NULL](/docs/en/sql-reference/syntax.md) for rows that didn't use it.

Default value: 0.

See also:

- [GROUP BY clause](/docs/en/sql-reference/statements/select/group-by.md)

## partial_merge_join_optimizations {#partial_merge_join_optimizations}

Disables optimizations in partial merge join algorithm for [JOIN](../../sql-reference/statements/select/join.md) queries.

By default, this setting enables improvements that could lead to wrong results. If you see suspicious results in your queries, disable optimizations by this setting. Optimizations can be different in different versions of the ClickHouse server.

Possible values:

- 0 — Optimizations disabled.
- 1 — Optimizations enabled.

Default value: 1.

## partial_merge_join_rows_in_right_blocks {#partial_merge_join_rows_in_right_blocks}

Limits sizes of right-hand join data blocks in partial merge join algorithm for [JOIN](../../sql-reference/statements/select/join.md) queries.

ClickHouse server:

1.  Splits right-hand join data into blocks with up to the specified number of rows.
2.  Indexes each block with its minimum and maximum values.
3.  Unloads prepared blocks to disk if it is possible.

Possible values:

- Any positive integer. Recommended range of values: \[1000, 100000\].

Default value: 65536.

## join_on_disk_max_files_to_merge {#join_on_disk_max_files_to_merge}

Limits the number of files allowed for parallel sorting in MergeJoin operations when they are executed on disk.

The bigger the value of the setting, the more RAM is used and the less disk I/O is needed.

Possible values:

- Any positive integer, starting from 2.

Default value: 64.

## any_join_distinct_right_table_keys {#any_join_distinct_right_table_keys}

Enables legacy ClickHouse server behaviour in `ANY INNER|LEFT JOIN` operations.

:::note
Use this setting only for backward compatibility if your use cases depend on legacy `JOIN` behaviour.
:::

When the legacy behaviour is enabled:

- Results of `t1 ANY LEFT JOIN t2` and `t2 ANY RIGHT JOIN t1` operations are not equal because ClickHouse uses the logic with many-to-one left-to-right table keys mapping.
- Results of `ANY INNER JOIN` operations contain all rows from the left table like the `SEMI LEFT JOIN` operations do.

When the legacy behaviour is disabled:

- Results of `t1 ANY LEFT JOIN t2` and `t2 ANY RIGHT JOIN t1` operations are equal because ClickHouse uses the logic which provides one-to-many keys mapping in `ANY RIGHT JOIN` operations.
- Results of `ANY INNER JOIN` operations contain one row per key from both the left and right tables.

Possible values:

- 0 — Legacy behaviour is disabled.
- 1 — Legacy behaviour is enabled.

Default value: 0.

See also:

- [JOIN strictness](../../sql-reference/statements/select/join.md/#join-settings)

## max_rows_in_set_to_optimize_join

Maximal size of the set to filter joined tables by each other's row sets before joining.

Possible values:

- 0 — Disable.
- Any positive integer.

Default value: 100000.

## temporary_files_codec {#temporary_files_codec}

Sets compression codec for temporary files used in sorting and joining operations on disk.

Possible values:

- LZ4 — [LZ4](https://en.wikipedia.org/wiki/LZ4_(compression_algorithm)) compression is applied.
- NONE — No compression is applied.

Default value: LZ4.

## max_block_size {#setting-max_block_size}

In ClickHouse, data is processed by blocks (sets of column parts). The internal processing cycles for a single block are efficient enough, but there are noticeable expenditures on each block. The `max_block_size` setting is a recommendation for what size of the block (in a count of rows) to load from tables. The block size shouldn’t be too small, so that the expenditures on each block are still noticeable, but not too large so that the query with LIMIT that is completed after the first block is processed quickly. The goal is to avoid consuming too much memory when extracting a large number of columns in multiple threads and to preserve at least some cache locality.

Default value: 65,536.

Blocks the size of `max_block_size` are not always loaded from the table. If it is obvious that less data needs to be retrieved, a smaller block is processed.

## preferred_block_size_bytes {#preferred-block-size-bytes}

Used for the same purpose as `max_block_size`, but it sets the recommended block size in bytes by adapting it to the number of rows in the block.
However, the block size cannot be more than `max_block_size` rows.
By default: 1,000,000. It only works when reading from MergeTree engines.

## max_concurrent_queries_for_user {#max-concurrent-queries-for-user}

The maximum number of simultaneously processed queries related to MergeTree table per user.

Possible values:

- Positive integer.
- 0 — No limit.

Default value: `0`.

**Example**

``` xml
<max_concurrent_queries_for_user>5</max_concurrent_queries_for_user>
```

## max_concurrent_queries_for_all_users {#max-concurrent-queries-for-all-users}

Throw exception if the value of this setting is less or equal than the current number of simultaneously processed queries.

Example: `max_concurrent_queries_for_all_users` can be set to 99 for all users and database administrator can set it to 100 for itself to run queries for investigation even when the server is overloaded.

Modifying the setting for one query or user does not affect other queries.

Possible values:

- Positive integer.
- 0 — No limit.

Default value: `0`.

**Example**

``` xml
<max_concurrent_queries_for_all_users>99</max_concurrent_queries_for_all_users>
```

**See Also**

- [max_concurrent_queries](/docs/en/operations/server-configuration-parameters/settings.md/#max_concurrent_queries)

## merge_tree_min_rows_for_concurrent_read {#setting-merge-tree-min-rows-for-concurrent-read}

If the number of rows to be read from a file of a [MergeTree](../../engines/table-engines/mergetree-family/mergetree.md) table exceeds `merge_tree_min_rows_for_concurrent_read` then ClickHouse tries to perform a concurrent reading from this file on several threads.

Possible values:

- Positive integer.

Default value: `163840`.

## merge_tree_min_rows_for_concurrent_read_for_remote_filesystem {#merge-tree-min-rows-for-concurrent-read-for-remote-filesystem}

The minimum number of lines to read from one file before the [MergeTree](../../engines/table-engines/mergetree-family/mergetree.md) engine can parallelize reading, when reading from remote filesystem.

Possible values:

- Positive integer.

Default value: `163840`.

## merge_tree_min_bytes_for_concurrent_read {#setting-merge-tree-min-bytes-for-concurrent-read}

If the number of bytes to read from one file of a [MergeTree](../../engines/table-engines/mergetree-family/mergetree.md)-engine table exceeds `merge_tree_min_bytes_for_concurrent_read`, then ClickHouse tries to concurrently read from this file in several threads.

Possible value:

- Positive integer.

Default value: `251658240`.

## merge_tree_min_bytes_for_concurrent_read_for_remote_filesystem {#merge-tree-min-bytes-for-concurrent-read-for-remote-filesystem}

The minimum number of bytes to read from one file before [MergeTree](../../engines/table-engines/mergetree-family/mergetree.md) engine can parallelize reading, when reading from remote filesystem.

Possible values:

- Positive integer.

Default value: `251658240`.

## merge_tree_min_rows_for_seek {#setting-merge-tree-min-rows-for-seek}

If the distance between two data blocks to be read in one file is less than `merge_tree_min_rows_for_seek` rows, then ClickHouse does not seek through the file but reads the data sequentially.

Possible values:

- Any positive integer.

Default value: 0.

## merge_tree_min_bytes_for_seek {#setting-merge-tree-min-bytes-for-seek}

If the distance between two data blocks to be read in one file is less than `merge_tree_min_bytes_for_seek` bytes, then ClickHouse sequentially reads a range of file that contains both blocks, thus avoiding extra seek.

Possible values:

- Any positive integer.

Default value: 0.

## merge_tree_coarse_index_granularity {#setting-merge-tree-coarse-index-granularity}

When searching for data, ClickHouse checks the data marks in the index file. If ClickHouse finds that required keys are in some range, it divides this range into `merge_tree_coarse_index_granularity` subranges and searches the required keys there recursively.

Possible values:

- Any positive even integer.

Default value: 8.

## merge_tree_max_rows_to_use_cache {#setting-merge-tree-max-rows-to-use-cache}

If ClickHouse should read more than `merge_tree_max_rows_to_use_cache` rows in one query, it does not use the cache of uncompressed blocks.

The cache of uncompressed blocks stores data extracted for queries. ClickHouse uses this cache to speed up responses to repeated small queries. This setting protects the cache from trashing by queries that read a large amount of data. The [uncompressed_cache_size](../../operations/server-configuration-parameters/settings.md/#server-settings-uncompressed_cache_size) server setting defines the size of the cache of uncompressed blocks.

Possible values:

- Any positive integer.

Default value: 128 ✕ 8192.

## merge_tree_max_bytes_to_use_cache {#setting-merge-tree-max-bytes-to-use-cache}

If ClickHouse should read more than `merge_tree_max_bytes_to_use_cache` bytes in one query, it does not use the cache of uncompressed blocks.

The cache of uncompressed blocks stores data extracted for queries. ClickHouse uses this cache to speed up responses to repeated small queries. This setting protects the cache from trashing by queries that read a large amount of data. The [uncompressed_cache_size](../../operations/server-configuration-parameters/settings.md/#server-settings-uncompressed_cache_size) server setting defines the size of the cache of uncompressed blocks.

Possible values:

- Any positive integer.

Default value: 2013265920.

## min_bytes_to_use_direct_io {#settings-min-bytes-to-use-direct-io}

The minimum data volume required for using direct I/O access to the storage disk.

ClickHouse uses this setting when reading data from tables. If the total storage volume of all the data to be read exceeds `min_bytes_to_use_direct_io` bytes, then ClickHouse reads the data from the storage disk with the `O_DIRECT` option.

Possible values:

- 0 — Direct I/O is disabled.
- Positive integer.

Default value: 0.

## network_compression_method {#network_compression_method}

Sets the method of data compression that is used for communication between servers and between server and [clickhouse-client](../../interfaces/cli.md).

Possible values:

- `LZ4` — sets LZ4 compression method.
- `ZSTD` — sets ZSTD compression method.

Default value: `LZ4`.

**See Also**

- [network_zstd_compression_level](#network_zstd_compression_level)

## network_zstd_compression_level {#network_zstd_compression_level}

Adjusts the level of ZSTD compression. Used only when [network_compression_method](#network_compression_method) is set to `ZSTD`.

Possible values:

- Positive integer from 1 to 15.

Default value: `1`.

## log_queries {#settings-log-queries}

Setting up query logging.

Queries sent to ClickHouse with this setup are logged according to the rules in the [query_log](../../operations/server-configuration-parameters/settings.md/#server_configuration_parameters-query-log) server configuration parameter.

Example:

``` text
log_queries=1
```

## log_queries_min_query_duration_ms {#settings-log-queries-min-query-duration-ms}

If enabled (non-zero), queries faster than the value of this setting will not be logged (you can think about this as a `long_query_time` for [MySQL Slow Query Log](https://dev.mysql.com/doc/refman/5.7/en/slow-query-log.html)), and this basically means that you will not find them in the following tables:

- `system.query_log`
- `system.query_thread_log`

Only the queries with the following type will get to the log:

- `QUERY_FINISH`
- `EXCEPTION_WHILE_PROCESSING`

- Type: milliseconds
- Default value: 0 (any query)

## log_queries_min_type {#settings-log-queries-min-type}

`query_log` minimal type to log.

Possible values:
- `QUERY_START` (`=1`)
- `QUERY_FINISH` (`=2`)
- `EXCEPTION_BEFORE_START` (`=3`)
- `EXCEPTION_WHILE_PROCESSING` (`=4`)

Default value: `QUERY_START`.

Can be used to limit which entities will go to `query_log`, say you are interested only in errors, then you can use `EXCEPTION_WHILE_PROCESSING`:

``` text
log_queries_min_type='EXCEPTION_WHILE_PROCESSING'
```

## log_query_threads {#settings-log-query-threads}

Setting up query threads logging.

Query threads log into the [system.query_thread_log](../../operations/system-tables/query_thread_log.md) table. This setting has effect only when [log_queries](#settings-log-queries) is true. Queries’ threads run by ClickHouse with this setup are logged according to the rules in the [query_thread_log](../../operations/server-configuration-parameters/settings.md/#server_configuration_parameters-query_thread_log) server configuration parameter.

Possible values:

- 0 — Disabled.
- 1 — Enabled.

Default value: `1`.

**Example**

``` text
log_query_threads=1
```

## log_query_views {#settings-log-query-views}

Setting up query views logging.

When a query run by ClickHouse with this setting enabled has associated views (materialized or live views), they are logged in the [query_views_log](../../operations/server-configuration-parameters/settings.md/#server_configuration_parameters-query_views_log) server configuration parameter.

Example:

``` text
log_query_views=1
```

## log_formatted_queries {#settings-log-formatted-queries}

Allows to log formatted queries to the [system.query_log](../../operations/system-tables/query_log.md) system table (populates `formatted_query` column in the [system.query_log](../../operations/system-tables/query_log.md)).

Possible values:

- 0 — Formatted queries are not logged in the system table.
- 1 — Formatted queries are logged in the system table.

Default value: `0`.

## log_comment {#settings-log-comment}

Specifies the value for the `log_comment` field of the [system.query_log](../system-tables/query_log.md) table and comment text for the server log.

It can be used to improve the readability of server logs. Additionally, it helps to select queries related to the test from the `system.query_log` after running [clickhouse-test](../../development/tests.md).

Possible values:

- Any string no longer than [max_query_size](#settings-max_query_size). If the max_query_size is exceeded, the server throws an exception.

Default value: empty string.

**Example**

Query:

``` sql
SET log_comment = 'log_comment test', log_queries = 1;
SELECT 1;
SYSTEM FLUSH LOGS;
SELECT type, query FROM system.query_log WHERE log_comment = 'log_comment test' AND event_date >= yesterday() ORDER BY event_time DESC LIMIT 2;
```

Result:

``` text
┌─type────────┬─query─────┐
│ QueryStart  │ SELECT 1; │
│ QueryFinish │ SELECT 1; │
└─────────────┴───────────┘
```

## log_processors_profiles {#settings-log_processors_profiles}

Write time that processor spent during execution/waiting for data to `system.processors_profile_log` table.

See also:

- [`system.processors_profile_log`](../../operations/system-tables/processors_profile_log.md)
- [`EXPLAIN PIPELINE`](../../sql-reference/statements/explain.md#explain-pipeline)

## max_insert_block_size {#settings-max_insert_block_size}

The size of blocks (in a count of rows) to form for insertion into a table.
This setting only applies in cases when the server forms the blocks.
For example, for an INSERT via the HTTP interface, the server parses the data format and forms blocks of the specified size.
But when using clickhouse-client, the client parses the data itself, and the ‘max_insert_block_size’ setting on the server does not affect the size of the inserted blocks.
The setting also does not have a purpose when using INSERT SELECT, since data is inserted using the same blocks that are formed after SELECT.

Default value: 1,048,576.

The default is slightly more than `max_block_size`. The reason for this is that certain table engines (`*MergeTree`) form a data part on the disk for each inserted block, which is a fairly large entity. Similarly, `*MergeTree` tables sort data during insertion, and a large enough block size allow sorting more data in RAM.

## min_insert_block_size_rows {#min-insert-block-size-rows}

Sets the minimum number of rows in the block that can be inserted into a table by an `INSERT` query. Smaller-sized blocks are squashed into bigger ones.

Possible values:

- Positive integer.
- 0 — Squashing disabled.

Default value: 1048576.

## min_insert_block_size_bytes {#min-insert-block-size-bytes}

Sets the minimum number of bytes in the block which can be inserted into a table by an `INSERT` query. Smaller-sized blocks are squashed into bigger ones.

Possible values:

- Positive integer.
- 0 — Squashing disabled.

Default value: 268435456.

## max_replica_delay_for_distributed_queries {#settings-max_replica_delay_for_distributed_queries}

Disables lagging replicas for distributed queries. See [Replication](../../engines/table-engines/mergetree-family/replication.md).

Sets the time in seconds. If a replica's lag is greater than or equal to the set value, this replica is not used.

Possible values:

- Positive integer.
- 0 — Replica lags are not checked.

To prevent the use of any replica with a non-zero lag, set this parameter to 1.

Default value: 300.

Used when performing `SELECT` from a distributed table that points to replicated tables.

## max_threads {#settings-max_threads}

The maximum number of query processing threads, excluding threads for retrieving data from remote servers (see the ‘max_distributed_connections’ parameter).

This parameter applies to threads that perform the same stages of the query processing pipeline in parallel.
For example, when reading from a table, if it is possible to evaluate expressions with functions, filter with WHERE and pre-aggregate for GROUP BY in parallel using at least ‘max_threads’ number of threads, then ‘max_threads’ are used.

Default value: the number of physical CPU cores.

For queries that are completed quickly because of a LIMIT, you can set a lower ‘max_threads’. For example, if the necessary number of entries are located in every block and max_threads = 8, then 8 blocks are retrieved, although it would have been enough to read just one.

The smaller the `max_threads` value, the less memory is consumed.

## max_insert_threads {#settings-max-insert-threads}

The maximum number of threads to execute the `INSERT SELECT` query.

Possible values:

- 0 (or 1) — `INSERT SELECT` no parallel execution.
- Positive integer. Bigger than 1.

Default value: 0.

Parallel `INSERT SELECT` has effect only if the `SELECT` part is executed in parallel, see [max_threads](#settings-max_threads) setting.
Higher values will lead to higher memory usage.

## max_compress_block_size {#max-compress-block-size}

The maximum size of blocks of uncompressed data before compressing for writing to a table. By default, 1,048,576 (1 MiB). Specifying a smaller block size generally leads to slightly reduced compression ratio, the compression and decompression speed increases slightly due to cache locality, and memory consumption is reduced.

:::note
This is an expert-level setting, and you shouldn't change it if you're just getting started with ClickHouse.
:::

Don’t confuse blocks for compression (a chunk of memory consisting of bytes) with blocks for query processing (a set of rows from a table).

## min_compress_block_size {#min-compress-block-size}

For [MergeTree](../../engines/table-engines/mergetree-family/mergetree.md) tables. In order to reduce latency when processing queries, a block is compressed when writing the next mark if its size is at least `min_compress_block_size`. By default, 65,536.

The actual size of the block, if the uncompressed data is less than `max_compress_block_size`, is no less than this value and no less than the volume of data for one mark.

Let’s look at an example. Assume that `index_granularity` was set to 8192 during table creation.

We are writing a UInt32-type column (4 bytes per value). When writing 8192 rows, the total will be 32 KB of data. Since min_compress_block_size = 65,536, a compressed block will be formed for every two marks.

We are writing a URL column with the String type (average size of 60 bytes per value). When writing 8192 rows, the average will be slightly less than 500 KB of data. Since this is more than 65,536, a compressed block will be formed for each mark. In this case, when reading data from the disk in the range of a single mark, extra data won’t be decompressed.

:::note
This is an expert-level setting, and you shouldn't change it if you're just getting started with ClickHouse.
:::

## max_query_size {#settings-max_query_size}

The maximum number of bytes of a query string parsed by the SQL parser.
Data in the VALUES clause of INSERT queries is processed by a separate stream parser (that consumes O(1) RAM) and not affected by this restriction.

Default value: 262144 (= 256 KiB).

## max_parser_depth {#max_parser_depth}

Limits maximum recursion depth in the recursive descent parser. Allows controlling the stack size.

Possible values:

- Positive integer.
- 0 — Recursion depth is unlimited.

Default value: 1000.

## interactive_delay {#interactive-delay}

The interval in microseconds for checking whether request execution has been canceled and sending the progress.

Default value: 100,000 (checks for cancelling and sends the progress ten times per second).

## idle_connection_timeout {#idle_connection_timeout}

Timeout to close idle TCP connections after specified number of seconds.

Possible values:

- Positive integer (0 - close immediately, after 0 seconds).

Default value: 3600.

## connect_timeout, receive_timeout, send_timeout {#connect-timeout-receive-timeout-send-timeout}

Timeouts in seconds on the socket used for communicating with the client.

Default value: 10, 300, 300.

## handshake_timeout_ms {#handshake-timeout-ms}

Timeout in milliseconds for receiving Hello packet from replicas during handshake.

Default value: 10000.

## cancel_http_readonly_queries_on_client_close {#cancel-http-readonly-queries-on-client-close}

Cancels HTTP read-only queries (e.g. SELECT) when a client closes the connection without waiting for the response.

Default value: 0

## poll_interval {#poll-interval}

Lock in a wait loop for the specified number of seconds.

Default value: 10.

## max_distributed_connections {#max-distributed-connections}

The maximum number of simultaneous connections with remote servers for distributed processing of a single query to a single Distributed table. We recommend setting a value no less than the number of servers in the cluster.

Default value: 1024.

The following parameters are only used when creating Distributed tables (and when launching a server), so there is no reason to change them at runtime.

## distributed_connections_pool_size {#distributed-connections-pool-size}

The maximum number of simultaneous connections with remote servers for distributed processing of all queries to a single Distributed table. We recommend setting a value no less than the number of servers in the cluster.

Default value: 1024.

## max_distributed_depth {#max-distributed-depth}

Limits the maximum depth of recursive queries for [Distributed](../../engines/table-engines/special/distributed.md) tables.

If the value is exceeded, the server throws an exception.

Possible values:

- Positive integer.
- 0 — Unlimited depth.

Default value: `5`.

## max_replicated_fetches_network_bandwidth_for_server {#max_replicated_fetches_network_bandwidth_for_server}

Limits the maximum speed of data exchange over the network in bytes per second for [replicated](../../engines/table-engines/mergetree-family/replication.md) fetches for the server. Only has meaning at server startup. You can also limit the speed for a particular table with [max_replicated_fetches_network_bandwidth](../../operations/settings/merge-tree-settings.md/#max_replicated_fetches_network_bandwidth) setting.

The setting isn't followed perfectly accurately.

Possible values:

- Positive integer.
- 0 — Unlimited.

Default value: `0`.

**Usage**

Could be used for throttling speed when replicating the data to add or replace new nodes.

:::note
60000000 bytes/s approximately corresponds to 457 Mbps (60000000 / 1024 / 1024 * 8).
:::

## max_replicated_sends_network_bandwidth_for_server {#max_replicated_sends_network_bandwidth_for_server}

Limits the maximum speed of data exchange over the network in bytes per second for [replicated](../../engines/table-engines/mergetree-family/replication.md) sends for the server. Only has meaning at server startup.  You can also limit the speed for a particular table with [max_replicated_sends_network_bandwidth](../../operations/settings/merge-tree-settings.md/#max_replicated_sends_network_bandwidth) setting.

The setting isn't followed perfectly accurately.

Possible values:

- Positive integer.
- 0 — Unlimited.

Default value: `0`.

**Usage**

Could be used for throttling speed when replicating the data to add or replace new nodes.

:::note
60000000 bytes/s approximately corresponds to 457 Mbps (60000000 / 1024 / 1024 * 8).
:::

## connect_timeout_with_failover_ms {#connect-timeout-with-failover-ms}

The timeout in milliseconds for connecting to a remote server for a Distributed table engine, if the ‘shard’ and ‘replica’ sections are used in the cluster definition.
If unsuccessful, several attempts are made to connect to various replicas.

Default value: 1000.

## connect_timeout_with_failover_secure_ms

Connection timeout for selecting first healthy replica (for secure connections)

Default value: 1000.

## connection_pool_max_wait_ms {#connection-pool-max-wait-ms}

The wait time in milliseconds for a connection when the connection pool is full.

Possible values:

- Positive integer.
- 0 — Infinite timeout.

Default value: 0.

## connections_with_failover_max_tries {#connections-with-failover-max-tries}

The maximum number of connection attempts with each replica for the Distributed table engine.

Default value: 3.

## extremes {#extremes}

Whether to count extreme values (the minimums and maximums in columns of a query result). Accepts 0 or 1. By default, 0 (disabled).
For more information, see the section “Extreme values”.

## kafka_max_wait_ms {#kafka-max-wait-ms}

The wait time in milliseconds for reading messages from [Kafka](../../engines/table-engines/integrations/kafka.md/#kafka) before retry.

Possible values:

- Positive integer.
- 0 — Infinite timeout.

Default value: 5000.

See also:

- [Apache Kafka](https://kafka.apache.org/)

## kafka_disable_num_consumers_limit {#kafka-disable-num-consumers-limit}

Disable limit on kafka_num_consumers that depends on the number of available CPU cores.

Default value: false.

## postgresql_connection_pool_size {#postgresql-connection-pool-size}

Connection pool size for PostgreSQL table engine and database engine.

Default value: 16

## postgresql_connection_pool_wait_timeout {#postgresql-connection-pool-wait-timeout}

Connection pool push/pop timeout on empty pool for PostgreSQL table engine and database engine. By default it will block on empty pool.

Default value: 5000

## postgresql_connection_pool_auto_close_connection {#postgresql-connection-pool-auto-close-connection}

Close connection before returning connection to the pool.

Default value: true.

## odbc_bridge_connection_pool_size {#odbc-bridge-connection-pool-size}

Connection pool size for each connection settings string in ODBC bridge.

Default value: 16

## odbc_bridge_use_connection_pooling {#odbc-bridge-use-connection-pooling}

Use connection pooling in ODBC bridge. If set to false, a new connection is created every time.

Default value: true

## use_uncompressed_cache {#setting-use_uncompressed_cache}

Whether to use a cache of uncompressed blocks. Accepts 0 or 1. By default, 0 (disabled).
Using the uncompressed cache (only for tables in the MergeTree family) can significantly reduce latency and increase throughput when working with a large number of short queries. Enable this setting for users who send frequent short requests. Also pay attention to the [uncompressed_cache_size](../../operations/server-configuration-parameters/settings.md/#server-settings-uncompressed_cache_size) configuration parameter (only set in the config file) – the size of uncompressed cache blocks. By default, it is 8 GiB. The uncompressed cache is filled in as needed and the least-used data is automatically deleted.

For queries that read at least a somewhat large volume of data (one million rows or more), the uncompressed cache is disabled automatically to save space for truly small queries. This means that you can keep the ‘use_uncompressed_cache’ setting always set to 1.

## replace_running_query {#replace-running-query}

When using the HTTP interface, the ‘query_id’ parameter can be passed. This is any string that serves as the query identifier.
If a query from the same user with the same ‘query_id’ already exists at this time, the behaviour depends on the ‘replace_running_query’ parameter.

`0` (default) – Throw an exception (do not allow the query to run if a query with the same ‘query_id’ is already running).

`1` – Cancel the old query and start running the new one.

Set this parameter to 1 for implementing suggestions for segmentation conditions. After entering the next character, if the old query hasn’t finished yet, it should be cancelled.

## replace_running_query_max_wait_ms {#replace-running-query-max-wait-ms}

The wait time for running the query with the same `query_id` to finish, when the [replace_running_query](#replace-running-query) setting is active.

Possible values:

- Positive integer.
- 0 — Throwing an exception that does not allow to run a new query if the server already executes a query with the same `query_id`.

Default value: 5000.

## stream_flush_interval_ms {#stream-flush-interval-ms}

Works for tables with streaming in the case of a timeout, or when a thread generates [max_insert_block_size](#settings-max_insert_block_size) rows.

The default value is 7500.

The smaller the value, the more often data is flushed into the table. Setting the value too low leads to poor performance.

## stream_poll_timeout_ms {#stream_poll_timeout_ms}

Timeout for polling data from/to streaming storages.

Default value: 500.

## load_balancing {#settings-load_balancing}

Specifies the algorithm of replicas selection that is used for distributed query processing.

ClickHouse supports the following algorithms of choosing replicas:

- [Random](#load_balancing-random) (by default)
- [Nearest hostname](#load_balancing-nearest_hostname)
- [In order](#load_balancing-in_order)
- [First or random](#load_balancing-first_or_random)
- [Round robin](#load_balancing-round_robin)

See also:

- [distributed_replica_max_ignored_errors](#settings-distributed_replica_max_ignored_errors)

### Random (by Default) {#load_balancing-random}

``` sql
load_balancing = random
```

The number of errors is counted for each replica. The query is sent to the replica with the fewest errors, and if there are several of these, to anyone of them.
Disadvantages: Server proximity is not accounted for; if the replicas have different data, you will also get different data.

### Nearest Hostname {#load_balancing-nearest_hostname}

``` sql
load_balancing = nearest_hostname
```

The number of errors is counted for each replica. Every 5 minutes, the number of errors is integrally divided by 2. Thus, the number of errors is calculated for a recent time with exponential smoothing. If there is one replica with a minimal number of errors (i.e. errors occurred recently on the other replicas), the query is sent to it. If there are multiple replicas with the same minimal number of errors, the query is sent to the replica with a hostname that is most similar to the server’s hostname in the config file (for the number of different characters in identical positions, up to the minimum length of both hostnames).

For instance, example01-01-1 and example01-01-2 are different in one position, while example01-01-1 and example01-02-2 differ in two places.
This method might seem primitive, but it does not require external data about network topology, and it does not compare IP addresses, which would be complicated for our IPv6 addresses.

Thus, if there are equivalent replicas, the closest one by name is preferred.
We can also assume that when sending a query to the same server, in the absence of failures, a distributed query will also go to the same servers. So even if different data is placed on the replicas, the query will return mostly the same results.

### In Order {#load_balancing-in_order}

``` sql
load_balancing = in_order
```

Replicas with the same number of errors are accessed in the same order as they are specified in the configuration.
This method is appropriate when you know exactly which replica is preferable.

### First or Random {#load_balancing-first_or_random}

``` sql
load_balancing = first_or_random
```

This algorithm chooses the first replica in the set or a random replica if the first is unavailable. It’s effective in cross-replication topology setups, but useless in other configurations.

The `first_or_random` algorithm solves the problem of the `in_order` algorithm. With `in_order`, if one replica goes down, the next one gets a double load while the remaining replicas handle the usual amount of traffic. When using the `first_or_random` algorithm, the load is evenly distributed among replicas that are still available.

It's possible to explicitly define what the first replica is by using the setting `load_balancing_first_offset`. This gives more control to rebalance query workloads among replicas.

### Round Robin {#load_balancing-round_robin}

``` sql
load_balancing = round_robin
```

This algorithm uses a round-robin policy across replicas with the same number of errors (only the queries with `round_robin` policy is accounted).

## prefer_localhost_replica {#settings-prefer-localhost-replica}

Enables/disables preferable using the localhost replica when processing distributed queries.

Possible values:

- 1 — ClickHouse always sends a query to the localhost replica if it exists.
- 0 — ClickHouse uses the balancing strategy specified by the [load_balancing](#settings-load_balancing) setting.

Default value: 1.

:::note
Disable this setting if you use [max_parallel_replicas](#settings-max_parallel_replicas) without [parallel_replicas_custom_key](#settings-parallel_replicas_custom_key).
If [parallel_replicas_custom_key](#settings-parallel_replicas_custom_key) is set, disable this setting only if it's used on a cluster with multiple shards containing multiple replicas.
If it's used on a cluster with a single shard and multiple replicas, disabling this setting will have negative effects.
:::

## totals_mode {#totals-mode}

How to calculate TOTALS when HAVING is present, as well as when max_rows_to_group_by and group_by_overflow_mode = ‘any’ are present.
See the section “WITH TOTALS modifier”.

## totals_auto_threshold {#totals-auto-threshold}

The threshold for `totals_mode = 'auto'`.
See the section “WITH TOTALS modifier”.

## max_parallel_replicas {#settings-max_parallel_replicas}

The maximum number of replicas for each shard when executing a query.

Possible values:

- Positive integer.

Default value: `1`.

**Additional Info**

This options will produce different results depending on the settings used.

:::note
This setting will produce incorrect results when joins or subqueries are involved, and all tables don't meet certain requirements. See [Distributed Subqueries and max_parallel_replicas](../../sql-reference/operators/in.md/#max_parallel_replica-subqueries) for more details.
:::

### Parallel processing using `SAMPLE` key

A query may be processed faster if it is executed on several servers in parallel. But the query performance may degrade in the following cases:

- The position of the sampling key in the partitioning key does not allow efficient range scans.
- Adding a sampling key to the table makes filtering by other columns less efficient.
- The sampling key is an expression that is expensive to calculate.
- The cluster latency distribution has a long tail, so that querying more servers increases the query overall latency.

### Parallel processing using [parallel_replicas_custom_key](#settings-parallel_replicas_custom_key)

This setting is useful for any replicated table.

## parallel_replicas_custom_key {#settings-parallel_replicas_custom_key}

An arbitrary integer expression that can be used to split work between replicas for a specific table.
The value can be any integer expression.
A query may be processed faster if it is executed on several servers in parallel but it depends on the used [parallel_replicas_custom_key](#settings-parallel_replicas_custom_key)
and [parallel_replicas_custom_key_filter_type](#settings-parallel_replicas_custom_key_filter_type).

Simple expressions using primary keys are preferred.

If the setting is used on a cluster that consists of a single shard with multiple replicas, those replicas will be converted into virtual shards.
Otherwise, it will behave same as for `SAMPLE` key, it will use multiple replicas of each shard.

## parallel_replicas_custom_key_filter_type {#settings-parallel_replicas_custom_key_filter_type}

How to use `parallel_replicas_custom_key` expression for splitting work between replicas.

Possible values:

- `default` — Use the default implementation using modulo operation on the `parallel_replicas_custom_key`.
- `range` — Split the entire value space of the expression in the ranges. This type of filtering is useful if values of `parallel_replicas_custom_key` are uniformly spread across the entire integer space, e.g. hash values.

Default value: `default`.

## allow_experimental_parallel_reading_from_replicas

If true, ClickHouse will send a SELECT query to all replicas of a table (up to `max_parallel_replicas`) . It will work for any kind of MergeTree table.

Default value: `false`.

## compile_expressions {#compile-expressions}

Enables or disables compilation of frequently used simple functions and operators to native code with LLVM at runtime.

Possible values:

- 0 — Disabled.
- 1 — Enabled.

Default value: `1`.

## min_count_to_compile_expression {#min-count-to-compile-expression}

Minimum count of executing same expression before it is get compiled.

Default value: `3`.

## compile_aggregate_expressions {#compile_aggregate_expressions}

Enables or disables JIT-compilation of aggregate functions to native code. Enabling this setting can improve the performance.

Possible values:

- 0 — Aggregation is done without JIT compilation.
- 1 — Aggregation is done using JIT compilation.

Default value: `1`.

**See Also**

- [min_count_to_compile_aggregate_expression](#min_count_to_compile_aggregate_expression)

## min_count_to_compile_aggregate_expression {#min_count_to_compile_aggregate_expression}

The minimum number of identical aggregate expressions to start JIT-compilation. Works only if the [compile_aggregate_expressions](#compile_aggregate_expressions) setting is enabled.

Possible values:

- Positive integer.
- 0 — Identical aggregate expressions are always JIT-compiled.

Default value: `3`.

## use_query_cache {#use-query-cache}

If turned on, `SELECT` queries may utilize the [query cache](../query-cache.md). Parameters [enable_reads_from_query_cache](#enable-reads-from-query-cache)
and [enable_writes_to_query_cache](#enable-writes-to-query-cache) control in more detail how the cache is used.

Possible values:

- 0 - Disabled
- 1 - Enabled

Default value: `0`.

## enable_reads_from_query_cache {#enable-reads-from-query-cache}

If turned on, results of `SELECT` queries are retrieved from the [query cache](../query-cache.md).

Possible values:

- 0 - Disabled
- 1 - Enabled

Default value: `1`.

## enable_writes_to_query_cache {#enable-writes-to-query-cache}

If turned on, results of `SELECT` queries are stored in the [query cache](../query-cache.md).

Possible values:

- 0 - Disabled
- 1 - Enabled

Default value: `1`.

## query_cache_store_results_of_queries_with_nondeterministic_functions {#query--store-results-of-queries-with-nondeterministic-functions}

If turned on, then results of `SELECT` queries with non-deterministic functions (e.g. `rand()`, `now()`) can be cached in the [query cache](../query-cache.md).

Possible values:

- 0 - Disabled
- 1 - Enabled

Default value: `0`.

## query_cache_min_query_runs {#query-cache-min-query-runs}

Minimum number of times a `SELECT` query must run before its result is stored in the [query cache](../query-cache.md).

Possible values:

- Positive integer >= 0.

Default value: `0`

## query_cache_min_query_duration {#query-cache-min-query-duration}

Minimum duration in milliseconds a query needs to run for its result to be stored in the [query cache](../query-cache.md).

Possible values:

- Positive integer >= 0.

Default value: `0`

## query_cache_compress_entries {#query-cache-compress-entries}

Compress entries in the [query cache](../query-cache.md). Lessens the memory consumption of the query cache at the cost of slower inserts into / reads from it.

Possible values:

- 0 - Disabled
- 1 - Enabled

Default value: `1`

## query_cache_squash_partial_results {#query-cache-squash-partial-results}

Squash partial result blocks to blocks of size [max_block_size](#setting-max_block_size). Reduces performance of inserts into the [query cache](../query-cache.md) but improves the compressability of cache entries (see [query_cache_compress-entries](#query_cache_compress_entries)).

Possible values:

- 0 - Disabled
- 1 - Enabled

Default value: `1`

## query_cache_ttl {#query-cache-ttl}

After this time in seconds entries in the [query cache](../query-cache.md) become stale.

Possible values:

- Positive integer >= 0.

Default value: `60`

## query_cache_share_between_users {#query-cache-share-between-users}

If turned on, the result of `SELECT` queries cached in the [query cache](../query-cache.md) can be read by other users.
It is not recommended to enable this setting due to security reasons.

Possible values:

- 0 - Disabled
- 1 - Enabled

Default value: `0`.

## query_cache_max_size_in_bytes {#query-cache-max-size-in-bytes}

The maximum amount of memory (in bytes) the current user may allocate in the [query cache](../query-cache.md). 0 means unlimited.

Possible values:

- Positive integer >= 0.

Default value: 0 (no restriction).

## query_cache_max_entries {#query-cache-max-entries}

The maximum number of query results the current user may store in the [query cache](../query-cache.md). 0 means unlimited.

Possible values:

- Positive integer >= 0.

Default value: 0 (no restriction).

## insert_quorum {#settings-insert_quorum}

Enables the quorum writes.

- If `insert_quorum < 2`, the quorum writes are disabled.
- If `insert_quorum >= 2`, the quorum writes are enabled.
- If `insert_quorum = 'auto'`, use majority number (`number_of_replicas / 2 + 1`) as quorum number.

Default value: 0 - disabled.

Quorum writes

`INSERT` succeeds only when ClickHouse manages to correctly write data to the `insert_quorum` of replicas during the `insert_quorum_timeout`. If for any reason the number of replicas with successful writes does not reach the `insert_quorum`, the write is considered failed and ClickHouse will delete the inserted block from all the replicas where data has already been written.

When `insert_quorum_parallel` is disabled, all replicas in the quorum are consistent, i.e. they contain data from all previous `INSERT` queries (the `INSERT` sequence is linearized). When reading data written using `insert_quorum` and `insert_quorum_parallel` is disabled, you can turn on sequential consistency for `SELECT` queries using [select_sequential_consistency](#settings-select_sequential_consistency).

ClickHouse generates an exception:

- If the number of available replicas at the time of the query is less than the `insert_quorum`.
- When `insert_quorum_parallel` is disabled and an attempt to write data is made when the previous block has not yet been inserted in `insert_quorum` of replicas. This situation may occur if the user tries to perform another `INSERT` query to the same table before the previous one with `insert_quorum` is completed.

See also:

- [insert_quorum_timeout](#settings-insert_quorum_timeout)
- [insert_quorum_parallel](#settings-insert_quorum_parallel)
- [select_sequential_consistency](#settings-select_sequential_consistency)

## insert_quorum_timeout {#settings-insert_quorum_timeout}

Write to a quorum timeout in milliseconds. If the timeout has passed and no write has taken place yet, ClickHouse will generate an exception and the client must repeat the query to write the same block to the same or any other replica.

Default value: 600 000 milliseconds (ten minutes).

See also:

- [insert_quorum](#settings-insert_quorum)
- [insert_quorum_parallel](#settings-insert_quorum_parallel)
- [select_sequential_consistency](#settings-select_sequential_consistency)

## insert_quorum_parallel {#settings-insert_quorum_parallel}

Enables or disables parallelism for quorum `INSERT` queries. If enabled, additional `INSERT` queries can be sent while previous queries have not yet finished. If disabled, additional writes to the same table will be rejected.

Possible values:

- 0 — Disabled.
- 1 — Enabled.

Default value: 1.

See also:

- [insert_quorum](#settings-insert_quorum)
- [insert_quorum_timeout](#settings-insert_quorum_timeout)
- [select_sequential_consistency](#settings-select_sequential_consistency)

## select_sequential_consistency {#settings-select_sequential_consistency}

Enables or disables sequential consistency for `SELECT` queries. Requires `insert_quorum_parallel` to be disabled (enabled by default).

Possible values:

- 0 — Disabled.
- 1 — Enabled.

Default value: 0.

Usage

When sequential consistency is enabled, ClickHouse allows the client to execute the `SELECT` query only for those replicas that contain data from all previous `INSERT` queries executed with `insert_quorum`. If the client refers to a partial replica, ClickHouse will generate an exception. The SELECT query will not include data that has not yet been written to the quorum of replicas.

When `insert_quorum_parallel` is enabled (the default), then `select_sequential_consistency` does not work. This is because parallel `INSERT` queries can be written to different sets of quorum replicas so there is no guarantee a single replica will have received all writes.

See also:

- [insert_quorum](#settings-insert_quorum)
- [insert_quorum_timeout](#settings-insert_quorum_timeout)
- [insert_quorum_parallel](#settings-insert_quorum_parallel)

## insert_deduplicate {#settings-insert-deduplicate}

Enables or disables block deduplication of `INSERT` (for Replicated\* tables).

Possible values:

- 0 — Disabled.
- 1 — Enabled.

Default value: 1.

By default, blocks inserted into replicated tables by the `INSERT` statement are deduplicated (see [Data Replication](../../engines/table-engines/mergetree-family/replication.md)).
For the replicated tables by default the only 100 of the most recent blocks for each partition are deduplicated (see [replicated_deduplication_window](merge-tree-settings.md/#replicated-deduplication-window), [replicated_deduplication_window_seconds](merge-tree-settings.md/#replicated-deduplication-window-seconds)).
For not replicated tables see [non_replicated_deduplication_window](merge-tree-settings.md/#non-replicated-deduplication-window).

## Asynchronous Insert settings

### async_insert {#async-insert}

Enables or disables asynchronous inserts. Note that deduplication is disabled by default, see [async_insert_deduplicate](#async-insert-deduplicate).

If enabled, the data is combined into batches before the insertion into tables, so it is possible to do small and frequent insertions into ClickHouse (up to 15000 queries per second) without buffer tables.

The data is inserted either after the [async_insert_max_data_size](#async-insert-max-data-size) is exceeded or after [async_insert_busy_timeout_ms](#async-insert-busy-timeout-ms) milliseconds since the first `INSERT` query. If the [async_insert_stale_timeout_ms](#async-insert-stale-timeout-ms) is set to a non-zero value, the data is inserted after `async_insert_stale_timeout_ms` milliseconds since the last query. Also the buffer will be flushed to disk if at least [async_insert_max_query_number](#async-insert-max-query-number) async insert queries per block were received. This last setting takes effect only if [async_insert_deduplicate](#async-insert-deduplicate) is enabled.

If [wait_for_async_insert](#wait-for-async-insert) is enabled, every client will wait for the data to be processed and flushed to the table. Otherwise, the query would be processed almost instantly, even if the data is not inserted.

Possible values:

- 0 — Insertions are made synchronously, one after another.
- 1 — Multiple asynchronous insertions enabled.

Default value: `0`.

### async_insert_threads {#async-insert-threads}

The maximum number of threads for background data parsing and insertion.

Possible values:

- Positive integer.
- 0 — Asynchronous insertions are disabled.

Default value: `16`.

### wait_for_async_insert {#wait-for-async-insert}

Enables or disables waiting for processing of asynchronous insertion. If enabled, server will return `OK` only after the data is inserted. Otherwise, it will return `OK` even if the data wasn't inserted.

Possible values:

- 0 — Server returns `OK` even if the data is not yet inserted.
- 1 — Server returns `OK` only after the data is inserted.

Default value: `1`.

### wait_for_async_insert_timeout {#wait-for-async-insert-timeout}

The timeout in seconds for waiting for processing of asynchronous insertion.

Possible values:

- Positive integer.
- 0 — Disabled.

Default value: [lock_acquire_timeout](#lock_acquire_timeout).

### async_insert_max_data_size {#async-insert-max-data-size}

The maximum size of the unparsed data in bytes collected per query before being inserted.

Possible values:

- Positive integer.
- 0 — Asynchronous insertions are disabled.

Default value: `100000`.

### async_insert_max_query_number {#async-insert-max-query-number}

The maximum number of insert queries per block before being inserted. This setting takes effect only if [async_insert_deduplicate](#async-insert-deduplicate) is enabled.

Possible values:

- Positive integer.
- 0 — Asynchronous insertions are disabled.

Default value: `450`.

### async_insert_busy_timeout_ms {#async-insert-busy-timeout-ms}

The maximum timeout in milliseconds since the first `INSERT` query before inserting collected data.

Possible values:

- Positive integer.
- 0 — Timeout disabled.

Default value: `200`.

### async_insert_stale_timeout_ms {#async-insert-stale-timeout-ms}

The maximum timeout in milliseconds since the last `INSERT` query before dumping collected data. If enabled, the settings prolongs the [async_insert_busy_timeout_ms](#async-insert-busy-timeout-ms) with every `INSERT` query as long as [async_insert_max_data_size](#async-insert-max-data-size) is not exceeded.

Possible values:

- Positive integer.
- 0 — Timeout disabled.

Default value: `0`.

### async_insert_deduplicate {#async-insert-deduplicate}

Enables or disables insert deduplication of `ASYNC INSERT` (for Replicated\* tables).

Possible values:

- 0 — Disabled.
- 1 — Enabled.

Default value: 1.

By default, async inserts are inserted into replicated tables by the `INSERT` statement enabling [async_insert](#async-insert) are deduplicated (see [Data Replication](../../engines/table-engines/mergetree-family/replication.md)).
For the replicated tables, by default, only 10000 of the most recent inserts for each partition are deduplicated (see [replicated_deduplication_window_for_async_inserts](merge-tree-settings.md/#replicated-deduplication-window-async-inserts), [replicated_deduplication_window_seconds_for_async_inserts](merge-tree-settings.md/#replicated-deduplication-window-seconds-async-inserts)).
We recommend enabling the [async_block_ids_cache](merge-tree-settings.md/#use-async-block-ids-cache) to increase the efficiency of deduplication.
This function does not work for non-replicated tables.

## deduplicate_blocks_in_dependent_materialized_views {#settings-deduplicate-blocks-in-dependent-materialized-views}

Enables or disables the deduplication check for materialized views that receive data from Replicated\* tables.

Possible values:

      0 — Disabled.
      1 — Enabled.

Default value: 0.

Usage

By default, deduplication is not performed for materialized views but is done upstream, in the source table.
If an INSERTed block is skipped due to deduplication in the source table, there will be no insertion into attached materialized views. This behaviour exists to enable the insertion of highly aggregated data into materialized views, for cases where inserted blocks are the same after materialized view aggregation but derived from different INSERTs into the source table.
At the same time, this behaviour “breaks” `INSERT` idempotency. If an `INSERT` into the main table was successful and `INSERT` into a materialized view failed (e.g. because of communication failure with ClickHouse Keeper) a client will get an error and can retry the operation. However, the materialized view won’t receive the second insert because it will be discarded by deduplication in the main (source) table. The setting `deduplicate_blocks_in_dependent_materialized_views` allows for changing this behaviour. On retry, a materialized view will receive the repeat insert and will perform a deduplication check by itself,
ignoring check result for the source table, and will insert rows lost because of the first failure.

## insert_deduplication_token {#insert_deduplication_token}

The setting allows a user to provide own deduplication semantic in MergeTree/ReplicatedMergeTree
For example, by providing a unique value for the setting in each INSERT statement,
user can avoid the same inserted data being deduplicated.

Possible values:

- Any string

Default value: empty string (disabled)

`insert_deduplication_token` is used for deduplication _only_ when not empty.

For the replicated tables by default the only 100 of the most recent inserts for each partition are deduplicated (see [replicated_deduplication_window](merge-tree-settings.md/#replicated-deduplication-window), [replicated_deduplication_window_seconds](merge-tree-settings.md/#replicated-deduplication-window-seconds)).
For not replicated tables see [non_replicated_deduplication_window](merge-tree-settings.md/#non-replicated-deduplication-window).

:::note
`insert_deduplication_token` works on a partition level (the same as `insert_deduplication` checksum). Multiple partitions can have the same `insert_deduplication_token`.
:::

Example:

```sql
CREATE TABLE test_table
( A Int64 )
ENGINE = MergeTree
ORDER BY A
SETTINGS non_replicated_deduplication_window = 100;

INSERT INTO test_table SETTINGS insert_deduplication_token = 'test' VALUES (1);

-- the next insert won't be deduplicated because insert_deduplication_token is different
INSERT INTO test_table SETTINGS insert_deduplication_token = 'test1' VALUES (1);

-- the next insert will be deduplicated because insert_deduplication_token
-- is the same as one of the previous
INSERT INTO test_table SETTINGS insert_deduplication_token = 'test' VALUES (2);

SELECT * FROM test_table

┌─A─┐
│ 1 │
└───┘
┌─A─┐
│ 1 │
└───┘
```

## insert_keeper_max_retries

The setting sets the maximum number of retries for ClickHouse Keeper (or ZooKeeper) requests during insert into replicated MergeTree. Only Keeper requests which failed due to network error, Keeper session timeout, or request timeout are considered for retries.

Possible values:

- Positive integer.
- 0 — Retries are disabled

Default value: 0

Keeper request retries are done after some timeout. The timeout is controlled by the following settings: `insert_keeper_retry_initial_backoff_ms`, `insert_keeper_retry_max_backoff_ms`.
The first retry is done after `insert_keeper_retry_initial_backoff_ms` timeout. The consequent timeouts will be calculated as follows:
```
timeout = min(insert_keeper_retry_max_backoff_ms, latest_timeout * 2)
```

For example, if `insert_keeper_retry_initial_backoff_ms=100`, `insert_keeper_retry_max_backoff_ms=10000` and `insert_keeper_max_retries=8` then timeouts will be `100, 200, 400, 800, 1600, 3200, 6400, 10000`.

Apart from fault tolerance, the retries aim to provide a better user experience - they allow to avoid returning an error during INSERT execution if Keeper is restarted, for example, due to an upgrade.

## insert_keeper_retry_initial_backoff_ms {#insert_keeper_retry_initial_backoff_ms}

Initial timeout(in milliseconds) to retry a failed Keeper request during INSERT query execution

Possible values:

- Positive integer.
- 0 — No timeout

Default value: 100

## insert_keeper_retry_max_backoff_ms {#insert_keeper_retry_max_backoff_ms}

Maximum timeout (in milliseconds) to retry a failed Keeper request during INSERT query execution

Possible values:

- Positive integer.
- 0 — Maximum timeout is not limited

Default value: 10000

## max_network_bytes {#settings-max-network-bytes}

Limits the data volume (in bytes) that is received or transmitted over the network when executing a query. This setting applies to every individual query.

Possible values:

- Positive integer.
- 0 — Data volume control is disabled.

Default value: 0.

## max_network_bandwidth {#settings-max-network-bandwidth}

Limits the speed of the data exchange over the network in bytes per second. This setting applies to every query.

Possible values:

- Positive integer.
- 0 — Bandwidth control is disabled.

Default value: 0.

## max_network_bandwidth_for_user {#settings-max-network-bandwidth-for-user}

Limits the speed of the data exchange over the network in bytes per second. This setting applies to all concurrently running queries performed by a single user.

Possible values:

- Positive integer.
- 0 — Control of the data speed is disabled.

Default value: 0.

## max_network_bandwidth_for_all_users {#settings-max-network-bandwidth-for-all-users}

Limits the speed that data is exchanged at over the network in bytes per second. This setting applies to all concurrently running queries on the server.

Possible values:

- Positive integer.
- 0 — Control of the data speed is disabled.

Default value: 0.

## count_distinct_implementation {#settings-count_distinct_implementation}

Specifies which of the `uniq*` functions should be used to perform the [COUNT(DISTINCT …)](../../sql-reference/aggregate-functions/reference/count.md/#agg_function-count) construction.

Possible values:

- [uniq](../../sql-reference/aggregate-functions/reference/uniq.md/#agg_function-uniq)
- [uniqCombined](../../sql-reference/aggregate-functions/reference/uniqcombined.md/#agg_function-uniqcombined)
- [uniqCombined64](../../sql-reference/aggregate-functions/reference/uniqcombined64.md/#agg_function-uniqcombined64)
- [uniqHLL12](../../sql-reference/aggregate-functions/reference/uniqhll12.md/#agg_function-uniqhll12)
- [uniqExact](../../sql-reference/aggregate-functions/reference/uniqexact.md/#agg_function-uniqexact)

Default value: `uniqExact`.

## skip_unavailable_shards {#settings-skip_unavailable_shards}

Enables or disables silently skipping of unavailable shards.

Shard is considered unavailable if all its replicas are unavailable. A replica is unavailable in the following cases:

- ClickHouse can’t connect to replica for any reason.

    When connecting to a replica, ClickHouse performs several attempts. If all these attempts fail, the replica is considered unavailable.

- Replica can’t be resolved through DNS.

    If replica’s hostname can’t be resolved through DNS, it can indicate the following situations:

    - Replica’s host has no DNS record. It can occur in systems with dynamic DNS, for example, [Kubernetes](https://kubernetes.io), where nodes can be unresolvable during downtime, and this is not an error.

    - Configuration error. ClickHouse configuration file contains a wrong hostname.

Possible values:

- 1 — skipping enabled.

    If a shard is unavailable, ClickHouse returns a result based on partial data and does not report node availability issues.

- 0 — skipping disabled.

    If a shard is unavailable, ClickHouse throws an exception.

Default value: 0.

## distributed_group_by_no_merge {#distributed-group-by-no-merge}

Do not merge aggregation states from different servers for distributed query processing, you can use this in case it is for certain that there are different keys on different shards

Possible values:

- `0` — Disabled (final query processing is done on the initiator node).
- `1` - Do not merge aggregation states from different servers for distributed query processing (query completely processed on the shard, initiator only proxy the data), can be used in case it is for certain that there are different keys on different shards.
- `2` - Same as `1` but applies `ORDER BY` and `LIMIT` (it is not possible when the query processed completely on the remote node, like for `distributed_group_by_no_merge=1`) on the initiator (can be used for queries with `ORDER BY` and/or `LIMIT`).

Default value: `0`

**Example**

```sql
SELECT *
FROM remote('127.0.0.{2,3}', system.one)
GROUP BY dummy
LIMIT 1
SETTINGS distributed_group_by_no_merge = 1
FORMAT PrettyCompactMonoBlock

┌─dummy─┐
│     0 │
│     0 │
└───────┘
```

```sql
SELECT *
FROM remote('127.0.0.{2,3}', system.one)
GROUP BY dummy
LIMIT 1
SETTINGS distributed_group_by_no_merge = 2
FORMAT PrettyCompactMonoBlock

┌─dummy─┐
│     0 │
└───────┘
```

## distributed_push_down_limit {#distributed-push-down-limit}

Enables or disables [LIMIT](#limit) applying on each shard separately.

This will allow to avoid:
- Sending extra rows over network;
- Processing rows behind the limit on the initiator.

Starting from 21.9 version you cannot get inaccurate results anymore, since `distributed_push_down_limit` changes query execution only if at least one of the conditions met:
- [distributed_group_by_no_merge](#distributed-group-by-no-merge) > 0.
- Query **does not have** `GROUP BY`/`DISTINCT`/`LIMIT BY`, but it has `ORDER BY`/`LIMIT`.
- Query **has** `GROUP BY`/`DISTINCT`/`LIMIT BY` with `ORDER BY`/`LIMIT` and:
    - [optimize_skip_unused_shards](#optimize-skip-unused-shards) is enabled.
    - [optimize_distributed_group_by_sharding_key](#optimize-distributed-group-by-sharding-key) is enabled.

Possible values:

- 0 — Disabled.
- 1 — Enabled.

Default value: `1`.

See also:

- [distributed_group_by_no_merge](#distributed-group-by-no-merge)
- [optimize_skip_unused_shards](#optimize-skip-unused-shards)
- [optimize_distributed_group_by_sharding_key](#optimize-distributed-group-by-sharding-key)

## optimize_skip_unused_shards_limit {#optimize-skip-unused-shards-limit}

Limit for number of sharding key values, turns off `optimize_skip_unused_shards` if the limit is reached.

Too many values may require significant amount for processing, while the benefit is doubtful, since if you have huge number of values in `IN (...)`, then most likely the query will be sent to all shards anyway.

Default value: 1000

## optimize_skip_unused_shards {#optimize-skip-unused-shards}

Enables or disables skipping of unused shards for [SELECT](../../sql-reference/statements/select/index.md) queries that have sharding key condition in `WHERE/PREWHERE` (assuming that the data is distributed by sharding key, otherwise a query yields incorrect result).

Possible values:

- 0 — Disabled.
- 1 — Enabled.

Default value: 0

## optimize_skip_unused_shards_rewrite_in {#optimize-skip-unused-shards-rewrite-in}

Rewrite IN in query for remote shards to exclude values that does not belong to the shard (requires optimize_skip_unused_shards).

Possible values:

- 0 — Disabled.
- 1 — Enabled.

Default value: 1 (since it requires `optimize_skip_unused_shards` anyway, which `0` by default)

## allow_nondeterministic_optimize_skip_unused_shards {#allow-nondeterministic-optimize-skip-unused-shards}

Allow nondeterministic (like `rand` or `dictGet`, since later has some caveats with updates) functions in sharding key.

Possible values:

- 0 — Disallowed.
- 1 — Allowed.

Default value: 0

## optimize_skip_unused_shards_nesting {#optimize-skip-unused-shards-nesting}

Controls [`optimize_skip_unused_shards`](#optimize-skip-unused-shards) (hence still requires [`optimize_skip_unused_shards`](#optimize-skip-unused-shards)) depends on the nesting level of the distributed query (case when you have `Distributed` table that look into another `Distributed` table).

Possible values:

- 0 — Disabled, `optimize_skip_unused_shards` works always.
- 1 — Enables `optimize_skip_unused_shards` only for the first level.
- 2 — Enables `optimize_skip_unused_shards` up to the second level.

Default value: 0

## force_optimize_skip_unused_shards {#force-optimize-skip-unused-shards}

Enables or disables query execution if [optimize_skip_unused_shards](#optimize-skip-unused-shards) is enabled and skipping of unused shards is not possible. If the skipping is not possible and the setting is enabled, an exception will be thrown.

Possible values:

- 0 — Disabled. ClickHouse does not throw an exception.
- 1 — Enabled. Query execution is disabled only if the table has a sharding key.
- 2 — Enabled. Query execution is disabled regardless of whether a sharding key is defined for the table.

Default value: 0

## force_optimize_skip_unused_shards_nesting {#settings-force_optimize_skip_unused_shards_nesting}

Controls [`force_optimize_skip_unused_shards`](#force-optimize-skip-unused-shards) (hence still requires [`force_optimize_skip_unused_shards`](#force-optimize-skip-unused-shards)) depends on the nesting level of the distributed query (case when you have `Distributed` table that look into another `Distributed` table).

Possible values:

- 0 - Disabled, `force_optimize_skip_unused_shards` works always.
- 1 — Enables `force_optimize_skip_unused_shards` only for the first level.
- 2 — Enables `force_optimize_skip_unused_shards` up to the second level.

Default value: 0

## optimize_distributed_group_by_sharding_key {#optimize-distributed-group-by-sharding-key}

Optimize `GROUP BY sharding_key` queries, by avoiding costly aggregation on the initiator server (which will reduce memory usage for the query on the initiator server).

The following types of queries are supported (and all combinations of them):

- `SELECT DISTINCT [..., ]sharding_key[, ...] FROM dist`
- `SELECT ... FROM dist GROUP BY sharding_key[, ...]`
- `SELECT ... FROM dist GROUP BY sharding_key[, ...] ORDER BY x`
- `SELECT ... FROM dist GROUP BY sharding_key[, ...] LIMIT 1`
- `SELECT ... FROM dist GROUP BY sharding_key[, ...] LIMIT 1 BY x`

The following types of queries are not supported (support for some of them may be added later):

- `SELECT ... GROUP BY sharding_key[, ...] WITH TOTALS`
- `SELECT ... GROUP BY sharding_key[, ...] WITH ROLLUP`
- `SELECT ... GROUP BY sharding_key[, ...] WITH CUBE`
- `SELECT ... GROUP BY sharding_key[, ...] SETTINGS extremes=1`

Possible values:

- 0 — Disabled.
- 1 — Enabled.

Default value: 0

See also:

- [distributed_group_by_no_merge](#distributed-group-by-no-merge)
- [distributed_push_down_limit](#distributed-push-down-limit)
- [optimize_skip_unused_shards](#optimize-skip-unused-shards)

:::note
Right now it requires `optimize_skip_unused_shards` (the reason behind this is that one day it may be enabled by default, and it will work correctly only if data was inserted via Distributed table, i.e. data is distributed according to sharding_key).
:::

## optimize_throw_if_noop {#setting-optimize_throw_if_noop}

Enables or disables throwing an exception if an [OPTIMIZE](../../sql-reference/statements/optimize.md) query didn’t perform a merge.

By default, `OPTIMIZE` returns successfully even if it didn’t do anything. This setting lets you differentiate these situations and get the reason in an exception message.

Possible values:

- 1 — Throwing an exception is enabled.
- 0 — Throwing an exception is disabled.

Default value: 0.

## optimize_skip_merged_partitions {#optimize-skip-merged-partitions}

Enables or disables optimization for [OPTIMIZE TABLE ... FINAL](../../sql-reference/statements/optimize.md) query if there is only one part with level > 0 and it doesn't have expired TTL.

- `OPTIMIZE TABLE ... FINAL SETTINGS optimize_skip_merged_partitions=1`

By default, `OPTIMIZE TABLE ... FINAL` query rewrites the one part even if there is only a single part.

Possible values:

- 1 - Enable optimization.
- 0 - Disable optimization.

Default value: 0.

## optimize_functions_to_subcolumns {#optimize-functions-to-subcolumns}

Enables or disables optimization by transforming some functions to reading subcolumns. This reduces the amount of data to read.

These functions can be transformed:

- [length](../../sql-reference/functions/array-functions.md/#array_functions-length) to read the [size0](../../sql-reference/data-types/array.md/#array-size) subcolumn.
- [empty](../../sql-reference/functions/array-functions.md/#function-empty) to read the [size0](../../sql-reference/data-types/array.md/#array-size) subcolumn.
- [notEmpty](../../sql-reference/functions/array-functions.md/#function-notempty) to read the [size0](../../sql-reference/data-types/array.md/#array-size) subcolumn.
- [isNull](../../sql-reference/operators/index.md#operator-is-null) to read the [null](../../sql-reference/data-types/nullable.md/#finding-null) subcolumn.
- [isNotNull](../../sql-reference/operators/index.md#is-not-null) to read the [null](../../sql-reference/data-types/nullable.md/#finding-null) subcolumn.
- [count](../../sql-reference/aggregate-functions/reference/count.md) to read the [null](../../sql-reference/data-types/nullable.md/#finding-null) subcolumn.
- [mapKeys](../../sql-reference/functions/tuple-map-functions.md/#mapkeys) to read the [keys](../../sql-reference/data-types/map.md/#map-subcolumns) subcolumn.
- [mapValues](../../sql-reference/functions/tuple-map-functions.md/#mapvalues) to read the [values](../../sql-reference/data-types/map.md/#map-subcolumns) subcolumn.

Possible values:

- 0 — Optimization disabled.
- 1 — Optimization enabled.

Default value: `0`.

## optimize_trivial_count_query {#optimize-trivial-count-query}

Enables or disables the optimization to trivial query `SELECT count() FROM table` using metadata from MergeTree. If you need to use row-level security, disable this setting.

Possible values:

   - 0 — Optimization disabled.
   - 1 — Optimization enabled.

Default value: `1`.

See also:

- [optimize_functions_to_subcolumns](#optimize-functions-to-subcolumns)

## optimize_count_from_files {#optimize_count_from_files}

Enables or disables the optimization of counting number of rows from files in different input formats. It applies to table functions/engines `file`/`s3`/`url`/`hdfs`/`azureBlobStorage`.

Possible values:

- 0 — Optimization disabled.
- 1 — Optimization enabled.

Default value: `1`.

## use_cache_for_count_from_files {#use_cache_for_count_from_files}

Enables caching of rows number during count from files in table functions `file`/`s3`/`url`/`hdfs`/`azureBlobStorage`.

Enabled by default.

## distributed_replica_error_half_life {#settings-distributed_replica_error_half_life}

- Type: seconds
- Default value: 60 seconds

Controls how fast errors in distributed tables are zeroed. If a replica is unavailable for some time, accumulates 5 errors, and distributed_replica_error_half_life is set to 1 second, then the replica is considered normal 3 seconds after the last error.

See also:

- [load_balancing](#load_balancing-round_robin)
- [Table engine Distributed](../../engines/table-engines/special/distributed.md)
- [distributed_replica_error_cap](#settings-distributed_replica_error_cap)
- [distributed_replica_max_ignored_errors](#settings-distributed_replica_max_ignored_errors)

## distributed_replica_error_cap {#settings-distributed_replica_error_cap}

- Type: unsigned int
- Default value: 1000

The error count of each replica is capped at this value, preventing a single replica from accumulating too many errors.

See also:

- [load_balancing](#load_balancing-round_robin)
- [Table engine Distributed](../../engines/table-engines/special/distributed.md)
- [distributed_replica_error_half_life](#settings-distributed_replica_error_half_life)
- [distributed_replica_max_ignored_errors](#settings-distributed_replica_max_ignored_errors)

## distributed_replica_max_ignored_errors {#settings-distributed_replica_max_ignored_errors}

- Type: unsigned int
- Default value: 0

The number of errors that will be ignored while choosing replicas (according to `load_balancing` algorithm).

See also:

- [load_balancing](#load_balancing-round_robin)
- [Table engine Distributed](../../engines/table-engines/special/distributed.md)
- [distributed_replica_error_cap](#settings-distributed_replica_error_cap)
- [distributed_replica_error_half_life](#settings-distributed_replica_error_half_life)

## distributed_directory_monitor_sleep_time_ms {#distributed_directory_monitor_sleep_time_ms}

Base interval for the [Distributed](../../engines/table-engines/special/distributed.md) table engine to send data. The actual interval grows exponentially in the event of errors.

Possible values:

- A positive integer number of milliseconds.

Default value: 100 milliseconds.

## distributed_directory_monitor_max_sleep_time_ms {#distributed_directory_monitor_max_sleep_time_ms}

Maximum interval for the [Distributed](../../engines/table-engines/special/distributed.md) table engine to send data. Limits exponential growth of the interval set in the [distributed_directory_monitor_sleep_time_ms](#distributed_directory_monitor_sleep_time_ms) setting.

Possible values:

- A positive integer number of milliseconds.

Default value: 30000 milliseconds (30 seconds).

## distributed_directory_monitor_batch_inserts {#distributed_directory_monitor_batch_inserts}

Enables/disables inserted data sending in batches.

When batch sending is enabled, the [Distributed](../../engines/table-engines/special/distributed.md) table engine tries to send multiple files of inserted data in one operation instead of sending them separately. Batch sending improves cluster performance by better-utilizing server and network resources.

Possible values:

- 1 — Enabled.
- 0 — Disabled.

Default value: 0.

## distributed_directory_monitor_split_batch_on_failure {#distributed_directory_monitor_split_batch_on_failure}

Enables/disables splitting batches on failures.

Sometimes sending particular batch to the remote shard may fail, because of some complex pipeline after (i.e. `MATERIALIZED VIEW` with `GROUP BY`) due to `Memory limit exceeded` or similar errors. In this case, retrying will not help (and this will stuck distributed sends for the table) but sending files from that batch one by one may succeed INSERT.

So installing this setting to `1` will disable batching for such batches (i.e. temporary disables `distributed_directory_monitor_batch_inserts` for failed batches).

Possible values:

- 1 — Enabled.
- 0 — Disabled.

Default value: 0.

:::note
This setting also affects broken batches (that may appears because of abnormal server (machine) termination and no `fsync_after_insert`/`fsync_directories` for [Distributed](../../engines/table-engines/special/distributed.md) table engine).
:::

:::note
You should not rely on automatic batch splitting, since this may hurt performance.
:::

## os_thread_priority {#setting-os-thread-priority}

Sets the priority ([nice](https://en.wikipedia.org/wiki/Nice_(Unix))) for threads that execute queries. The OS scheduler considers this priority when choosing the next thread to run on each available CPU core.

:::note
To use this setting, you need to set the `CAP_SYS_NICE` capability. The `clickhouse-server` package sets it up during installation. Some virtual environments do not allow you to set the `CAP_SYS_NICE` capability. In this case, `clickhouse-server` shows a message about it at the start.
:::

Possible values:

- You can set values in the range `[-20, 19]`.

Lower values mean higher priority. Threads with low `nice` priority values are executed more frequently than threads with high values. High values are preferable for long-running non-interactive queries because it allows them to quickly give up resources in favour of short interactive queries when they arrive.

Default value: 0.

## query_profiler_real_time_period_ns {#query_profiler_real_time_period_ns}

Sets the period for a real clock timer of the [query profiler](../../operations/optimizing-performance/sampling-query-profiler.md). Real clock timer counts wall-clock time.

Possible values:

- Positive integer number, in nanoseconds.

    Recommended values:

            - 10000000 (100 times a second) nanoseconds and less for single queries.
            - 1000000000 (once a second) for cluster-wide profiling.

- 0 for turning off the timer.

Type: [UInt64](../../sql-reference/data-types/int-uint.md).

Default value: 1000000000 nanoseconds (once a second).

See also:

- System table [trace_log](../../operations/system-tables/trace_log.md/#system_tables-trace_log)

## query_profiler_cpu_time_period_ns {#query_profiler_cpu_time_period_ns}

Sets the period for a CPU clock timer of the [query profiler](../../operations/optimizing-performance/sampling-query-profiler.md). This timer counts only CPU time.

Possible values:

- A positive integer number of nanoseconds.

    Recommended values:

            - 10000000 (100 times a second) nanoseconds and more for single queries.
            - 1000000000 (once a second) for cluster-wide profiling.

- 0 for turning off the timer.

Type: [UInt64](../../sql-reference/data-types/int-uint.md).

Default value: 1000000000 nanoseconds.

See also:

- System table [trace_log](../../operations/system-tables/trace_log.md/#system_tables-trace_log)

## memory_profiler_step {#memory_profiler_step}

Sets the step of memory profiler. Whenever query memory usage becomes larger than every next step in number of bytes the memory profiler will collect the allocating stacktrace and will write it into [trace_log](../../operations/system-tables/trace_log.md#system_tables-trace_log).

Possible values:

- A positive integer number of bytes.

- 0 for turning off the memory profiler.

Default value: 4,194,304 bytes (4 MiB).

## memory_profiler_sample_probability {#memory_profiler_sample_probability}

Sets the probability of collecting stacktraces at random allocations and deallocations and writing them into [trace_log](../../operations/system-tables/trace_log.md#system_tables-trace_log).

Possible values:

- A positive floating-point number in the range [0..1].

- 0.0 for turning off the memory sampling.

Default value: 0.0.

## trace_profile_events {#trace_profile_events}

Enables or disables collecting stacktraces on each update of profile events along with the name of profile event and the value of increment and sending them into [trace_log](../../operations/system-tables/trace_log.md#system_tables-trace_log).

Possible values:

- 1 — Tracing of profile events enabled.
- 0 — Tracing of profile events disabled.

Default value: 0.

## allow_introspection_functions {#settings-allow_introspection_functions}

Enables or disables [introspection functions](../../sql-reference/functions/introspection.md) for query profiling.

Possible values:

- 1 — Introspection functions enabled.
- 0 — Introspection functions disabled.

Default value: 0.

**See Also**

- [Sampling Query Profiler](../../operations/optimizing-performance/sampling-query-profiler.md)
- System table [trace_log](../../operations/system-tables/trace_log.md/#system_tables-trace_log)

## input_format_parallel_parsing {#input-format-parallel-parsing}

Enables or disables order-preserving parallel parsing of data formats. Supported only for [TSV](../../interfaces/formats.md/#tabseparated), [TKSV](../../interfaces/formats.md/#tskv), [CSV](../../interfaces/formats.md/#csv) and [JSONEachRow](../../interfaces/formats.md/#jsoneachrow) formats.

Possible values:

- 1 — Enabled.
- 0 — Disabled.

Default value: `1`.

## output_format_parallel_formatting {#output-format-parallel-formatting}

Enables or disables parallel formatting of data formats. Supported only for [TSV](../../interfaces/formats.md/#tabseparated), [TKSV](../../interfaces/formats.md/#tskv), [CSV](../../interfaces/formats.md/#csv) and [JSONEachRow](../../interfaces/formats.md/#jsoneachrow) formats.

Possible values:

- 1 — Enabled.
- 0 — Disabled.

Default value: `1`.

## min_chunk_bytes_for_parallel_parsing {#min-chunk-bytes-for-parallel-parsing}

- Type: unsigned int
- Default value: 1 MiB

The minimum chunk size in bytes, which each thread will parse in parallel.

## merge_selecting_sleep_ms {#merge_selecting_sleep_ms}

Sleep time for merge selecting when no part is selected. A lower setting triggers selecting tasks in `background_schedule_pool` frequently, which results in a large number of requests to ClickHouse Keeper in large-scale clusters.

Possible values:

- Any positive integer.

Default value: `5000`.

## parallel_distributed_insert_select {#parallel_distributed_insert_select}

Enables parallel distributed `INSERT ... SELECT` query.

If we execute `INSERT INTO distributed_table_a SELECT ... FROM distributed_table_b` queries and both tables use the same cluster, and both tables are either [replicated](../../engines/table-engines/mergetree-family/replication.md) or non-replicated, then this query is processed locally on every shard.

Possible values:

- 0 — Disabled.
- 1 — `SELECT` will be executed on each shard from the underlying table of the distributed engine.
- 2 — `SELECT` and `INSERT` will be executed on each shard from/to the underlying table of the distributed engine.

Default value: 0.

## insert_distributed_sync {#insert_distributed_sync}

Enables or disables synchronous data insertion into a [Distributed](../../engines/table-engines/special/distributed.md/#distributed) table.

By default, when inserting data into a `Distributed` table, the ClickHouse server sends data to cluster nodes in asynchronous mode. When `insert_distributed_sync=1`, the data is processed synchronously, and the `INSERT` operation succeeds only after all the data is saved on all shards (at least one replica for each shard if `internal_replication` is true).

Possible values:

- 0 — Data is inserted in asynchronous mode.
- 1 — Data is inserted in synchronous mode.

Default value: `0`.

**See Also**

- [Distributed Table Engine](../../engines/table-engines/special/distributed.md/#distributed)
- [Managing Distributed Tables](../../sql-reference/statements/system.md/#query-language-system-distributed)

## insert_shard_id {#insert_shard_id}

If not `0`, specifies the shard of [Distributed](../../engines/table-engines/special/distributed.md/#distributed) table into which the data will be inserted synchronously.

If `insert_shard_id` value is incorrect, the server will throw an exception.

To get the number of shards on `requested_cluster`, you can check server config or use this query:

``` sql
SELECT uniq(shard_num) FROM system.clusters WHERE cluster = 'requested_cluster';
```

Possible values:

- 0 — Disabled.
- Any number from `1` to `shards_num` of corresponding [Distributed](../../engines/table-engines/special/distributed.md/#distributed) table.

Default value: `0`.

**Example**

Query:

```sql
CREATE TABLE x AS system.numbers ENGINE = MergeTree ORDER BY number;
CREATE TABLE x_dist AS x ENGINE = Distributed('test_cluster_two_shards_localhost', currentDatabase(), x);
INSERT INTO x_dist SELECT * FROM numbers(5) SETTINGS insert_shard_id = 1;
SELECT * FROM x_dist ORDER BY number ASC;
```

Result:

``` text
┌─number─┐
│      0 │
│      0 │
│      1 │
│      1 │
│      2 │
│      2 │
│      3 │
│      3 │
│      4 │
│      4 │
└────────┘
```

## use_compact_format_in_distributed_parts_names {#use_compact_format_in_distributed_parts_names}

Uses compact format for storing blocks for async (`insert_distributed_sync`) INSERT into tables with `Distributed` engine.

Possible values:

- 0 — Uses `user[:password]@host:port#default_database` directory format.
- 1 — Uses `[shard{shard_index}[_replica{replica_index}]]` directory format.

Default value: `1`.

:::note
- with `use_compact_format_in_distributed_parts_names=0` changes from cluster definition will not be applied for async INSERT.
- with `use_compact_format_in_distributed_parts_names=1` changing the order of the nodes in the cluster definition, will change the `shard_index`/`replica_index` so be aware.
:::

## background_buffer_flush_schedule_pool_size {#background_buffer_flush_schedule_pool_size}

That setting was moved to the [server configuration parameters](../../operations/server-configuration-parameters/settings.md/#background_buffer_flush_schedule_pool_size).

## background_move_pool_size {#background_move_pool_size}

That setting was moved to the [server configuration parameters](../../operations/server-configuration-parameters/settings.md/#background_move_pool_size).

## background_schedule_pool_size {#background_schedule_pool_size}

That setting was moved to the [server configuration parameters](../../operations/server-configuration-parameters/settings.md/#background_schedule_pool_size).

## background_fetches_pool_size {#background_fetches_pool_size}

That setting was moved to the [server configuration parameters](../../operations/server-configuration-parameters/settings.md/#background_fetches_pool_size).

## always_fetch_merged_part {#always_fetch_merged_part}

Prohibits data parts merging in [Replicated\*MergeTree](../../engines/table-engines/mergetree-family/replication.md)-engine tables.

When merging is prohibited, the replica never merges parts and always downloads merged parts from other replicas. If there is no required data yet, the replica waits for it. CPU and disk load on the replica server decreases, but the network load on the cluster increases. This setting can be useful on servers with relatively weak CPUs or slow disks, such as servers for backups storage.

Possible values:

- 0 — `Replicated*MergeTree`-engine tables merge data parts at the replica.
- 1 — `Replicated*MergeTree`-engine tables do not merge data parts at the replica. The tables download merged data parts from other replicas.

Default value: 0.

**See Also**

- [Data Replication](../../engines/table-engines/mergetree-family/replication.md)

## background_distributed_schedule_pool_size {#background_distributed_schedule_pool_size}

That setting was moved to the [server configuration parameters](../../operations/server-configuration-parameters/settings.md/#background_distributed_schedule_pool_size).

## background_message_broker_schedule_pool_size {#background_message_broker_schedule_pool_size}

That setting was moved to the [server configuration parameters](../../operations/server-configuration-parameters/settings.md/#background_message_broker_schedule_pool_size).

## validate_polygons {#validate_polygons}

Enables or disables throwing an exception in the [pointInPolygon](../../sql-reference/functions/geo/index.md#pointinpolygon) function, if the polygon is self-intersecting or self-tangent.

Possible values:

- 0 — Throwing an exception is disabled. `pointInPolygon` accepts invalid polygons and returns possibly incorrect results for them.
- 1 — Throwing an exception is enabled.

Default value: 1.

## transform_null_in {#transform_null_in}

Enables equality of [NULL](../../sql-reference/syntax.md/#null-literal) values for [IN](../../sql-reference/operators/in.md) operator.

By default, `NULL` values can’t be compared because `NULL` means undefined value. Thus, comparison `expr = NULL` must always return `false`. With this setting `NULL = NULL` returns `true` for `IN` operator.

Possible values:

- 0 — Comparison of `NULL` values in `IN` operator returns `false`.
- 1 — Comparison of `NULL` values in `IN` operator returns `true`.

Default value: 0.

**Example**

Consider the `null_in` table:

``` text
┌──idx─┬─────i─┐
│    1 │     1 │
│    2 │  NULL │
│    3 │     3 │
└──────┴───────┘
```

Query:

``` sql
SELECT idx, i FROM null_in WHERE i IN (1, NULL) SETTINGS transform_null_in = 0;
```

Result:

``` text
┌──idx─┬────i─┐
│    1 │    1 │
└──────┴──────┘
```

Query:

``` sql
SELECT idx, i FROM null_in WHERE i IN (1, NULL) SETTINGS transform_null_in = 1;
```

Result:

``` text
┌──idx─┬─────i─┐
│    1 │     1 │
│    2 │  NULL │
└──────┴───────┘
```

**See Also**

- [NULL Processing in IN Operators](../../sql-reference/operators/in.md/#in-null-processing)

## low_cardinality_max_dictionary_size {#low_cardinality_max_dictionary_size}

Sets a maximum size in rows of a shared global dictionary for the [LowCardinality](../../sql-reference/data-types/lowcardinality.md) data type that can be written to a storage file system. This setting prevents issues with RAM in case of unlimited dictionary growth. All the data that can’t be encoded due to maximum dictionary size limitation ClickHouse writes in an ordinary method.

Possible values:

- Any positive integer.

Default value: 8192.

## low_cardinality_use_single_dictionary_for_part {#low_cardinality_use_single_dictionary_for_part}

Turns on or turns off using of single dictionary for the data part.

By default, the ClickHouse server monitors the size of dictionaries and if a dictionary overflows then the server starts to write the next one. To prohibit creating several dictionaries set `low_cardinality_use_single_dictionary_for_part = 1`.

Possible values:

- 1 — Creating several dictionaries for the data part is prohibited.
- 0 — Creating several dictionaries for the data part is not prohibited.

Default value: 0.

## low_cardinality_allow_in_native_format {#low_cardinality_allow_in_native_format}

Allows or restricts using the [LowCardinality](../../sql-reference/data-types/lowcardinality.md) data type with the [Native](../../interfaces/formats.md/#native) format.

If usage of `LowCardinality` is restricted, ClickHouse server converts `LowCardinality`-columns to ordinary ones for `SELECT` queries, and convert ordinary columns to `LowCardinality`-columns for `INSERT` queries.

This setting is required mainly for third-party clients which do not support `LowCardinality` data type.

Possible values:

- 1 — Usage of `LowCardinality` is not restricted.
- 0 — Usage of `LowCardinality` is restricted.

Default value: 1.

## allow_suspicious_low_cardinality_types {#allow_suspicious_low_cardinality_types}

Allows or restricts using [LowCardinality](../../sql-reference/data-types/lowcardinality.md) with data types with fixed size of 8 bytes or less: numeric data types and `FixedString(8_bytes_or_less)`.

For small fixed values using of `LowCardinality` is usually inefficient, because ClickHouse stores a numeric index for each row. As a result:

- Disk space usage can rise.
- RAM consumption can be higher, depending on a dictionary size.
- Some functions can work slower due to extra coding/encoding operations.

Merge times in [MergeTree](../../engines/table-engines/mergetree-family/mergetree.md)-engine tables can grow due to all the reasons described above.

Possible values:

- 1 — Usage of `LowCardinality` is not restricted.
- 0 — Usage of `LowCardinality` is restricted.

Default value: 0.

## min_insert_block_size_rows_for_materialized_views {#min-insert-block-size-rows-for-materialized-views}

Sets the minimum number of rows in the block which can be inserted into a table by an `INSERT` query. Smaller-sized blocks are squashed into bigger ones. This setting is applied only for blocks inserted into [materialized view](../../sql-reference/statements/create/view.md). By adjusting this setting, you control blocks squashing while pushing to materialized view and avoid excessive memory usage.

Possible values:

- Any positive integer.
- 0 — Squashing disabled.

Default value: 1048576.

**See Also**

- [min_insert_block_size_rows](#min-insert-block-size-rows)

## min_insert_block_size_bytes_for_materialized_views {#min-insert-block-size-bytes-for-materialized-views}

Sets the minimum number of bytes in the block which can be inserted into a table by an `INSERT` query. Smaller-sized blocks are squashed into bigger ones. This setting is applied only for blocks inserted into [materialized view](../../sql-reference/statements/create/view.md). By adjusting this setting, you control blocks squashing while pushing to materialized view and avoid excessive memory usage.

Possible values:

- Any positive integer.
- 0 — Squashing disabled.

Default value: 268435456.

**See also**

- [min_insert_block_size_bytes](#min-insert-block-size-bytes)

## optimize_read_in_order {#optimize_read_in_order}

Enables [ORDER BY](../../sql-reference/statements/select/order-by.md/#optimize_read_in_order) optimization in [SELECT](../../sql-reference/statements/select/index.md) queries for reading data from [MergeTree](../../engines/table-engines/mergetree-family/mergetree.md) tables.

Possible values:

- 0 — `ORDER BY` optimization is disabled.
- 1 — `ORDER BY` optimization is enabled.

Default value: `1`.

**See Also**

- [ORDER BY Clause](../../sql-reference/statements/select/order-by.md/#optimize_read_in_order)

## optimize_aggregation_in_order {#optimize_aggregation_in_order}

Enables [GROUP BY](../../sql-reference/statements/select/group-by.md) optimization in [SELECT](../../sql-reference/statements/select/index.md) queries for aggregating data in corresponding order in [MergeTree](../../engines/table-engines/mergetree-family/mergetree.md) tables.

Possible values:

- 0 — `GROUP BY` optimization is disabled.
- 1 — `GROUP BY` optimization is enabled.

Default value: `0`.

**See Also**

- [GROUP BY optimization](../../sql-reference/statements/select/group-by.md/#aggregation-in-order)

## mutations_sync {#mutations_sync}

Allows to execute `ALTER TABLE ... UPDATE|DELETE|MATERIALIZE INDEX|MATERIALIZE PROJECTION|MATERIALIZE COLUMN` queries ([mutations](../../sql-reference/statements/alter/index.md#mutations)) synchronously.

Possible values:

- 0 - Mutations execute asynchronously.
- 1 - The query waits for all mutations to complete on the current server.
- 2 - The query waits for all mutations to complete on all replicas (if they exist).

Default value: `0`.

**See Also**

- [Synchronicity of ALTER Queries](../../sql-reference/statements/alter/index.md#synchronicity-of-alter-queries)
- [Mutations](../../sql-reference/statements/alter/index.md#mutations)

## ttl_only_drop_parts {#ttl_only_drop_parts}

Enables or disables complete dropping of data parts where all rows are expired in [MergeTree](../../engines/table-engines/mergetree-family/mergetree.md) tables.

When `ttl_only_drop_parts` is disabled (by default), the ClickHouse server only deletes expired rows according to their TTL.

When `ttl_only_drop_parts` is enabled, the ClickHouse server drops a whole part when all rows in it are expired.

Dropping whole parts instead of partial cleaning TTL-d rows allows having shorter `merge_with_ttl_timeout` times and lower impact on system performance.

Possible values:

- 0 — The complete dropping of data parts is disabled.
- 1 — The complete dropping of data parts is enabled.

Default value: `0`.

**See Also**

- [CREATE TABLE query clauses and settings](../../engines/table-engines/mergetree-family/mergetree.md/#mergetree-query-clauses) (`merge_with_ttl_timeout` setting)
- [Table TTL](../../engines/table-engines/mergetree-family/mergetree.md/#mergetree-table-ttl)

## lock_acquire_timeout {#lock_acquire_timeout}

Defines how many seconds a locking request waits before failing.

Locking timeout is used to protect from deadlocks while executing read/write operations with tables. When the timeout expires and the locking request fails, the ClickHouse server throws an exception "Locking attempt timed out! Possible deadlock avoided. Client should retry." with error code `DEADLOCK_AVOIDED`.

Possible values:

- Positive integer (in seconds).
- 0 — No locking timeout.

Default value: `120` seconds.

## cast_keep_nullable {#cast_keep_nullable}

Enables or disables keeping of the `Nullable` data type in [CAST](../../sql-reference/functions/type-conversion-functions.md/#castx-t) operations.

When the setting is enabled and the argument of `CAST` function is `Nullable`, the result is also transformed to `Nullable` type. When the setting is disabled, the result always has the destination type exactly.

Possible values:

- 0 — The `CAST` result has exactly the destination type specified.
- 1 — If the argument type is `Nullable`, the `CAST` result is transformed to `Nullable(DestinationDataType)`.

Default value: `0`.

**Examples**

The following query results in the destination data type exactly:

```sql
SET cast_keep_nullable = 0;
SELECT CAST(toNullable(toInt32(0)) AS Int32) as x, toTypeName(x);
```

Result:

```text
┌─x─┬─toTypeName(CAST(toNullable(toInt32(0)), 'Int32'))─┐
│ 0 │ Int32                                             │
└───┴───────────────────────────────────────────────────┘
```

The following query results in the `Nullable` modification on the destination data type:

```sql
SET cast_keep_nullable = 1;
SELECT CAST(toNullable(toInt32(0)) AS Int32) as x, toTypeName(x);
```

Result:

```text
┌─x─┬─toTypeName(CAST(toNullable(toInt32(0)), 'Int32'))─┐
│ 0 │ Nullable(Int32)                                   │
└───┴───────────────────────────────────────────────────┘
```

**See Also**

- [CAST](../../sql-reference/functions/type-conversion-functions.md/#type_conversion_function-cast) function

## system_events_show_zero_values {#system_events_show_zero_values}

Allows to select zero-valued events from [`system.events`](../../operations/system-tables/events.md).

Some monitoring systems require passing all the metrics values to them for each checkpoint, even if the metric value is zero.

Possible values:

- 0 — Disabled.
- 1 — Enabled.

Default value: `0`.

**Examples**

Query

```sql
SELECT * FROM system.events WHERE event='QueryMemoryLimitExceeded';
```

Result

```text
Ok.
```

Query
```sql
SET system_events_show_zero_values = 1;
SELECT * FROM system.events WHERE event='QueryMemoryLimitExceeded';
```

Result

```text
┌─event────────────────────┬─value─┬─description───────────────────────────────────────────┐
│ QueryMemoryLimitExceeded │     0 │ Number of times when memory limit exceeded for query. │
└──────────────────────────┴───────┴───────────────────────────────────────────────────────┘
```

## allow_nullable_key {#allow-nullable-key}

Allows using of the [Nullable](../../sql-reference/data-types/nullable.md/#data_type-nullable)-typed values in a sorting and a primary key for [MergeTree](../../engines/table-engines/mergetree-family/mergetree.md/#table_engines-mergetree) tables.

Possible values:

- 1 — `Nullable`-type expressions are allowed in keys.
- 0 — `Nullable`-type expressions are not allowed in keys.

Default value: `0`.

:::note
Nullable primary key usually indicates bad design. It is forbidden in almost all main stream DBMS. The feature is mainly for [AggregatingMergeTree](../../engines/table-engines/mergetree-family/aggregatingmergetree.md) and is not heavily tested. Use with care.
:::

:::note
Do not enable this feature in version `<= 21.8`. It's not properly implemented and may lead to server crash.
:::

## aggregate_functions_null_for_empty {#aggregate_functions_null_for_empty}

Enables or disables rewriting all aggregate functions in a query, adding [-OrNull](../../sql-reference/aggregate-functions/combinators.md/#agg-functions-combinator-ornull) suffix to them. Enable it for SQL standard compatibility.
It is implemented via query rewrite (similar to [count_distinct_implementation](#settings-count_distinct_implementation) setting) to get consistent results for distributed queries.

Possible values:

- 0 — Disabled.
- 1 — Enabled.

Default value: 0.

**Example**

Consider the following query with aggregate functions:
```sql
SELECT SUM(-1), MAX(0) FROM system.one WHERE 0;
```

With `aggregate_functions_null_for_empty = 0` it would produce:
```text
┌─SUM(-1)─┬─MAX(0)─┐
│       0 │      0 │
└─────────┴────────┘
```

With `aggregate_functions_null_for_empty = 1` the result would be:
```text
┌─SUMOrNull(-1)─┬─MAXOrNull(0)─┐
│          NULL │         NULL │
└───────────────┴──────────────┘
```

## union_default_mode {#union-default-mode}

Sets a mode for combining `SELECT` query results. The setting is only used when shared with [UNION](../../sql-reference/statements/select/union.md) without explicitly specifying the `UNION ALL` or `UNION DISTINCT`.

Possible values:

- `'DISTINCT'` — ClickHouse outputs rows as a result of combining queries removing duplicate rows.
- `'ALL'` — ClickHouse outputs all rows as a result of combining queries including duplicate rows.
- `''` — ClickHouse generates an exception when used with `UNION`.

Default value: `''`.

See examples in [UNION](../../sql-reference/statements/select/union.md).

## default_table_engine {#default_table_engine}

Default table engine to use when `ENGINE` is not set in a `CREATE` statement.

Possible values:

- a string representing any valid table engine name

Default value: `None`

**Example**

Query:

```sql
SET default_table_engine = 'Log';

SELECT name, value, changed FROM system.settings WHERE name = 'default_table_engine';
```

Result:

```response
┌─name─────────────────┬─value─┬─changed─┐
│ default_table_engine │ Log   │       1 │
└──────────────────────┴───────┴─────────┘
```

In this example, any new table that does not specify an `Engine` will use the `Log` table engine:

Query:

```sql
CREATE TABLE my_table (
    x UInt32,
    y UInt32
);

SHOW CREATE TABLE my_table;
```

Result:

```response
┌─statement────────────────────────────────────────────────────────────────┐
│ CREATE TABLE default.my_table
(
    `x` UInt32,
    `y` UInt32
)
ENGINE = Log
└──────────────────────────────────────────────────────────────────────────┘
```

## default_temporary_table_engine {#default_temporary_table_engine}

Same as [default_table_engine](#default_table_engine) but for temporary tables.

Default value: `Memory`.

In this example, any new temporary table that does not specify an `Engine` will use the `Log` table engine:

Query:

```sql
SET default_temporary_table_engine = 'Log';

CREATE TEMPORARY TABLE my_table (
    x UInt32,
    y UInt32
);

SHOW CREATE TEMPORARY TABLE my_table;
```

Result:

```response
┌─statement────────────────────────────────────────────────────────────────┐
│ CREATE TEMPORARY TABLE default.my_table
(
    `x` UInt32,
    `y` UInt32
)
ENGINE = Log
└──────────────────────────────────────────────────────────────────────────┘
```

## data_type_default_nullable {#data_type_default_nullable}

Allows data types without explicit modifiers [NULL or NOT NULL](../../sql-reference/statements/create/table.md/#null-modifiers) in column definition will be [Nullable](../../sql-reference/data-types/nullable.md/#data_type-nullable).

Possible values:

- 1 — The data types in column definitions are set to `Nullable` by default.
- 0 — The data types in column definitions are set to not `Nullable` by default.

Default value: `0`.

## execute_merges_on_single_replica_time_threshold {#execute-merges-on-single-replica-time-threshold}

Enables special logic to perform merges on replicas.

Possible values:

- Positive integer (in seconds).
- 0 — Special merges logic is not used. Merges happen in the usual way on all the replicas.

Default value: `0`.

**Usage**

Selects one replica to perform the merge on. Sets the time threshold from the start of the merge. Other replicas wait for the merge to finish, then download the result. If the time threshold passes and the selected replica does not perform the merge, then the merge is performed on other replicas as usual.

High values for that threshold may lead to replication delays.

It can be useful when merges are CPU bounded not IO bounded (performing heavy data compression, calculating aggregate functions or default expressions that require a large amount of calculations, or just very high number of tiny merges).

## max_final_threads {#max-final-threads}

Sets the maximum number of parallel threads for the `SELECT` query data read phase with the [FINAL](../../sql-reference/statements/select/from.md#select-from-final) modifier.

Possible values:

- Positive integer.
- 0 or 1 — Disabled. `SELECT` queries are executed in a single thread.

Default value: `max_threads`.

## opentelemetry_start_trace_probability {#opentelemetry-start-trace-probability}

Sets the probability that the ClickHouse can start a trace for executed queries (if no parent [trace context](https://www.w3.org/TR/trace-context/) is supplied).

Possible values:

- 0 — The trace for all executed queries is disabled (if no parent trace context is supplied).
- Positive floating-point number in the range [0..1]. For example, if the setting value is `0,5`, ClickHouse can start a trace on average for half of the queries.
- 1 — The trace for all executed queries is enabled.

Default value: `0`.

## optimize_on_insert {#optimize-on-insert}

Enables or disables data transformation before the insertion, as if merge was done on this block (according to table engine).

Possible values:

- 0 — Disabled.
- 1 — Enabled.

Default value: 1.

**Example**

The difference between enabled and disabled:

Query:

```sql
SET optimize_on_insert = 1;

CREATE TABLE test1 (`FirstTable` UInt32) ENGINE = ReplacingMergeTree ORDER BY FirstTable;

INSERT INTO test1 SELECT number % 2 FROM numbers(5);

SELECT * FROM test1;

SET optimize_on_insert = 0;

CREATE TABLE test2 (`SecondTable` UInt32) ENGINE = ReplacingMergeTree ORDER BY SecondTable;

INSERT INTO test2 SELECT number % 2 FROM numbers(5);

SELECT * FROM test2;
```

Result:

``` text
┌─FirstTable─┐
│          0 │
│          1 │
└────────────┘

┌─SecondTable─┐
│           0 │
│           0 │
│           0 │
│           1 │
│           1 │
└─────────────┘
```

Note that this setting influences [Materialized view](../../sql-reference/statements/create/view.md/#materialized) and [MaterializedMySQL](../../engines/database-engines/materialized-mysql.md) behaviour.

## engine_file_empty_if_not_exists {#engine-file-empty_if-not-exists}

Allows to select data from a file engine table without file.

Possible values:
- 0 — `SELECT` throws exception.
- 1 — `SELECT` returns empty result.

Default value: `0`.

## engine_file_truncate_on_insert {#engine-file-truncate-on-insert}

Enables or disables truncate before insert in [File](../../engines/table-engines/special/file.md) engine tables.

Possible values:
- 0 — `INSERT` query appends new data to the end of the file.
- 1 — `INSERT` query replaces existing content of the file with the new data.

Default value: `0`.

## engine_file_allow_create_multiple_files {#engine_file_allow_create_multiple_files}

Enables or disables creating a new file on each insert in file engine tables if the format has the suffix (`JSON`, `ORC`, `Parquet`, etc.). If enabled, on each insert a new file will be created with a name following this pattern:

`data.Parquet` -> `data.1.Parquet` -> `data.2.Parquet`, etc.

Possible values:
- 0 — `INSERT` query appends new data to the end of the file.
- 1 — `INSERT` query creates a new file.

Default value: `0`.

## engine_file_skip_empty_files {#engine_file_skip_empty_files}

Enables or disables skipping empty files in [File](../../engines/table-engines/special/file.md) engine tables.

Possible values:
- 0 — `SELECT` throws an exception if empty file is not compatible with requested format.
- 1 — `SELECT` returns empty result for empty file.

Default value: `0`.

## storage_file_read_method {#storage_file_read_method}

Method of reading data from storage file, one of: `read`, `pread`, `mmap`. The mmap method does not apply to clickhouse-server (it's intended for clickhouse-local).

Default value: `pread` for clickhouse-server, `mmap` for clickhouse-local.

## s3_truncate_on_insert {#s3_truncate_on_insert}

Enables or disables truncate before inserts in s3 engine tables. If disabled, an exception will be thrown on insert attempts if an S3 object already exists.

Possible values:
- 0 — `INSERT` query appends new data to the end of the file.
- 1 — `INSERT` query replaces existing content of the file with the new data.

Default value: `0`.

## s3_create_new_file_on_insert {#s3_create_new_file_on_insert}

Enables or disables creating a new file on each insert in s3 engine tables. If enabled, on each insert a new S3 object will be created with the key, similar to this pattern:

initial: `data.Parquet.gz` -> `data.1.Parquet.gz` -> `data.2.Parquet.gz`, etc.

Possible values:
- 0 — `INSERT` query appends new data to the end of the file.
- 1 — `INSERT` query creates a new file.

Default value: `0`.

## s3_skip_empty_files {#s3_skip_empty_files}

Enables or disables skipping empty files in [S3](../../engines/table-engines/integrations/s3.md) engine tables.

Possible values:
- 0 — `SELECT` throws an exception if empty file is not compatible with requested format.
- 1 — `SELECT` returns empty result for empty file.

Default value: `0`.

## hdfs_truncate_on_insert {#hdfs_truncate_on_insert}

Enables or disables truncation before an insert in hdfs engine tables. If disabled, an exception will be thrown on an attempt to insert if a file in HDFS already exists.

Possible values:
- 0 — `INSERT` query appends new data to the end of the file.
- 1 — `INSERT` query replaces existing content of the file with the new data.

Default value: `0`.

## hdfs_create_new_file_on_insert {#hdfs_create_new_file_on_insert

Enables or disables creating a new file on each insert in HDFS engine tables. If enabled, on each insert a new HDFS file will be created with the name, similar to this pattern:

initial: `data.Parquet.gz` -> `data.1.Parquet.gz` -> `data.2.Parquet.gz`, etc.

Possible values:
- 0 — `INSERT` query appends new data to the end of the file.
- 1 — `INSERT` query creates a new file.

Default value: `0`.

## hdfs_skip_empty_files {#hdfs_skip_empty_files}

Enables or disables skipping empty files in [HDFS](../../engines/table-engines/integrations/hdfs.md) engine tables.

Possible values:
- 0 — `SELECT` throws an exception if empty file is not compatible with requested format.
- 1 — `SELECT` returns empty result for empty file.

Default value: `0`.

## engine_url_skip_empty_files {#engine_url_skip_empty_files}

Enables or disables skipping empty files in [URL](../../engines/table-engines/special/url.md) engine tables.

Possible values:
- 0 — `SELECT` throws an exception if empty file is not compatible with requested format.
- 1 — `SELECT` returns empty result for empty file.

Default value: `0`.

## enable_url_encoding {#enable_url_encoding}

Allows to enable/disable decoding/encoding path in uri in [URL](../../engines/table-engines/special/url.md) engine tables.

Enabled by default.

## database_atomic_wait_for_drop_and_detach_synchronously {#database_atomic_wait_for_drop_and_detach_synchronously}

Adds a modifier `SYNC` to all `DROP` and `DETACH` queries.

Possible values:

- 0 — Queries will be executed with delay.
- 1 — Queries will be executed without delay.

Default value: `0`.

## show_table_uuid_in_table_create_query_if_not_nil {#show_table_uuid_in_table_create_query_if_not_nil}

Sets the `SHOW TABLE` query display.

Possible values:

- 0 — The query will be displayed without table UUID.
- 1 — The query will be displayed with table UUID.

Default value: `0`.

## allow_experimental_live_view {#allow-experimental-live-view}

Allows creation of experimental [live views](../../sql-reference/statements/create/view.md/#live-view).

Possible values:

- 0 — Working with live views is disabled.
- 1 — Working with live views is enabled.

Default value: `0`.

## live_view_heartbeat_interval {#live-view-heartbeat-interval}

Sets the heartbeat interval in seconds to indicate [live view](../../sql-reference/statements/create/view.md/#live-view) is alive .

Default value: `15`.

## max_live_view_insert_blocks_before_refresh {#max-live-view-insert-blocks-before-refresh}

Sets the maximum number of inserted blocks after which mergeable blocks are dropped and query for [live view](../../sql-reference/statements/create/view.md/#live-view) is re-executed.

Default value: `64`.

## periodic_live_view_refresh {#periodic-live-view-refresh}

Sets the interval in seconds after which periodically refreshed [live view](../../sql-reference/statements/create/view.md/#live-view) is forced to refresh.

Default value: `60`.

## http_connection_timeout {#http_connection_timeout}

HTTP connection timeout (in seconds).

Possible values:

- Any positive integer.
- 0 - Disabled (infinite timeout).

Default value: 1.

## http_send_timeout {#http_send_timeout}

HTTP send timeout (in seconds).

Possible values:

- Any positive integer.
- 0 - Disabled (infinite timeout).

Default value: 30.

## http_receive_timeout {#http_receive_timeout}

HTTP receive timeout (in seconds).

Possible values:

- Any positive integer.
- 0 - Disabled (infinite timeout).

Default value: 30.

## check_query_single_value_result {#check_query_single_value_result}

Defines the level of detail for the [CHECK TABLE](../../sql-reference/statements/check-table.md/#checking-mergetree-tables) query result for `MergeTree` family engines .

Possible values:

- 0 — the query shows a check status for every individual data part of a table.
- 1 — the query shows the general table check status.

Default value: `0`.

## prefer_column_name_to_alias {#prefer-column-name-to-alias}

Enables or disables using the original column names instead of aliases in query expressions and clauses. It especially matters when alias is the same as the column name, see [Expression Aliases](../../sql-reference/syntax.md/#notes-on-usage). Enable this setting to make aliases syntax rules in ClickHouse more compatible with most other database engines.

Possible values:

- 0 — The column name is substituted with the alias.
- 1 — The column name is not substituted with the alias.

Default value: `0`.

**Example**

The difference between enabled and disabled:

Query:

```sql
SET prefer_column_name_to_alias = 0;
SELECT avg(number) AS number, max(number) FROM numbers(10);
```

Result:

```text
Received exception from server (version 21.5.1):
Code: 184. DB::Exception: Received from localhost:9000. DB::Exception: Aggregate function avg(number) is found inside another aggregate function in query: While processing avg(number) AS number.
```

Query:

```sql
SET prefer_column_name_to_alias = 1;
SELECT avg(number) AS number, max(number) FROM numbers(10);
```

Result:

```text
┌─number─┬─max(number)─┐
│    4.5 │           9 │
└────────┴─────────────┘
```

## limit {#limit}

Sets the maximum number of rows to get from the query result. It adjusts the value set by the [LIMIT](../../sql-reference/statements/select/limit.md/#limit-clause) clause, so that the limit, specified in the query, cannot exceed the limit, set by this setting.

Possible values:

- 0 — The number of rows is not limited.
- Positive integer.

Default value: `0`.

## offset {#offset}

Sets the number of rows to skip before starting to return rows from the query. It adjusts the offset set by the [OFFSET](../../sql-reference/statements/select/offset.md/#offset-fetch) clause, so that these two values are summarized.

Possible values:

- 0 — No rows are skipped .
- Positive integer.

Default value: `0`.

**Example**

Input table:

``` sql
CREATE TABLE test (i UInt64) ENGINE = MergeTree() ORDER BY i;
INSERT INTO test SELECT number FROM numbers(500);
```

Query:

``` sql
SET limit = 5;
SET offset = 7;
SELECT * FROM test LIMIT 10 OFFSET 100;
```
Result:

``` text
┌───i─┐
│ 107 │
│ 108 │
│ 109 │
└─────┘
```

## optimize_syntax_fuse_functions {#optimize_syntax_fuse_functions}

Enables to fuse aggregate functions with identical argument. It rewrites query contains at least two aggregate functions from [sum](../../sql-reference/aggregate-functions/reference/sum.md/#agg_function-sum), [count](../../sql-reference/aggregate-functions/reference/count.md/#agg_function-count) or [avg](../../sql-reference/aggregate-functions/reference/avg.md/#agg_function-avg) with identical argument to [sumCount](../../sql-reference/aggregate-functions/reference/sumcount.md/#agg_function-sumCount).

Possible values:

- 0 — Functions with identical argument are not fused.
- 1 — Functions with identical argument are fused.

Default value: `0`.

**Example**

Query:

``` sql
CREATE TABLE fuse_tbl(a Int8, b Int8) Engine = Log;
SET optimize_syntax_fuse_functions = 1;
EXPLAIN SYNTAX SELECT sum(a), sum(b), count(b), avg(b) from fuse_tbl FORMAT TSV;
```

Result:

``` text
SELECT
    sum(a),
    sumCount(b).1,
    sumCount(b).2,
    (sumCount(b).1) / (sumCount(b).2)
FROM fuse_tbl
```

## optimize_rewrite_aggregate_function_with_if

Rewrite aggregate functions with if expression as argument when logically equivalent.
For example, `avg(if(cond, col, null))` can be rewritten to `avgOrNullIf(cond, col)`. It may improve performance.

:::note
Supported only with experimental analyzer (`allow_experimental_analyzer = 1`).
:::

## allow_experimental_database_replicated {#allow_experimental_database_replicated}

Enables to create databases with [Replicated](../../engines/database-engines/replicated.md) engine.

Possible values:

- 0 — Disabled.
- 1 — Enabled.

Default value: `0`.

## database_replicated_initial_query_timeout_sec {#database_replicated_initial_query_timeout_sec}

Sets how long initial DDL query should wait for Replicated database to process previous DDL queue entries in seconds.

Possible values:

- Positive integer.
- 0 — Unlimited.

Default value: `300`.

## distributed_ddl_task_timeout {#distributed_ddl_task_timeout}

Sets timeout for DDL query responses from all hosts in cluster. If a DDL request has not been performed on all hosts, a response will contain a timeout error and a request will be executed in an async mode. Negative value means infinite.

Possible values:

- Positive integer.
- 0 — Async mode.
- Negative integer — infinite timeout.

Default value: `180`.

## distributed_ddl_output_mode {#distributed_ddl_output_mode}

Sets format of distributed DDL query result.

Possible values:

- `throw` — Returns result set with query execution status for all hosts where query is finished. If query has failed on some hosts, then it will rethrow the first exception. If query is not finished yet on some hosts and [distributed_ddl_task_timeout](#distributed_ddl_task_timeout) exceeded, then it throws `TIMEOUT_EXCEEDED` exception.
- `none` — Is similar to throw, but distributed DDL query returns no result set.
- `null_status_on_timeout` — Returns `NULL` as execution status in some rows of result set instead of throwing `TIMEOUT_EXCEEDED` if query is not finished on the corresponding hosts.
- `never_throw` — Do not throw `TIMEOUT_EXCEEDED` and do not rethrow exceptions if query has failed on some hosts.

Default value: `throw`.

## flatten_nested {#flatten-nested}

Sets the data format of a [nested](../../sql-reference/data-types/nested-data-structures/index.md) columns.

Possible values:

- 1 — Nested column is flattened to separate arrays.
- 0 — Nested column stays a single array of tuples.

Default value: `1`.

**Usage**

If the setting is set to `0`, it is possible to use an arbitrary level of nesting.

**Examples**

Query:

``` sql
SET flatten_nested = 1;
CREATE TABLE t_nest (`n` Nested(a UInt32, b UInt32)) ENGINE = MergeTree ORDER BY tuple();

SHOW CREATE TABLE t_nest;
```

Result:

``` text
┌─statement───────────────────────────────────────────────────────────────────────────────────────────────────────────────────────────────────────┐
│ CREATE TABLE default.t_nest
(
    `n.a` Array(UInt32),
    `n.b` Array(UInt32)
)
ENGINE = MergeTree
ORDER BY tuple()
SETTINGS index_granularity = 8192 │
└─────────────────────────────────────────────────────────────────────────────────────────────────────────────────────────────────────────────────┘
```

Query:

``` sql
SET flatten_nested = 0;

CREATE TABLE t_nest (`n` Nested(a UInt32, b UInt32)) ENGINE = MergeTree ORDER BY tuple();

SHOW CREATE TABLE t_nest;
```

Result:

``` text
┌─statement──────────────────────────────────────────────────────────────────────────────────────────────────────────────────────────┐
│ CREATE TABLE default.t_nest
(
    `n` Nested(a UInt32, b UInt32)
)
ENGINE = MergeTree
ORDER BY tuple()
SETTINGS index_granularity = 8192 │
└────────────────────────────────────────────────────────────────────────────────────────────────────────────────────────────────────┘
```

## external_table_functions_use_nulls {#external-table-functions-use-nulls}

Defines how [mysql](../../sql-reference/table-functions/mysql.md), [postgresql](../../sql-reference/table-functions/postgresql.md) and [odbc](../../sql-reference/table-functions/odbc.md) table functions use Nullable columns.

Possible values:

- 0 — The table function explicitly uses Nullable columns.
- 1 — The table function implicitly uses Nullable columns.

Default value: `1`.

**Usage**

If the setting is set to `0`, the table function does not make Nullable columns and inserts default values instead of NULL. This is also applicable for NULL values inside arrays.

## optimize_use_projections {#optimize_use_projections}

Enables or disables [projection](../../engines/table-engines/mergetree-family/mergetree.md/#projections) optimization when processing `SELECT` queries.

Possible values:

- 0 — Projection optimization disabled.
- 1 — Projection optimization enabled.

Default value: `1`.

## force_optimize_projection {#force-optimize-projection}

Enables or disables the obligatory use of [projections](../../engines/table-engines/mergetree-family/mergetree.md/#projections) in `SELECT` queries, when projection optimization is enabled (see [optimize_use_projections](#optimize_use_projections) setting).

Possible values:

- 0 — Projection optimization is not obligatory.
- 1 — Projection optimization is obligatory.

Default value: `0`.

## alter_sync {#alter-sync}

Allows to set up waiting for actions to be executed on replicas by [ALTER](../../sql-reference/statements/alter/index.md), [OPTIMIZE](../../sql-reference/statements/optimize.md) or [TRUNCATE](../../sql-reference/statements/truncate.md) queries.

Possible values:

- 0 — Do not wait.
- 1 — Wait for own execution.
- 2 — Wait for everyone.

Default value: `1`.

## replication_wait_for_inactive_replica_timeout {#replication-wait-for-inactive-replica-timeout}

Specifies how long (in seconds) to wait for inactive replicas to execute [ALTER](../../sql-reference/statements/alter/index.md), [OPTIMIZE](../../sql-reference/statements/optimize.md) or [TRUNCATE](../../sql-reference/statements/truncate.md) queries.

Possible values:

- 0 — Do not wait.
- Negative integer — Wait for unlimited time.
- Positive integer — The number of seconds to wait.

Default value: `120` seconds.

## regexp_max_matches_per_row {#regexp-max-matches-per-row}

Sets the maximum number of matches for a single regular expression per row. Use it to protect against memory overload when using greedy regular expression in the [extractAllGroupsHorizontal](../../sql-reference/functions/string-search-functions.md/#extractallgroups-horizontal) function.

Possible values:

- Positive integer.

Default value: `1000`.

## http_max_single_read_retries {#http-max-single-read-retries}

Sets the maximum number of retries during a single HTTP read.

Possible values:

- Positive integer.

Default value: `1024`.

## log_queries_probability {#log-queries-probability}

Allows a user to write to [query_log](../../operations/system-tables/query_log.md), [query_thread_log](../../operations/system-tables/query_thread_log.md), and [query_views_log](../../operations/system-tables/query_views_log.md) system tables only a sample of queries selected randomly with the specified probability. It helps to reduce the load with a large volume of queries in a second.

Possible values:

- 0 — Queries are not logged in the system tables.
- Positive floating-point number in the range [0..1]. For example, if the setting value is `0.5`, about half of the queries are logged in the system tables.
- 1 — All queries are logged in the system tables.

Default value: `1`.

## short_circuit_function_evaluation {#short-circuit-function-evaluation}

Allows calculating the [if](../../sql-reference/functions/conditional-functions.md/#if), [multiIf](../../sql-reference/functions/conditional-functions.md/#multiif), [and](../../sql-reference/functions/logical-functions.md/#logical-and-function), and [or](../../sql-reference/functions/logical-functions.md/#logical-or-function) functions according to a [short scheme](https://en.wikipedia.org/wiki/Short-circuit_evaluation). This helps optimize the execution of complex expressions in these functions and prevent possible exceptions (such as division by zero when it is not expected).

Possible values:

- `enable` — Enables short-circuit function evaluation for functions that are suitable for it (can throw an exception or computationally heavy).
- `force_enable` — Enables short-circuit function evaluation for all functions.
- `disable` — Disables short-circuit function evaluation.

Default value: `enable`.

## max_hyperscan_regexp_length {#max-hyperscan-regexp-length}

Defines the maximum length for each regular expression in the [hyperscan multi-match functions](../../sql-reference/functions/string-search-functions.md/#multimatchanyhaystack-pattern1-pattern2-patternn).

Possible values:

- Positive integer.
- 0 - The length is not limited.

Default value: `0`.

**Example**

Query:

```sql
SELECT multiMatchAny('abcd', ['ab','bcd','c','d']) SETTINGS max_hyperscan_regexp_length = 3;
```

Result:

```text
┌─multiMatchAny('abcd', ['ab', 'bcd', 'c', 'd'])─┐
│                                              1 │
└────────────────────────────────────────────────┘
```

Query:

```sql
SELECT multiMatchAny('abcd', ['ab','bcd','c','d']) SETTINGS max_hyperscan_regexp_length = 2;
```

Result:

```text
Exception: Regexp length too large.
```

**See Also**

- [max_hyperscan_regexp_total_length](#max-hyperscan-regexp-total-length)

## max_hyperscan_regexp_total_length {#max-hyperscan-regexp-total-length}

Sets the maximum length total of all regular expressions in each [hyperscan multi-match function](../../sql-reference/functions/string-search-functions.md/#multimatchanyhaystack-pattern1-pattern2-patternn).

Possible values:

- Positive integer.
- 0 - The length is not limited.

Default value: `0`.

**Example**

Query:

```sql
SELECT multiMatchAny('abcd', ['a','b','c','d']) SETTINGS max_hyperscan_regexp_total_length = 5;
```

Result:

```text
┌─multiMatchAny('abcd', ['a', 'b', 'c', 'd'])─┐
│                                           1 │
└─────────────────────────────────────────────┘
```

Query:

```sql
SELECT multiMatchAny('abcd', ['ab','bc','c','d']) SETTINGS max_hyperscan_regexp_total_length = 5;
```

Result:

```text
Exception: Total regexp lengths too large.
```

**See Also**

- [max_hyperscan_regexp_length](#max-hyperscan-regexp-length)

## enable_positional_arguments {#enable-positional-arguments}

Enables or disables supporting positional arguments for [GROUP BY](../../sql-reference/statements/select/group-by.md), [LIMIT BY](../../sql-reference/statements/select/limit-by.md), [ORDER BY](../../sql-reference/statements/select/order-by.md) statements.

Possible values:

- 0 — Positional arguments aren't supported.
- 1 — Positional arguments are supported: column numbers can use instead of column names.

Default value: `1`.

**Example**

Query:

```sql
CREATE TABLE positional_arguments(one Int, two Int, three Int) ENGINE=Memory();

INSERT INTO positional_arguments VALUES (10, 20, 30), (20, 20, 10), (30, 10, 20);

SELECT * FROM positional_arguments ORDER BY 2,3;
```

Result:

```text
┌─one─┬─two─┬─three─┐
│  30 │  10 │   20  │
│  20 │  20 │   10  │
│  10 │  20 │   30  │
└─────┴─────┴───────┘
```

## enable_extended_results_for_datetime_functions {#enable-extended-results-for-datetime-functions}

Enables or disables returning results of type:
- `Date32` with extended range (compared to type `Date`) for functions [toStartOfYear](../../sql-reference/functions/date-time-functions.md#tostartofyear), [toStartOfISOYear](../../sql-reference/functions/date-time-functions.md#tostartofisoyear), [toStartOfQuarter](../../sql-reference/functions/date-time-functions.md#tostartofquarter), [toStartOfMonth](../../sql-reference/functions/date-time-functions.md#tostartofmonth), [toLastDayOfMonth](../../sql-reference/functions/date-time-functions.md#tolastdayofmonth), [toStartOfWeek](../../sql-reference/functions/date-time-functions.md#tostartofweek), [toLastDayOfWeek](../../sql-reference/functions/date-time-functions.md#tolastdayofweek) and [toMonday](../../sql-reference/functions/date-time-functions.md#tomonday).
- `DateTime64` with extended range (compared to type `DateTime`) for functions [toStartOfDay](../../sql-reference/functions/date-time-functions.md#tostartofday), [toStartOfHour](../../sql-reference/functions/date-time-functions.md#tostartofhour), [toStartOfMinute](../../sql-reference/functions/date-time-functions.md#tostartofminute), [toStartOfFiveMinutes](../../sql-reference/functions/date-time-functions.md#tostartoffiveminutes), [toStartOfTenMinutes](../../sql-reference/functions/date-time-functions.md#tostartoftenminutes), [toStartOfFifteenMinutes](../../sql-reference/functions/date-time-functions.md#tostartoffifteenminutes) and [timeSlot](../../sql-reference/functions/date-time-functions.md#timeslot).

Possible values:

- 0 — Functions return `Date` or `DateTime` for all types of arguments.
- 1 — Functions return `Date32` or `DateTime64` for `Date32` or `DateTime64` arguments and `Date` or `DateTime` otherwise.

Default value: `0`.

## optimize_move_to_prewhere {#optimize_move_to_prewhere}

Enables or disables automatic [PREWHERE](../../sql-reference/statements/select/prewhere.md) optimization in [SELECT](../../sql-reference/statements/select/index.md) queries.

Works only for [*MergeTree](../../engines/table-engines/mergetree-family/index.md) tables.

Possible values:

- 0 — Automatic `PREWHERE` optimization is disabled.
- 1 — Automatic `PREWHERE` optimization is enabled.

Default value: `1`.

## optimize_move_to_prewhere_if_final {#optimize_move_to_prewhere_if_final}

Enables or disables automatic [PREWHERE](../../sql-reference/statements/select/prewhere.md) optimization in [SELECT](../../sql-reference/statements/select/index.md) queries with [FINAL](../../sql-reference/statements/select/from.md#select-from-final) modifier.

Works only for [*MergeTree](../../engines/table-engines/mergetree-family/index.md) tables.

Possible values:

- 0 — Automatic `PREWHERE` optimization in `SELECT` queries with `FINAL` modifier is disabled.
- 1 — Automatic `PREWHERE` optimization in `SELECT` queries with `FINAL` modifier is enabled.

Default value: `0`.

**See Also**

- [optimize_move_to_prewhere](#optimize_move_to_prewhere) setting

## optimize_using_constraints

Use [constraints](../../sql-reference/statements/create/table.md#constraints) for query optimization. The default is `false`.

Possible values:

- true, false

## optimize_append_index

Use [constraints](../../sql-reference/statements/create/table.md#constraints) in order to append index condition. The default is `false`.

Possible values:

- true, false

## optimize_substitute_columns

Use [constraints](../../sql-reference/statements/create/table.md#constraints) for column substitution. The default is `false`.

Possible values:

- true, false

## describe_include_subcolumns {#describe_include_subcolumns}

Enables describing subcolumns for a [DESCRIBE](../../sql-reference/statements/describe-table.md) query. For example, members of a [Tuple](../../sql-reference/data-types/tuple.md) or subcolumns of a [Map](../../sql-reference/data-types/map.md/#map-subcolumns), [Nullable](../../sql-reference/data-types/nullable.md/#finding-null) or an [Array](../../sql-reference/data-types/array.md/#array-size) data type.

Possible values:

- 0 — Subcolumns are not included in `DESCRIBE` queries.
- 1 — Subcolumns are included in `DESCRIBE` queries.

Default value: `0`.

**Example**

See an example for the [DESCRIBE](../../sql-reference/statements/describe-table.md) statement.


## alter_partition_verbose_result {#alter-partition-verbose-result}

Enables or disables the display of information about the parts to which the manipulation operations with partitions and parts have been successfully applied.
Applicable to [ATTACH PARTITION|PART](../../sql-reference/statements/alter/partition.md/#alter_attach-partition) and to [FREEZE PARTITION](../../sql-reference/statements/alter/partition.md/#alter_freeze-partition).

Possible values:

- 0 — disable verbosity.
- 1 — enable verbosity.

Default value: `0`.

**Example**

```sql
CREATE TABLE test(a Int64, d Date, s String) ENGINE = MergeTree PARTITION BY toYYYYMM(d) ORDER BY a;
INSERT INTO test VALUES(1, '2021-01-01', '');
INSERT INTO test VALUES(1, '2021-01-01', '');
ALTER TABLE test DETACH PARTITION ID '202101';

ALTER TABLE test ATTACH PARTITION ID '202101' SETTINGS alter_partition_verbose_result = 1;

┌─command_type─────┬─partition_id─┬─part_name────┬─old_part_name─┐
│ ATTACH PARTITION │ 202101       │ 202101_7_7_0 │ 202101_5_5_0  │
│ ATTACH PARTITION │ 202101       │ 202101_8_8_0 │ 202101_6_6_0  │
└──────────────────┴──────────────┴──────────────┴───────────────┘

ALTER TABLE test FREEZE SETTINGS alter_partition_verbose_result = 1;

┌─command_type─┬─partition_id─┬─part_name────┬─backup_name─┬─backup_path───────────────────┬─part_backup_path────────────────────────────────────────────┐
│ FREEZE ALL   │ 202101       │ 202101_7_7_0 │ 8           │ /var/lib/clickhouse/shadow/8/ │ /var/lib/clickhouse/shadow/8/data/default/test/202101_7_7_0 │
│ FREEZE ALL   │ 202101       │ 202101_8_8_0 │ 8           │ /var/lib/clickhouse/shadow/8/ │ /var/lib/clickhouse/shadow/8/data/default/test/202101_8_8_0 │
└──────────────┴──────────────┴──────────────┴─────────────┴───────────────────────────────┴─────────────────────────────────────────────────────────────┘
```

## min_bytes_to_use_mmap_io {#min-bytes-to-use-mmap-io}

This is an experimental setting. Sets the minimum amount of memory for reading large files without copying data from the kernel to userspace. Recommended threshold is about 64 MB, because [mmap/munmap](https://en.wikipedia.org/wiki/Mmap) is slow. It makes sense only for large files and helps only if data reside in the page cache.

Possible values:

- Positive integer.
- 0 — Big files read with only copying data from kernel to userspace.

Default value: `0`.

## shutdown_wait_unfinished_queries {#shutdown_wait_unfinished_queries}

Enables or disables waiting unfinished queries when shutdown server.

Possible values:

- 0 — Disabled.
- 1 — Enabled. The wait time equal shutdown_wait_unfinished config.

Default value: 0.

## shutdown_wait_unfinished {#shutdown_wait_unfinished}

The waiting time in seconds for currently handled connections when shutdown server.

Default Value: 5.

## memory_overcommit_ratio_denominator {#memory_overcommit_ratio_denominator}

It represents soft memory limit in case when hard limit is reached on user level.
This value is used to compute overcommit ratio for the query.
Zero means skip the query.
Read more about [memory overcommit](memory-overcommit.md).

Default value: `1GiB`.

## memory_usage_overcommit_max_wait_microseconds {#memory_usage_overcommit_max_wait_microseconds}

Maximum time thread will wait for memory to be freed in the case of memory overcommit on a user level.
If the timeout is reached and memory is not freed, an exception is thrown.
Read more about [memory overcommit](memory-overcommit.md).

Default value: `5000000`.

## memory_overcommit_ratio_denominator_for_user {#memory_overcommit_ratio_denominator_for_user}

It represents soft memory limit in case when hard limit is reached on global level.
This value is used to compute overcommit ratio for the query.
Zero means skip the query.
Read more about [memory overcommit](memory-overcommit.md).

Default value: `1GiB`.

## Schema Inference settings

### schema_inference_use_cache_for_file {schema_inference_use_cache_for_file}

Enable schemas cache for schema inference in `file` table function.

Default value: `true`.

### schema_inference_use_cache_for_s3 {schema_inference_use_cache_for_s3}

Enable schemas cache for schema inference in `s3` table function.

Default value: `true`.

### schema_inference_use_cache_for_url {schema_inference_use_cache_for_url}

Enable schemas cache for schema inference in `url` table function.

Default value: `true`.

### schema_inference_use_cache_for_hdfs {schema_inference_use_cache_for_hdfs}

Enable schemas cache for schema inference in `hdfs` table function.

Default value: `true`.

### schema_inference_cache_require_modification_time_for_url {#schema_inference_cache_require_modification_time_for_url}

Use schema from cache for URL with last modification time validation (for urls with Last-Modified header). If this setting is enabled and URL doesn't have Last-Modified header, schema from cache won't be used.

Default value: `true`.

### use_structure_from_insertion_table_in_table_functions {use_structure_from_insertion_table_in_table_functions}

Use structure from insertion table instead of schema inference from data.

Possible values:
- 0 - disabled
- 1 - enabled
- 2 - auto

Default value: 2.

## compatibility {#compatibility}

The `compatibility` setting causes ClickHouse to use the default settings of a previous version of ClickHouse, where the previous version is provided as the setting.

If settings are set to non-default values, then those settings are honored (only settings that have not been modified are affected by the `compatibility` setting).

This setting takes a ClickHouse version number as a string, like `22.3`, `22.8`. An empty value means that this setting is disabled.

Disabled by default.

:::note
In ClickHouse Cloud the compatibility setting must be set by ClickHouse Cloud support.  Please [open a case](https://clickhouse.cloud/support) to have it set.
:::

## allow_settings_after_format_in_insert {#allow_settings_after_format_in_insert}

Control whether `SETTINGS` after `FORMAT` in `INSERT` queries is allowed or not. It is not recommended to use this, since this may interpret part of `SETTINGS` as values.

Example:

```sql
INSERT INTO FUNCTION null('foo String') SETTINGS max_threads=1 VALUES ('bar');
```

But the following query will work only with `allow_settings_after_format_in_insert`:

```sql
SET allow_settings_after_format_in_insert=1;
INSERT INTO FUNCTION null('foo String') VALUES ('bar') SETTINGS max_threads=1;
```

Possible values:

- 0 — Disallow.
- 1 — Allow.

Default value: `0`.

:::note
Use this setting only for backward compatibility if your use cases depend on old syntax.
:::

## session_timezone {#session_timezone}

Sets the implicit time zone of the current session or query.
The implicit time zone is the time zone applied to values of type DateTime/DateTime64 which have no explicitly specified time zone.
The setting takes precedence over the globally configured (server-level) implicit time zone.
A value of '' (empty string) means that the implicit time zone of the current session or query is equal to the [server time zone](../server-configuration-parameters/settings.md#server_configuration_parameters-timezone).

You can use functions `timeZone()` and `serverTimeZone()` to get the session time zone and server time zone.

Possible values:

-    Any time zone name from `system.time_zones`, e.g. `Europe/Berlin`, `UTC` or `Zulu`

Default value: `''`.

Examples:

```sql
SELECT timeZone(), serverTimeZone() FORMAT TSV

Europe/Berlin	Europe/Berlin
```

```sql
SELECT timeZone(), serverTimeZone() SETTINGS session_timezone = 'Asia/Novosibirsk' FORMAT TSV

Asia/Novosibirsk	Europe/Berlin
```

Assign session time zone 'America/Denver' to the inner DateTime without explicitly specified time zone:

```sql
SELECT toDateTime64(toDateTime64('1999-12-12 23:23:23.123', 3), 3, 'Europe/Zurich') SETTINGS session_timezone = 'America/Denver' FORMAT TSV

1999-12-13 07:23:23.123
```

:::warning
Not all functions that parse DateTime/DateTime64 respect `session_timezone`. This can lead to subtle errors.
See the following example and explanation.
:::

```sql
CREATE TABLE test_tz (`d` DateTime('UTC')) ENGINE = Memory AS SELECT toDateTime('2000-01-01 00:00:00', 'UTC');

SELECT *, timeZone() FROM test_tz WHERE d = toDateTime('2000-01-01 00:00:00') SETTINGS session_timezone = 'Asia/Novosibirsk'
0 rows in set.

SELECT *, timeZone() FROM test_tz WHERE d = '2000-01-01 00:00:00' SETTINGS session_timezone = 'Asia/Novosibirsk'
┌───────────────────d─┬─timeZone()───────┐
│ 2000-01-01 00:00:00 │ Asia/Novosibirsk │
└─────────────────────┴──────────────────┘
```

This happens due to different parsing pipelines:

- `toDateTime()` without explicitly given time zone used in the first `SELECT` query honors setting `session_timezone` and the global time zone.
- In the second query, a DateTime is parsed from a String, and inherits the type and time zone of the existing column`d`. Thus, setting `session_timezone` and the global time zone are not honored.

**See also**

- [timezone](../server-configuration-parameters/settings.md#server_configuration_parameters-timezone)

## final {#final}

Automatically applies [FINAL](../../sql-reference/statements/select/from.md#final-modifier) modifier to all tables in a query, to tables where [FINAL](../../sql-reference/statements/select/from.md#final-modifier) is applicable, including joined tables and tables in sub-queries, and
distributed tables.

Possible values:

- 0 - disabled
- 1 - enabled

Default value: `0`.

Example:

```sql
CREATE TABLE test
(
    key Int64,
    some String
)
ENGINE = ReplacingMergeTree
ORDER BY key;

INSERT INTO test FORMAT Values (1, 'first');
INSERT INTO test FORMAT Values (1, 'second');

SELECT * FROM test;
┌─key─┬─some───┐
│   1 │ second │
└─────┴────────┘
┌─key─┬─some──┐
│   1 │ first │
└─────┴───────┘

SELECT * FROM test SETTINGS final = 1;
┌─key─┬─some───┐
│   1 │ second │
└─────┴────────┘

SET final = 1;
SELECT * FROM test;
┌─key─┬─some───┐
│   1 │ second │
└─────┴────────┘
```

## asterisk_include_materialized_columns {#asterisk_include_materialized_columns}

Include [MATERIALIZED](../../sql-reference/statements/create/table.md#materialized) columns for wildcard query (`SELECT *`).

Possible values:

- 0 - disabled
- 1 - enabled

Default value: `0`.

## asterisk_include_alias_columns {#asterisk_include_alias_columns}

Include [ALIAS](../../sql-reference/statements/create/table.md#alias) columns for wildcard query (`SELECT *`).

Possible values:

- 0 - disabled
- 1 - enabled

Default value: `0`.

## async_socket_for_remote {#async_socket_for_remote}

Enables asynchronous read from socket while executing remote query.

Enabled by default.

## async_query_sending_for_remote {#async_query_sending_for_remote}

Enables asynchronous connection creation and query sending while executing remote query.

Enabled by default.

## use_hedged_requests {#use_hedged_requests}

Enables hedged requests logic for remote queries. It allows to establish many connections with different replicas for query.
New connection is enabled in case existent connection(s) with replica(s) were not established within `hedged_connection_timeout`
or no data was received within `receive_data_timeout`. Query uses the first connection which send non empty progress packet (or data packet, if `allow_changing_replica_until_first_data_packet`);
other connections are cancelled. Queries with `max_parallel_replicas > 1` are supported.

Enabled by default.

## hedged_connection_timeout {#hedged_connection_timeout}

If we can't establish connection with replica after this timeout in hedged requests, we start working with the next replica without cancelling connection to the previous.
Timeout value is in milliseconds.

Default value: `50`.

## receive_data_timeout {#receive_data_timeout}

This timeout is set when the query is sent to the replica in hedged requests, if we don't receive first packet of data and we don't make any progress in query execution after this timeout,
we start working with the next replica, without cancelling connection to the previous.
Timeout value is in milliseconds.

Default value: `2000`

## allow_changing_replica_until_first_data_packet {#allow_changing_replica_until_first_data_packet}

If it's enabled, in hedged requests we can start new connection until receiving first data packet even if we have already made some progress
(but progress haven't updated for `receive_data_timeout` timeout), otherwise we disable changing replica after the first time we made progress.

## parallel_view_processing

Enables pushing to attached views concurrently instead of sequentially.

Default value: `false`.

## partial_result_on_first_cancel {#partial_result_on_first_cancel}
When set to `true` and the user wants to interrupt a query (for example using `Ctrl+C` on the client), then the query continues execution only on data that was already read from the table. Afterwards, it will return a partial result of the query for the part of the table that was read. To fully stop the execution of a query without a partial result, the user should send 2 cancel requests.

**Example without setting on Ctrl+C**
```sql
SELECT sum(number) FROM numbers(10000000000)

Cancelling query.
Ok.
Query was cancelled.

0 rows in set. Elapsed: 1.334 sec. Processed 52.65 million rows, 421.23 MB (39.48 million rows/s., 315.85 MB/s.)
```

**Example with setting on Ctrl+C**
```sql
SELECT sum(number) FROM numbers(10000000000) SETTINGS partial_result_on_first_cancel=true

┌──────sum(number)─┐
│ 1355411451286266 │
└──────────────────┘

1 row in set. Elapsed: 1.331 sec. Processed 52.13 million rows, 417.05 MB (39.17 million rows/s., 313.33 MB/s.)
```

Possible values: `true`, `false`

Default value: `false`
## function_json_value_return_type_allow_nullable

Control whether allow to return `NULL` when value is not exist for JSON_VALUE function.

```sql
SELECT JSON_VALUE('{"hello":"world"}', '$.b') settings function_json_value_return_type_allow_nullable=true;

┌─JSON_VALUE('{"hello":"world"}', '$.b')─┐
│ ᴺᵁᴸᴸ                                   │
└────────────────────────────────────────┘

1 row in set. Elapsed: 0.001 sec.
```

Possible values:

- true — Allow.
- false — Disallow.

Default value: `false`.

## rename_files_after_processing

- **Type:** String

- **Default value:** Empty string

This setting allows to specify renaming pattern for files processed by `file` table function. When option is set, all files read by `file` table function will be renamed according to specified pattern with placeholders, only if files processing was successful.

### Placeholders

- `%a` — Full original filename (e.g., "sample.csv").
- `%f` — Original filename without extension (e.g., "sample").
- `%e` — Original file extension with dot (e.g., ".csv").
- `%t` — Timestamp (in microseconds).
- `%%` — Percentage sign ("%").

### Example
- Option: `--rename_files_after_processing="processed_%f_%t%e"`

- Query: `SELECT * FROM file('sample.csv')`


If reading `sample.csv` is successful, file will be renamed to `processed_sample_1683473210851438.csv`




## function_json_value_return_type_allow_complex

Control whether allow to return complex type (such as: struct, array, map) for json_value function.

```sql
SELECT JSON_VALUE('{"hello":{"world":"!"}}', '$.hello') settings function_json_value_return_type_allow_complex=true

┌─JSON_VALUE('{"hello":{"world":"!"}}', '$.hello')─┐
│ {"world":"!"}                                    │
└──────────────────────────────────────────────────┘

1 row in set. Elapsed: 0.001 sec.
```

Possible values:

- true — Allow.
- false — Disallow.

Default value: `false`.

## zstd_window_log_max

Allows you to select the max window log of ZSTD (it will not be used for MergeTree family)

Type: Int64

Default: 0

## rewrite_count_distinct_if_with_count_distinct_implementation

Allows you to rewrite `countDistcintIf` with [count_distinct_implementation](#settings-count_distinct_implementation) setting.

Possible values:

- true — Allow.
- false — Disallow.

Default value: `false`.

## precise_float_parsing {#precise_float_parsing}

Switches [Float32/Float64](../../sql-reference/data-types/float.md) parsing algorithms:
* If the value is `1`, then precise method is used. It is slower than fast method, but it always returns a number that is the closest machine representable number to the input.
* Otherwise, fast method is used (default). It usually returns the same value as precise, but in rare cases result may differ by one or two least significant digits.

Possible values: `0`, `1`.

Default value: `0`.

Example:

```sql
SELECT toFloat64('1.7091'), toFloat64('1.5008753E7') SETTINGS precise_float_parsing = 0;

┌─toFloat64('1.7091')─┬─toFloat64('1.5008753E7')─┐
│  1.7090999999999998 │       15008753.000000002 │
└─────────────────────┴──────────────────────────┘

SELECT toFloat64('1.7091'), toFloat64('1.5008753E7') SETTINGS precise_float_parsing = 1;

┌─toFloat64('1.7091')─┬─toFloat64('1.5008753E7')─┐
│              1.7091 │                 15008753 │
└─────────────────────┴──────────────────────────┘
```

<<<<<<< HEAD
## ignore_eacces_multidirectory_globs {#ignore_eacces_multidirectory_globs}

Allows to ignore 'permission denied' errors when using multi-directory `{}` globs for [File](../../sql-reference/table-functions/file.md#globs_in_path) and [HDFS](../../sql-reference/table-functions/hdfs.md) storages.
This setting is only applicable when multi directory `{}` glob is used.

Possible values: `0`, `1`.

Default value: `0`.

### Example

Having the following structure in `user_files`:
```
my_directory/
├── data1
│   ├── f1.csv
├── data2
│   ├── f2.csv
└── test_root
```
where `data1`, `data2` directories are accessible, but one has no rights to read `test_root` directories.

For a query like `SELECT *, _path, _file FROM file('my_directory/{data1/f1,data2/f2}.csv', CSV)` an exception will be thrown:
`Code: 1001. DB::Exception: std::__1::__fs::filesystem::filesystem_error: filesystem error: in directory_iterator::directory_iterator(...): Permission denied`.  
It happens because a multi-directory glob requires a recursive search in _all_ available directories under `my_directory`.

If this setting is on, all inaccessible directories will be silently skipped, even if they are explicitly specified inside `{}`.

```sql
SELECT _path, _file FROM file('my_directory/{data1/f1,data2/f2}.csv', CSV) SETTINGS ignore_eacces_multidirectory_globs = 0;

Code: 1001. DB::Exception: std::__1::__fs::filesystem::filesystem_error: filesystem error: in directory_iterator::directory_iterator(...): Permission denied
```
```sql
SELECT _path, _file FROM file('my_directory/{data1/f1,data2/f2}.csv', CSV) SETTINGS ignore_eacces_multidirectory_globs = 1;

┌─_path───────────────────┬─_file───────┐
│ <full path to file>     │ <file name> │
└─────────────────────────┴─────────────┘
=======
## validate_tcp_client_information {#validate-tcp-client-information}

Determines whether validation of client information enabled when query packet is received from a client using a TCP connection.

If `true`, an exception will be thrown on invalid client information from the TCP client.

If `false`, the data will not be validated. The server will work with clients of all versions.

The default value is `false`.

**Example**

``` xml
<validate_tcp_client_information>true</validate_tcp_client_information>
>>>>>>> e8e6b0a1
```<|MERGE_RESOLUTION|>--- conflicted
+++ resolved
@@ -4644,7 +4644,22 @@
 └─────────────────────┴──────────────────────────┘
 ```
 
-<<<<<<< HEAD
+## validate_tcp_client_information {#validate-tcp-client-information}
+
+Determines whether validation of client information enabled when query packet is received from a client using a TCP connection.
+
+If `true`, an exception will be thrown on invalid client information from the TCP client.
+
+If `false`, the data will not be validated. The server will work with clients of all versions.
+
+The default value is `false`.
+
+**Example**
+
+``` xml
+<validate_tcp_client_information>true</validate_tcp_client_information>
+```
+
 ## ignore_eacces_multidirectory_globs {#ignore_eacces_multidirectory_globs}
 
 Allows to ignore 'permission denied' errors when using multi-directory `{}` globs for [File](../../sql-reference/table-functions/file.md#globs_in_path) and [HDFS](../../sql-reference/table-functions/hdfs.md) storages.
@@ -4684,20 +4699,4 @@
 ┌─_path───────────────────┬─_file───────┐
 │ <full path to file>     │ <file name> │
 └─────────────────────────┴─────────────┘
-=======
-## validate_tcp_client_information {#validate-tcp-client-information}
-
-Determines whether validation of client information enabled when query packet is received from a client using a TCP connection.
-
-If `true`, an exception will be thrown on invalid client information from the TCP client.
-
-If `false`, the data will not be validated. The server will work with clients of all versions.
-
-The default value is `false`.
-
-**Example**
-
-``` xml
-<validate_tcp_client_information>true</validate_tcp_client_information>
->>>>>>> e8e6b0a1
 ```