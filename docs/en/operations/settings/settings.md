--- conflicted
+++ resolved
@@ -2863,7 +2863,6 @@
 
 Default value: `60`.
 
-<<<<<<< HEAD
 ## http_connection_timeout {#http_connection_timeout}
 
 HTTP connection timeout (in seconds).
@@ -2896,7 +2895,7 @@
 -   0 - Disabled.
 
 Default value: 0.
-=======
+
 ## check_query_single_value_result {#check_query_single_value_result}
 
 Defines the level of detail for the [CHECK TABLE](../../sql-reference/statements/check-table.md#checking-mergetree-tables) query result for `MergeTree` family engines .
@@ -3000,6 +2999,5 @@
 │ 109 │
 └─────┘
 ```
->>>>>>> d340e33e
 
 [Original article](https://clickhouse.tech/docs/en/operations/settings/settings/) <!-- hide -->