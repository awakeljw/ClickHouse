import json
import random
import re
import string
import threading
import time
from multiprocessing.dummy import Pool

import pytest
from helpers.client import QueryRuntimeException
from helpers.cluster import ClickHouseCluster

cluster = ClickHouseCluster(__file__)

node1 = cluster.add_instance(
    "node1",
    main_configs=[
        "configs/logs_config.xml",
        "configs/config.d/storage_configuration.xml",
        "configs/config.d/cluster.xml",
    ],
    with_zookeeper=True,
    stay_alive=True,
    tmpfs=["/jbod1:size=40M", "/jbod2:size=40M", "/external:size=200M"],
    macros={"shard": 0, "replica": 1},
)

node2 = cluster.add_instance(
    "node2",
    main_configs=[
        "configs/logs_config.xml",
        "configs/config.d/storage_configuration.xml",
        "configs/config.d/cluster.xml",
    ],
    with_zookeeper=True,
    stay_alive=True,
    tmpfs=["/jbod1:size=40M", "/jbod2:size=40M", "/external:size=200M"],
    macros={"shard": 0, "replica": 2},
)


@pytest.fixture(scope="module")
def start_cluster():
    try:
        cluster.start()
        yield cluster

    finally:
        cluster.shutdown()


def get_oldest_part(node, table_name):
    return node.query(
        f"SELECT name FROM system.parts WHERE table = '{table_name}' and active = 1 ORDER BY modification_time LIMIT 1"
    ).strip()


def get_disk_for_part(node, table_name, part):
    return node.query(
        f"SELECT disk_name FROM system.parts WHERE table == '{table_name}' and active = 1 and name = '{part}' ORDER BY modification_time"
    ).strip()


def test_system_tables(start_cluster):
    expected_disks_data = [
        {
            "name": "default",
            "path": "/var/lib/clickhouse/",
            "keep_free_space": "1024",
        },
        {
            "name": "jbod1",
            "path": "/jbod1/",
            "keep_free_space": "0",
        },
        {
            "name": "jbod2",
            "path": "/jbod2/",
            "keep_free_space": "10485760",
        },
        {
            "name": "external",
            "path": "/external/",
            "keep_free_space": "0",
        },
    ]

    click_disk_data = json.loads(
        node1.query("SELECT name, path, keep_free_space FROM system.disks FORMAT JSON")
    )["data"]
    assert sorted(click_disk_data, key=lambda x: x["name"]) == sorted(
        expected_disks_data, key=lambda x: x["name"]
    )

    expected_policies_data = [
        {
            "policy_name": "small_jbod_with_external",
            "volume_name": "main",
            "volume_priority": "1",
            "disks": ["jbod1"],
            "volume_type": "JBOD",
            "max_data_part_size": "0",
            "move_factor": 0.1,
            "prefer_not_to_merge": 0,
            "perform_ttl_move_on_insert": 1,
            "load_balancing": "ROUND_ROBIN",
        },
        {
            "policy_name": "small_jbod_with_external",
            "volume_name": "external",
            "volume_priority": "2",
            "disks": ["external"],
            "volume_type": "JBOD",
            "max_data_part_size": "0",
            "move_factor": 0.1,
            "prefer_not_to_merge": 0,
            "perform_ttl_move_on_insert": 1,
            "load_balancing": "ROUND_ROBIN",
        },
        {
            "policy_name": "small_jbod_with_external_no_merges",
            "volume_name": "main",
            "volume_priority": "1",
            "disks": ["jbod1"],
            "volume_type": "JBOD",
            "max_data_part_size": "0",
            "move_factor": 0.1,
            "prefer_not_to_merge": 0,
            "perform_ttl_move_on_insert": 1,
            "load_balancing": "ROUND_ROBIN",
        },
        {
            "policy_name": "small_jbod_with_external_no_merges",
            "volume_name": "external",
            "volume_priority": "2",
            "disks": ["external"],
            "volume_type": "JBOD",
            "max_data_part_size": "0",
            "move_factor": 0.1,
            "prefer_not_to_merge": 1,
            "perform_ttl_move_on_insert": 1,
            "load_balancing": "ROUND_ROBIN",
        },
        {
            "policy_name": "one_more_small_jbod_with_external",
            "volume_name": "m",
            "volume_priority": "1",
            "disks": ["jbod1"],
            "volume_type": "JBOD",
            "max_data_part_size": "0",
            "move_factor": 0.1,
            "prefer_not_to_merge": 0,
            "perform_ttl_move_on_insert": 1,
            "load_balancing": "ROUND_ROBIN",
        },
        {
            "policy_name": "one_more_small_jbod_with_external",
            "volume_name": "e",
            "volume_priority": "2",
            "disks": ["external"],
            "volume_type": "JBOD",
            "max_data_part_size": "0",
            "move_factor": 0.1,
            "prefer_not_to_merge": 0,
            "perform_ttl_move_on_insert": 1,
            "load_balancing": "ROUND_ROBIN",
        },
        {
            "policy_name": "jbods_with_external",
            "volume_name": "main",
            "volume_priority": "1",
            "disks": ["jbod1", "jbod2"],
            "volume_type": "JBOD",
            "max_data_part_size": "10485760",
            "move_factor": 0.1,
            "prefer_not_to_merge": 0,
            "perform_ttl_move_on_insert": 1,
            "load_balancing": "ROUND_ROBIN",
        },
        {
            "policy_name": "jbods_with_external",
            "volume_name": "external",
            "volume_priority": "2",
            "disks": ["external"],
            "volume_type": "JBOD",
            "max_data_part_size": "0",
            "move_factor": 0.1,
            "prefer_not_to_merge": 0,
            "perform_ttl_move_on_insert": 1,
            "load_balancing": "ROUND_ROBIN",
        },
        {
            "policy_name": "moving_jbod_with_external",
            "volume_name": "main",
            "volume_priority": "1",
            "disks": ["jbod1"],
            "volume_type": "JBOD",
            "max_data_part_size": "0",
            "move_factor": 0.7,
            "prefer_not_to_merge": 0,
            "perform_ttl_move_on_insert": 1,
            "load_balancing": "ROUND_ROBIN",
        },
        {
            "policy_name": "moving_jbod_with_external",
            "volume_name": "external",
            "volume_priority": "2",
            "disks": ["external"],
            "volume_type": "JBOD",
            "max_data_part_size": "0",
            "move_factor": 0.7,
            "prefer_not_to_merge": 0,
            "perform_ttl_move_on_insert": 1,
            "load_balancing": "ROUND_ROBIN",
        },
        {
            "policy_name": "default_disk_with_external",
            "volume_name": "small",
            "volume_priority": "1",
            "disks": ["default"],
            "volume_type": "JBOD",
            "max_data_part_size": "2097152",
            "move_factor": 0.1,
            "prefer_not_to_merge": 0,
            "perform_ttl_move_on_insert": 1,
            "load_balancing": "ROUND_ROBIN",
        },
        {
            "policy_name": "default_disk_with_external",
            "volume_name": "big",
            "volume_priority": "2",
            "disks": ["external"],
            "volume_type": "JBOD",
            "max_data_part_size": "20971520",
            "move_factor": 0.1,
            "prefer_not_to_merge": 0,
            "perform_ttl_move_on_insert": 1,
            "load_balancing": "ROUND_ROBIN",
        },
        {
            "policy_name": "special_warning_policy",
            "volume_name": "special_warning_zero_volume",
            "volume_priority": "1",
            "disks": ["default"],
            "volume_type": "JBOD",
            "max_data_part_size": "0",
            "move_factor": 0.1,
            "prefer_not_to_merge": 0,
            "perform_ttl_move_on_insert": 1,
            "load_balancing": "ROUND_ROBIN",
        },
        {
            "policy_name": "special_warning_policy",
            "volume_name": "special_warning_default_volume",
            "volume_priority": "2",
            "disks": ["external"],
            "volume_type": "JBOD",
            "max_data_part_size": "0",
            "move_factor": 0.1,
            "prefer_not_to_merge": 0,
            "perform_ttl_move_on_insert": 1,
            "load_balancing": "ROUND_ROBIN",
        },
        {
            "policy_name": "special_warning_policy",
            "volume_name": "special_warning_small_volume",
            "volume_priority": "3",
            "disks": ["jbod1"],
            "volume_type": "JBOD",
            "max_data_part_size": "1024",
            "move_factor": 0.1,
            "prefer_not_to_merge": 0,
            "perform_ttl_move_on_insert": 1,
            "load_balancing": "ROUND_ROBIN",
        },
        {
            "policy_name": "special_warning_policy",
            "volume_name": "special_warning_big_volume",
            "volume_priority": "4",
            "disks": ["jbod2"],
            "volume_type": "JBOD",
            "max_data_part_size": "1024000000",
            "move_factor": 0.1,
            "prefer_not_to_merge": 0,
            "perform_ttl_move_on_insert": 1,
            "load_balancing": "ROUND_ROBIN",
        },
    ]

    clickhouse_policies_data = json.loads(
        node1.query(
            "SELECT * FROM system.storage_policies WHERE policy_name != 'default' FORMAT JSON"
        )
    )["data"]

    def key(x):
        return (x["policy_name"], x["volume_name"], x["volume_priority"])

    assert sorted(clickhouse_policies_data, key=key) == sorted(
        expected_policies_data, key=key
    )


def test_query_parser(start_cluster):
    try:
        with pytest.raises(QueryRuntimeException):
            node1.query(
                """
                CREATE TABLE IF NOT EXISTS table_with_absent_policy (
                    d UInt64
                ) ENGINE = MergeTree()
                ORDER BY d
                SETTINGS storage_policy='very_exciting_policy'
            """
            )

        with pytest.raises(QueryRuntimeException):
            node1.query(
                """
                CREATE TABLE IF NOT EXISTS table_with_absent_policy (
                    d UInt64
                ) ENGINE = MergeTree()
                ORDER BY d
                SETTINGS storage_policy='jbod1'
            """
            )

        node1.query(
            """
                CREATE TABLE IF NOT EXISTS table_with_normal_policy (
                    d UInt64
                ) ENGINE = MergeTree()
                ORDER BY d
                SETTINGS storage_policy='default'
        """
        )

        node1.query("INSERT INTO table_with_normal_policy VALUES (5)")

        with pytest.raises(QueryRuntimeException):
            node1.query(
                "ALTER TABLE table_with_normal_policy MOVE PARTITION tuple() TO VOLUME 'some_volume'"
            )

        with pytest.raises(QueryRuntimeException):
            node1.query(
                "ALTER TABLE table_with_normal_policy MOVE PARTITION tuple() TO DISK 'some_volume'"
            )

        with pytest.raises(QueryRuntimeException):
            node1.query(
                "ALTER TABLE table_with_normal_policy MOVE PART 'xxxxx' TO DISK 'jbod1'"
            )

        with pytest.raises(QueryRuntimeException):
            node1.query(
                "ALTER TABLE table_with_normal_policy MOVE PARTITION 'yyyy' TO DISK 'jbod1'"
            )

        with pytest.raises(QueryRuntimeException):
            node1.query(
                "ALTER TABLE table_with_normal_policy MODIFY SETTING storage_policy='moving_jbod_with_external'"
            )
    finally:
        node1.query("DROP TABLE IF EXISTS table_with_normal_policy SYNC")


@pytest.mark.parametrize(
    "name,engine",
    [
        pytest.param("test_alter_policy", "MergeTree()", id="mt"),
        pytest.param(
            "replicated_test_alter_policy",
            "ReplicatedMergeTree('/clickhouse/test_alter_policy', '1')",
            id="replicated",
        ),
    ],
)
def test_alter_policy(start_cluster, name, engine):
    try:
        node1.query_with_retry(
            """
            CREATE TABLE IF NOT EXISTS {name} (
                d UInt64
            ) ENGINE = {engine}
            ORDER BY d
            SETTINGS storage_policy='small_jbod_with_external'
        """.format(
                name=name, engine=engine
            )
        )

        assert (
            node1.query(
                """SELECT storage_policy FROM system.tables WHERE name = '{name}'""".format(
                    name=name
                )
            )
            == "small_jbod_with_external\n"
        )

        with pytest.raises(QueryRuntimeException):
            node1.query(
                """ALTER TABLE {name} MODIFY SETTING storage_policy='one_more_small_jbod_with_external'""".format(
                    name=name
                )
            )

        assert (
            node1.query(
                """SELECT storage_policy FROM system.tables WHERE name = '{name}'""".format(
                    name=name
                )
            )
            == "small_jbod_with_external\n"
        )

        node1.query_with_retry(
            """ALTER TABLE {name} MODIFY SETTING storage_policy='jbods_with_external'""".format(
                name=name
            )
        )

        assert (
            node1.query(
                """SELECT storage_policy FROM system.tables WHERE name = '{name}'""".format(
                    name=name
                )
            )
            == "jbods_with_external\n"
        )

        with pytest.raises(QueryRuntimeException):
            node1.query(
                """ALTER TABLE {name} MODIFY SETTING storage_policy='small_jbod_with_external'""".format(
                    name=name
                )
            )

        assert (
            node1.query(
                """SELECT storage_policy FROM system.tables WHERE name = '{name}'""".format(
                    name=name
                )
            )
            == "jbods_with_external\n"
        )

    finally:
        node1.query_with_retry(f"DROP TABLE IF EXISTS {name} SYNC")


def get_random_string(length):
    return "randomPrintableASCII({})".format(length)


def get_used_disks_for_table(node, table_name):
    return tuple(
        node.query(
            "select disk_name from system.parts where table == '{}' and active=1 order by modification_time".format(
                table_name
            )
        )
        .strip()
        .split("\n")
    )


def get_used_parts_for_table(node, table_name):
    return node.query(
        "SELECT name FROM system.parts WHERE table = '{}' AND active = 1 ORDER BY modification_time".format(
            table_name
        )
    ).splitlines()


def test_no_warning_about_zero_max_data_part_size(start_cluster):
    def get_log(node):
        return node.exec_in_container(
            ["bash", "-c", "cat /var/log/clickhouse-server/clickhouse-server.log"]
        )

    for node in (node1, node2):
        node.query(
            """
            CREATE TABLE IF NOT EXISTS default.test_warning_table (
                s String
            ) ENGINE = MergeTree
            ORDER BY tuple()
            SETTINGS storage_policy='small_jbod_with_external'
        """
        )
        node.query("DROP TABLE IF EXISTS default.test_warning_table SYNC")
        log = get_log(node)
        assert not re.search("Warning.*Volume.*special_warning_zero_volume", log)
        assert not re.search("Warning.*Volume.*special_warning_default_volume", log)
        assert re.search("Warning.*Volume.*special_warning_small_volume", log)
        assert not re.search("Warning.*Volume.*special_warning_big_volume", log)


@pytest.mark.parametrize(
    "name,engine",
    [
        pytest.param("mt_on_jbod", "MergeTree()", id="mt"),
        pytest.param(
            "replicated_mt_on_jbod",
            "ReplicatedMergeTree('/clickhouse/replicated_mt_on_jbod', '1')",
            id="replicated",
        ),
    ],
)
def test_round_robin(start_cluster, name, engine):
    try:
        node1.query_with_retry(
            """
            CREATE TABLE IF NOT EXISTS {name} (
                d UInt64
            ) ENGINE = {engine}
            ORDER BY d
            SETTINGS storage_policy='jbods_with_external'
        """.format(
                name=name, engine=engine
            )
        )

        # first should go to the jbod1
        node1.query_with_retry(
            "insert into {} select * from numbers(10000)".format(name)
        )
        used_disk = get_used_disks_for_table(node1, name)
        assert len(used_disk) == 1, "More than one disk used for single insert"

        # sleep is required because we order disks by their modification time, and if insert will be fast
        # modification time of two disks will be equal, then sort will not provide deterministic results
        time.sleep(5)

        node1.query_with_retry(
            "insert into {} select * from numbers(10000, 10000)".format(name)
        )
        used_disks = get_used_disks_for_table(node1, name)

        assert len(used_disks) == 2, "Two disks should be used for two parts"
        assert used_disks[0] != used_disks[1], "Should write to different disks"

        time.sleep(5)

        node1.query_with_retry(
            "insert into {} select * from numbers(20000, 10000)".format(name)
        )
        used_disks = get_used_disks_for_table(node1, name)

        # jbod1 -> jbod2 -> jbod1 -> jbod2 ... etc
        assert len(used_disks) == 3
        assert used_disks[0] != used_disks[1]
        assert used_disks[2] == used_disks[0]
    finally:
        node1.query_with_retry(f"DROP TABLE IF EXISTS {name} SYNC")


@pytest.mark.parametrize(
    "name,engine",
    [
        pytest.param("mt_with_huge_part", "MergeTree()", id="mt"),
        pytest.param(
            "replicated_mt_with_huge_part",
            "ReplicatedMergeTree('/clickhouse/replicated_mt_with_huge_part', '1')",
            id="replicated",
        ),
    ],
)
def test_max_data_part_size(start_cluster, name, engine):
    try:
        assert (
            int(
                *node1.query(
                    """SELECT max_data_part_size FROM system.storage_policies WHERE policy_name = 'jbods_with_external' AND volume_name = 'main'"""
                ).splitlines()
            )
            == 10 * 1024 * 1024
        )

        node1.query_with_retry(
            """
            CREATE TABLE IF NOT EXISTS {name} (
                s1 String
            ) ENGINE = {engine}
            ORDER BY tuple()
            SETTINGS storage_policy='jbods_with_external'
        """.format(
                name=name, engine=engine
            )
        )
        data = []  # 10MB in total
        for i in range(10):
            data.append(get_random_string(1024 * 1024))  # 1MB row

        node1.query_with_retry(
            "INSERT INTO {} VALUES {}".format(
                name, ",".join(["(" + x + ")" for x in data])
            )
        )
        used_disks = get_used_disks_for_table(node1, name)
        assert len(used_disks) == 1
        assert used_disks[0] == "external"
    finally:
        node1.query_with_retry(f"DROP TABLE IF EXISTS {name} SYNC")


@pytest.mark.parametrize(
    "name,engine",
    [
        pytest.param("mt_with_overflow", "MergeTree()", id="mt"),
        pytest.param(
            "replicated_mt_with_overflow",
            "ReplicatedMergeTree('/clickhouse/replicated_mt_with_overflow', '1')",
            id="replicated",
        ),
    ],
)
def test_jbod_overflow(start_cluster, name, engine):
    try:
        node1.query_with_retry(
            """
            CREATE TABLE IF NOT EXISTS {name} (
                s1 String
            ) ENGINE = {engine}
            ORDER BY tuple()
            SETTINGS storage_policy='small_jbod_with_external'
        """.format(
                name=name, engine=engine
            )
        )

        node1.query(f"SYSTEM STOP MERGES {name}")
        # The test tries to utilize 35/40=87.5% of space, while during last
        # INSERT parts mover may see up to ~100% of used space on disk due to
        # reservations (since INSERT first reserves the space and later write
        # the same, more or less, amount of space, and util the reservation had
        # been destroyed it will be taken into account as reserved on the
        # disk).
        node1.query(f"SYSTEM STOP MOVES {name}")

        # small jbod size is 40MB, so lets insert 5MB batch 7 times
        for i in range(7):
            data = []  # 5MB in total
            for i in range(5):
                data.append(get_random_string(1024 * 1024))  # 1MB row
            node1.query_with_retry(
                "INSERT INTO {} VALUES {}".format(
                    name, ",".join(["(" + x + ")" for x in data])
                )
            )

        used_disks = get_used_disks_for_table(node1, name)
        assert used_disks == tuple("jbod1" for _ in used_disks)

        # should go to the external disk (jbod is overflown)
        data = []  # 10MB in total
        for i in range(10):
            data.append(get_random_string(1024 * 1024))  # 1MB row

        node1.query_with_retry(
            "INSERT INTO {} VALUES {}".format(
                name, ",".join(["(" + x + ")" for x in data])
            )
        )

        used_disks = get_used_disks_for_table(node1, name)

        assert used_disks[-1] == "external"

        node1.query(f"SYSTEM START MERGES {name}")
        node1.query(f"SYSTEM START MOVES {name}")
        time.sleep(1)

        node1.query_with_retry("OPTIMIZE TABLE {} FINAL".format(name))
        time.sleep(2)

        disks_for_merges = tuple(
            node1.query(
                "SELECT disk_name FROM system.parts WHERE table == '{}' AND level >= 1 and active = 1 ORDER BY modification_time".format(
                    name
                )
            )
            .strip()
            .split("\n")
        )

        assert disks_for_merges == tuple("external" for _ in disks_for_merges)

    finally:
        node1.query_with_retry(f"DROP TABLE IF EXISTS {name} SYNC")


@pytest.mark.parametrize(
    "name,engine",
    [
        pytest.param("moving_mt", "MergeTree()", id="mt"),
        pytest.param(
            "moving_replicated_mt",
            "ReplicatedMergeTree('/clickhouse/moving_replicated_mt', '1')",
            id="replicated",
        ),
    ],
)
def test_background_move(start_cluster, name, engine):
    try:
        node1.query_with_retry(
            f"""
            CREATE TABLE IF NOT EXISTS {name} (
                s1 String
            ) ENGINE = {engine}
            ORDER BY tuple()
<<<<<<< HEAD
            SETTINGS storage_policy='moving_jbod_with_external'
=======
            SETTINGS storage_policy='moving_jbod_with_external', max_replicated_merges_in_queue=0
>>>>>>> 0b0ce519
        """
        )

        node1.query(f"SYSTEM STOP MERGES {name}")

        first_part = None
        for i in range(5):
            data = []  # 5MB in total
            for _ in range(5):
                data.append(get_random_string(1024 * 1024))  # 1MB row
            # small jbod size is 40MB, so lets insert 5MB batch 5 times
            node1.query_with_retry(
                "INSERT INTO {} VALUES {}".format(
                    name, ",".join(["(" + x + ")" for x in data])
                )
            )

<<<<<<< HEAD
        first_part = get_oldest_part(node1, name)

        used_disks = get_used_disks_for_table(node1, name)
=======
            # we are doing moves in parallel so we need to fetch the name of first part before we add new parts
            if i == 0:
                first_part = get_oldest_part(node1, name)

        assert first_part is not None
>>>>>>> 0b0ce519

        retry = 20
        i = 0
        # multiple moves can be assigned in parallel so we can move later parts before the oldest
        # we need to wait explicitly until the oldest part is moved
        while get_disk_for_part(node1, name, first_part) != "external" and i < retry:
            time.sleep(0.5)
            i += 1

<<<<<<< HEAD
        used_disks = get_used_disks_for_table(node1, name)
        assert sum(1 for x in used_disks if x == "jbod1") <= 2

=======
>>>>>>> 0b0ce519
        # first (oldest) part was moved to external
        assert get_disk_for_part(node1, name, first_part) == "external"

        node1.query("SYSTEM FLUSH LOGS")
        path = node1.query(
            f"SELECT path_on_disk FROM system.part_log WHERE table = '{name}' AND event_type='MovePart' AND part_name = '{first_part}'"
        )

        # first (oldest) part was moved to external
        assert path.startswith("/external")

        node1.query(f"SYSTEM START MERGES {name}")

    finally:
        node1.query_with_retry(f"DROP TABLE IF EXISTS {name} SYNC")


@pytest.mark.parametrize(
    "name,engine",
    [
        pytest.param("stopped_moving_mt", "MergeTree()", id="mt"),
        pytest.param(
            "stopped_moving_replicated_mt",
            "ReplicatedMergeTree('/clickhouse/stopped_moving_replicated_mt', '1')",
            id="replicated",
        ),
    ],
)
def test_start_stop_moves(start_cluster, name, engine):
    try:
        node1.query_with_retry(
            f"""
            CREATE TABLE IF NOT EXISTS {name} (
                s1 String
            ) ENGINE = {engine}
            ORDER BY tuple()
<<<<<<< HEAD
            SETTINGS storage_policy='moving_jbod_with_external'
=======
            SETTINGS storage_policy='moving_jbod_with_external', max_replicated_merges_in_queue=0
>>>>>>> 0b0ce519
        """
        )

        node1.query_with_retry(f"INSERT INTO {name} VALUES ('HELLO')")
        node1.query_with_retry(f"INSERT INTO {name} VALUES ('WORLD')")

        used_disks = get_used_disks_for_table(node1, name)
        assert all(d == "jbod1" for d in used_disks), "All writes shoud go to jbods"

        first_part = get_oldest_part(node1, name)

        node1.query("SYSTEM STOP MOVES")

        with pytest.raises(QueryRuntimeException):
            node1.query(
                f"ALTER TABLE {name} MOVE PART '{first_part}' TO VOLUME 'external'"
            )

        used_disks = get_used_disks_for_table(node1, name)
        assert all(
            d == "jbod1" for d in used_disks
        ), "Blocked moves doesn't actually move something"

        node1.query("SYSTEM START MOVES")

        node1.query(f"ALTER TABLE {name} MOVE PART '{first_part}' TO VOLUME 'external'")

        disk = node1.query(
            f"SELECT disk_name FROM system.parts WHERE table = '{name}' and name = '{first_part}' and active = 1"
        ).strip()

        assert disk == "external"

        node1.query_with_retry(f"TRUNCATE TABLE {name}")

        node1.query(f"SYSTEM STOP MOVES {name}")
        node1.query(f"SYSTEM STOP MERGES {name}")

        for i in range(5):
            data = []  # 5MB in total
            for i in range(5):
                data.append(get_random_string(1024 * 1024))  # 1MB row
            # jbod size is 40MB, so lets insert 5MB batch 7 times
            node1.query_with_retry(
                "INSERT INTO {} VALUES {}".format(
                    name, ",".join(["(" + x + ")" for x in data])
                )
            )

        first_part = get_oldest_part(node1, name)

        used_disks = get_used_disks_for_table(node1, name)

        retry = 5
        i = 0
        while not sum(1 for x in used_disks if x == "jbod1") <= 2 and i < retry:
            time.sleep(0.1)
            used_disks = get_used_disks_for_table(node1, name)
            i += 1

        # first (oldest) part doesn't move anywhere
        assert used_disks[0] == "jbod1"

        node1.query(f"SYSTEM START MOVES {name}")

        # multiple moves can be assigned in parallel so we can move later parts before the oldest
        # we need to wait explicitly until the oldest part is moved
        retry = 60
        i = 0
        while get_disk_for_part(node1, name, first_part) != "external" and i < retry:
            time.sleep(1)
            i += 1

        # first (oldest) part moved to external
        assert get_disk_for_part(node1, name, first_part) == "external"

<<<<<<< HEAD
        used_disks = get_used_disks_for_table(node1, name)
        assert sum(1 for x in used_disks if x == "jbod1") <= 2

=======
>>>>>>> 0b0ce519
        node1.query(f"SYSTEM START MERGES {name}")
    finally:
        node1.query_with_retry(f"DROP TABLE IF EXISTS {name} SYNC")


def get_path_for_part_from_part_log(node, table, part_name):
    node.query("SYSTEM FLUSH LOGS")
    path = node.query(
        "SELECT path_on_disk FROM system.part_log WHERE table = '{}' and part_name = '{}' ORDER BY event_time DESC LIMIT 1".format(
            table, part_name
        )
    )
    return path.strip()


def get_paths_for_partition_from_part_log(node, table, partition_id):
    node.query("SYSTEM FLUSH LOGS")
    paths = node.query(
        "SELECT path_on_disk FROM system.part_log WHERE table = '{}' and partition_id = '{}' ORDER BY event_time DESC".format(
            table, partition_id
        )
    )
    return paths.strip().split("\n")


@pytest.mark.parametrize(
    "name,engine,use_metadata_cache",
    [
        pytest.param("altering_mt", "MergeTree()", "false", id="mt"),
        pytest.param("altering_mt", "MergeTree()", "true", id="mt_use_metadata_cache"),
        # ("altering_replicated_mt","ReplicatedMergeTree('/clickhouse/altering_replicated_mt', '1')",),
        # SYSTEM STOP MERGES doesn't disable merges assignments
    ],
)
def test_alter_move(start_cluster, name, engine, use_metadata_cache):
    try:
        node1.query(
            """
            CREATE TABLE IF NOT EXISTS {name} (
                EventDate Date,
                number UInt64
            ) ENGINE = {engine}
            ORDER BY tuple()
            PARTITION BY toYYYYMM(EventDate)
            SETTINGS storage_policy='jbods_with_external', use_metadata_cache={use_metadata_cache}
        """.format(
                name=name, engine=engine, use_metadata_cache=use_metadata_cache
            )
        )

        node1.query("SYSTEM STOP MERGES {}".format(name))  # to avoid conflicts

        node1.query("INSERT INTO {} VALUES(toDate('2019-03-15'), 65)".format(name))
        node1.query("INSERT INTO {} VALUES(toDate('2019-03-16'), 66)".format(name))
        node1.query("INSERT INTO {} VALUES(toDate('2019-04-10'), 42)".format(name))
        node1.query("INSERT INTO {} VALUES(toDate('2019-04-11'), 43)".format(name))
        assert node1.query("CHECK TABLE " + name) == "1\n"

        used_disks = get_used_disks_for_table(node1, name)
        assert all(
            d.startswith("jbod") for d in used_disks
        ), "All writes should go to jbods"

        first_part = node1.query(
            "SELECT name FROM system.parts WHERE table = '{}' and active = 1 ORDER BY modification_time LIMIT 1".format(
                name
            )
        ).strip()

        time.sleep(1)
        node1.query(
            "ALTER TABLE {} MOVE PART '{}' TO VOLUME 'external'".format(
                name, first_part
            )
        )
        assert node1.query("CHECK TABLE " + name) == "1\n"
        disk = node1.query(
            "SELECT disk_name FROM system.parts WHERE table = '{}' and name = '{}' and active = 1".format(
                name, first_part
            )
        ).strip()
        assert disk == "external"
        assert get_path_for_part_from_part_log(node1, name, first_part).startswith(
            "/external"
        )

        time.sleep(1)
        node1.query(
            "ALTER TABLE {} MOVE PART '{}' TO DISK 'jbod1'".format(name, first_part)
        )
        assert node1.query("CHECK TABLE " + name) == "1\n"
        disk = node1.query(
            "SELECT disk_name FROM system.parts WHERE table = '{}' and name = '{}' and active = 1".format(
                name, first_part
            )
        ).strip()
        assert disk == "jbod1"
        assert get_path_for_part_from_part_log(node1, name, first_part).startswith(
            "/jbod1"
        )

        time.sleep(1)
        node1.query(
            "ALTER TABLE {} MOVE PARTITION 201904 TO VOLUME 'external'".format(name)
        )
        assert node1.query("CHECK TABLE " + name) == "1\n"
        disks = (
            node1.query(
                "SELECT disk_name FROM system.parts WHERE table = '{}' and partition = '201904' and active = 1".format(
                    name
                )
            )
            .strip()
            .split("\n")
        )
        assert len(disks) == 2
        assert all(d == "external" for d in disks)
        assert all(
            path.startswith("/external")
            for path in get_paths_for_partition_from_part_log(node1, name, "201904")[:2]
        )

        time.sleep(1)
        node1.query("ALTER TABLE {} MOVE PARTITION 201904 TO DISK 'jbod2'".format(name))
        assert node1.query("CHECK TABLE " + name) == "1\n"
        disks = (
            node1.query(
                "SELECT disk_name FROM system.parts WHERE table = '{}' and partition = '201904' and active = 1".format(
                    name
                )
            )
            .strip()
            .split("\n")
        )
        assert len(disks) == 2
        assert all(d == "jbod2" for d in disks)
        assert all(
            path.startswith("/jbod2")
            for path in get_paths_for_partition_from_part_log(node1, name, "201904")[:2]
        )

        assert node1.query("SELECT COUNT() FROM {}".format(name)) == "4\n"

    finally:
        node1.query(f"DROP TABLE IF EXISTS {name} SYNC")


@pytest.mark.parametrize("volume_or_disk", ["DISK", "VOLUME"])
def test_alter_move_half_of_partition(start_cluster, volume_or_disk):
    name = "alter_move_half_of_partition"
    engine = "MergeTree()"
    try:
        node1.query(
            """
            CREATE TABLE IF NOT EXISTS {name} (
                EventDate Date,
                number UInt64
            ) ENGINE = {engine}
            ORDER BY tuple()
            PARTITION BY toYYYYMM(EventDate)
            SETTINGS storage_policy='jbods_with_external'
        """.format(
                name=name, engine=engine
            )
        )

        node1.query("SYSTEM STOP MERGES {}".format(name))

        node1.query("INSERT INTO {} VALUES(toDate('2019-03-15'), 65)".format(name))
        node1.query("INSERT INTO {} VALUES(toDate('2019-03-16'), 42)".format(name))
        used_disks = get_used_disks_for_table(node1, name)
        assert all(
            d.startswith("jbod") for d in used_disks
        ), "All writes should go to jbods"

        time.sleep(1)
        parts = node1.query(
            "SELECT name FROM system.parts WHERE table = '{}' and active = 1".format(
                name
            )
        ).splitlines()
        assert len(parts) == 2

        node1.query(
            "ALTER TABLE {} MOVE PART '{}' TO VOLUME 'external'".format(name, parts[0])
        )
        disks = node1.query(
            "SELECT disk_name FROM system.parts WHERE table = '{}' and name = '{}' and active = 1".format(
                name, parts[0]
            )
        ).splitlines()
        assert disks == ["external"]

        time.sleep(1)
        node1.query(
            "ALTER TABLE {} MOVE PARTITION 201903 TO {volume_or_disk} 'external'".format(
                name, volume_or_disk=volume_or_disk
            )
        )
        disks = node1.query(
            "SELECT disk_name FROM system.parts WHERE table = '{}' and partition = '201903' and active = 1".format(
                name
            )
        ).splitlines()
        assert disks == ["external"] * 2

        assert node1.query("SELECT COUNT() FROM {}".format(name)) == "2\n"

    finally:
        node1.query(f"DROP TABLE IF EXISTS {name} SYNC")


@pytest.mark.parametrize("volume_or_disk", ["DISK", "VOLUME"])
def test_alter_double_move_partition(start_cluster, volume_or_disk):
    name = "alter_double_move_partition"
    engine = "MergeTree()"
    try:
        node1.query(
            """
            CREATE TABLE IF NOT EXISTS {name} (
                EventDate Date,
                number UInt64
            ) ENGINE = {engine}
            ORDER BY tuple()
            PARTITION BY toYYYYMM(EventDate)
            SETTINGS storage_policy='jbods_with_external'
        """.format(
                name=name, engine=engine
            )
        )

        node1.query("SYSTEM STOP MERGES {}".format(name))

        node1.query("INSERT INTO {} VALUES(toDate('2019-03-15'), 65)".format(name))
        node1.query("INSERT INTO {} VALUES(toDate('2019-03-16'), 42)".format(name))
        used_disks = get_used_disks_for_table(node1, name)
        assert all(
            d.startswith("jbod") for d in used_disks
        ), "All writes should go to jbods"

        time.sleep(1)
        node1.query(
            "ALTER TABLE {} MOVE PARTITION 201903 TO {volume_or_disk} 'external'".format(
                name, volume_or_disk=volume_or_disk
            )
        )
        disks = node1.query(
            "SELECT disk_name FROM system.parts WHERE table = '{}' and partition = '201903' and active = 1".format(
                name
            )
        ).splitlines()
        assert disks == ["external"] * 2

        assert node1.query("SELECT COUNT() FROM {}".format(name)) == "2\n"

        time.sleep(1)
        with pytest.raises(QueryRuntimeException):
            node1.query(
                "ALTER TABLE {} MOVE PARTITION 201903 TO {volume_or_disk} 'external'".format(
                    name, volume_or_disk=volume_or_disk
                )
            )

    finally:
        node1.query(f"DROP TABLE IF EXISTS {name} SYNC")


def produce_alter_move(node, name):
    move_type = random.choice(["PART", "PARTITION"])
    if move_type == "PART":
        for _ in range(10):
            try:
                parts = (
                    node1.query(
                        "SELECT name from system.parts where table = '{}' and active = 1".format(
                            name
                        )
                    )
                    .strip()
                    .split("\n")
                )
                break
            except QueryRuntimeException:
                pass
        else:
            raise Exception("Cannot select from system.parts")

        move_part = random.choice(["'" + part + "'" for part in parts])
    else:
        move_part = random.choice([201903, 201904])

    move_disk = random.choice(["DISK", "VOLUME"])
    if move_disk == "DISK":
        move_volume = random.choice(["'external'", "'jbod1'", "'jbod2'"])
    else:
        move_volume = random.choice(["'main'", "'external'"])
    try:
        node1.query(
            "ALTER TABLE {} MOVE {mt} {mp} TO {md} {mv}".format(
                name, mt=move_type, mp=move_part, md=move_disk, mv=move_volume
            )
        )
    except QueryRuntimeException as ex:
        pass


@pytest.mark.parametrize(
    "name,engine",
    [
        pytest.param("concurrently_altering_mt", "MergeTree()", id="mt"),
        pytest.param(
            "concurrently_altering_replicated_mt",
            "ReplicatedMergeTree('/clickhouse/concurrently_altering_replicated_mt', '1')",
            id="replicated",
        ),
    ],
)
def test_concurrent_alter_move(start_cluster, name, engine):
    try:
        node1.query_with_retry(
            """
            CREATE TABLE IF NOT EXISTS {name} (
                EventDate Date,
                number UInt64
            ) ENGINE = {engine}
            ORDER BY tuple()
            PARTITION BY toYYYYMM(EventDate)
            SETTINGS storage_policy='jbods_with_external'
        """.format(
                name=name, engine=engine
            )
        )

        values = list({random.randint(1, 1000000) for _ in range(0, 1000)})

        def insert(num):
            for i in range(num):
                day = random.randint(11, 30)
                value = values.pop()
                month = "0" + str(random.choice([3, 4]))
                node1.query_with_retry(
                    "INSERT INTO {} VALUES(toDate('2019-{m}-{d}'), {v})".format(
                        name, m=month, d=day, v=value
                    )
                )

        def alter_move(num):
            for i in range(num):
                produce_alter_move(node1, name)

        def alter_update(num):
            for i in range(num):
                node1.query(
                    "ALTER TABLE {} UPDATE number = number + 1 WHERE 1".format(name)
                )

        def optimize_table(num):
            for i in range(num):
                node1.query_with_retry("OPTIMIZE TABLE {} FINAL".format(name))

        p = Pool(15)
        tasks = []
        for i in range(5):
            tasks.append(p.apply_async(insert, (100,)))
            tasks.append(p.apply_async(alter_move, (100,)))
            tasks.append(p.apply_async(alter_update, (100,)))
            tasks.append(p.apply_async(optimize_table, (100,)))

        for task in tasks:
            task.get(timeout=240)

        assert node1.query("SELECT 1") == "1\n"
        assert node1.query("SELECT COUNT() FROM {}".format(name)) == "500\n"
    finally:
        node1.query(f"DROP TABLE IF EXISTS {name} SYNC")


@pytest.mark.parametrize(
    "name,engine",
    [
        pytest.param("concurrently_dropping_mt", "MergeTree()", id="mt"),
        pytest.param(
            "concurrently_dropping_replicated_mt",
            "ReplicatedMergeTree('/clickhouse/concurrently_dropping_replicated_mt', '1')",
            id="replicated",
        ),
    ],
)
def test_concurrent_alter_move_and_drop(start_cluster, name, engine):
    try:
        node1.query(
            """
            CREATE TABLE IF NOT EXISTS {name} (
                EventDate Date,
                number UInt64
            ) ENGINE = {engine}
            ORDER BY tuple()
            PARTITION BY toYYYYMM(EventDate)
            SETTINGS storage_policy='jbods_with_external'
        """.format(
                name=name, engine=engine
            )
        )

        values = list({random.randint(1, 1000000) for _ in range(0, 1000)})

        def insert(num):
            for i in range(num):
                day = random.randint(11, 30)
                value = values.pop()
                month = "0" + str(random.choice([3, 4]))
                node1.query_with_retry(
                    "INSERT INTO {} VALUES(toDate('2019-{m}-{d}'), {v})".format(
                        name, m=month, d=day, v=value
                    )
                )

        def alter_move(num):
            for i in range(num):
                produce_alter_move(node1, name)

        def alter_drop(num):
            for i in range(num):
                partition = random.choice([201903, 201904])
                op = random.choice(["drop", "detach"])
                try:
                    node1.query(
                        "ALTER TABLE {} {} PARTITION {}".format(name, op, partition)
                    )
                except QueryRuntimeException as e:
                    if "Code: 650" in e.stderr:
                        pass
                    else:
                        raise e

        insert(20)
        p = Pool(15)
        tasks = []
        for i in range(5):
            tasks.append(p.apply_async(insert, (20,)))
            tasks.append(p.apply_async(alter_move, (20,)))
            tasks.append(p.apply_async(alter_drop, (20,)))

        for task in tasks:
            task.get(timeout=120)

        assert node1.query("SELECT 1") == "1\n"

    finally:
        node1.query_with_retry(f"DROP TABLE IF EXISTS {name} SYNC")


@pytest.mark.parametrize(
    "name,engine",
    [
        pytest.param("detach_attach_mt", "MergeTree()", id="mt"),
        pytest.param(
            "replicated_detach_attach_mt",
            "ReplicatedMergeTree('/clickhouse/replicated_detach_attach_mt', '1')",
            id="replicated",
        ),
    ],
)
def test_detach_attach(start_cluster, name, engine):
    try:
        node1.query_with_retry(
            """
            CREATE TABLE IF NOT EXISTS {name} (
                s1 String
            ) ENGINE = {engine}
            ORDER BY tuple()
            SETTINGS storage_policy='moving_jbod_with_external'
        """.format(
                name=name, engine=engine
            )
        )

        data = []  # 5MB in total
        for i in range(5):
            data.append(get_random_string(1024 * 1024))  # 1MB row
        node1.query_with_retry(
            "INSERT INTO {} VALUES {}".format(
                name, ",".join(["(" + x + ")" for x in data])
            )
        )

        node1.query("ALTER TABLE {} DETACH PARTITION tuple()".format(name))
        assert node1.query("SELECT count() FROM {}".format(name)).strip() == "0"

        assert (
            node1.query(
                "SELECT disk FROM system.detached_parts WHERE table = '{}'".format(name)
            ).strip()
            == "jbod1"
        )

        node1.query("ALTER TABLE {} ATTACH PARTITION tuple()".format(name))
        assert node1.query("SELECT count() FROM {}".format(name)).strip() == "5"

    finally:
        node1.query_with_retry(f"DROP TABLE IF EXISTS {name} SYNC")


@pytest.mark.parametrize(
    "name,engine",
    [
        pytest.param("mutating_mt", "MergeTree()", id="mt"),
        pytest.param(
            "replicated_mutating_mt",
            "ReplicatedMergeTree('/clickhouse/replicated_mutating_mt', '1')",
            id="replicated",
        ),
    ],
)
def test_mutate_to_another_disk(start_cluster, name, engine):
    try:
        node1.query_with_retry(
            """
            CREATE TABLE IF NOT EXISTS {name} (
                s1 String
            ) ENGINE = {engine}
            ORDER BY tuple()
            SETTINGS storage_policy='moving_jbod_with_external'
        """.format(
                name=name, engine=engine
            )
        )

        for i in range(5):
            data = []  # 5MB in total
            for i in range(5):
                data.append(get_random_string(1024 * 1024))  # 1MB row
            node1.query_with_retry(
                "INSERT INTO {} VALUES {}".format(
                    name, ",".join(["(" + x + ")" for x in data])
                )
            )

        node1.query("ALTER TABLE {} UPDATE s1 = concat(s1, 'x') WHERE 1".format(name))

        retry = 20
        while (
            node1.query("SELECT * FROM system.mutations WHERE is_done = 0") != ""
            and retry > 0
        ):
            retry -= 1
            time.sleep(0.5)

        if (
            node1.query(
                "SELECT latest_fail_reason FROM system.mutations WHERE table = '{}'".format(
                    name
                )
            )
            == ""
        ):
            assert (
                node1.query("SELECT sum(endsWith(s1, 'x')) FROM {}".format(name))
                == "25\n"
            )
        else:  # mutation failed, let's try on another disk
            print("Mutation failed")
            node1.query_with_retry("OPTIMIZE TABLE {} FINAL".format(name))
            node1.query(
                "ALTER TABLE {} UPDATE s1 = concat(s1, 'x') WHERE 1".format(name)
            )
            retry = 20
            while (
                node1.query("SELECT * FROM system.mutations WHERE is_done = 0") != ""
                and retry > 0
            ):
                retry -= 1
                time.sleep(0.5)

            assert (
                node1.query("SELECT sum(endsWith(s1, 'x')) FROM {}".format(name))
                == "25\n"
            )

    finally:
        node1.query_with_retry(f"DROP TABLE IF EXISTS {name} SYNC")


@pytest.mark.parametrize(
    "name,engine",
    [
        pytest.param("alter_modifying_mt", "MergeTree()", id="mt"),
        pytest.param(
            "replicated_alter_modifying_mt",
            "ReplicatedMergeTree('/clickhouse/replicated_alter_modifying_mt', '1')",
            id="replicated",
        ),
    ],
)
def test_concurrent_alter_modify(start_cluster, name, engine):
    try:
        node1.query_with_retry(
            """
            CREATE TABLE IF NOT EXISTS {name} (
                EventDate Date,
                number UInt64
            ) ENGINE = {engine}
            ORDER BY tuple()
            PARTITION BY toYYYYMM(EventDate)
            SETTINGS storage_policy='jbods_with_external'
        """.format(
                name=name, engine=engine
            )
        )

        values = list({random.randint(1, 1000000) for _ in range(0, 1000)})

        def insert(num):
            for i in range(num):
                day = random.randint(11, 30)
                value = values.pop()
                month = "0" + str(random.choice([3, 4]))
                node1.query_with_retry(
                    "INSERT INTO {} VALUES(toDate('2019-{m}-{d}'), {v})".format(
                        name, m=month, d=day, v=value
                    )
                )

        def alter_move(num):
            for i in range(num):
                produce_alter_move(node1, name)

        def alter_modify(num):
            for i in range(num):
                column_type = random.choice(["UInt64", "String"])
                try:
                    node1.query(
                        "ALTER TABLE {} MODIFY COLUMN number {}".format(
                            name, column_type
                        )
                    )
                except:
                    if "Replicated" not in engine:
                        raise

        insert(100)

        assert node1.query("SELECT COUNT() FROM {}".format(name)) == "100\n"

        p = Pool(50)
        tasks = []
        for i in range(5):
            tasks.append(p.apply_async(alter_move, (100,)))
            tasks.append(p.apply_async(alter_modify, (100,)))

        for task in tasks:
            task.get(timeout=120)

        assert node1.query("SELECT 1") == "1\n"
        assert node1.query("SELECT COUNT() FROM {}".format(name)) == "100\n"

    finally:
        node1.query_with_retry(f"DROP TABLE IF EXISTS {name} SYNC")


def test_simple_replication_and_moves(start_cluster):
    try:
        for i, node in enumerate([node1, node2]):
            node.query_with_retry(
                """
                CREATE TABLE IF NOT EXISTS replicated_table_for_moves (
                    s1 String
                ) ENGINE = ReplicatedMergeTree('/clickhouse/replicated_table_for_moves', '{}')
                ORDER BY tuple()
                SETTINGS storage_policy='moving_jbod_with_external', old_parts_lifetime=1,
                cleanup_delay_period=1, cleanup_delay_period_random_add=2, cleanup_thread_preferred_points_per_iteration=0
            """.format(
                    i + 1
                )
            )

        def insert(num):
            for i in range(num):
                node = random.choice([node1, node2])
                data = []  # 1MB in total
                for i in range(2):
                    data.append(get_random_string(512 * 1024))  # 500KB value
                node.query_with_retry(
                    "INSERT INTO replicated_table_for_moves VALUES {}".format(
                        ",".join(["(" + x + ")" for x in data])
                    )
                )

        def optimize(num):
            for i in range(num):
                node = random.choice([node1, node2])
                node.query_with_retry("OPTIMIZE TABLE replicated_table_for_moves FINAL")

        p = Pool(60)
        tasks = []
        tasks.append(p.apply_async(insert, (20,)))
        tasks.append(p.apply_async(optimize, (20,)))

        for task in tasks:
            task.get(timeout=60)

        node1.query_with_retry(
            "SYSTEM SYNC REPLICA ON CLUSTER test_cluster replicated_table_for_moves",
            timeout=5,
        )

        node1.query("SELECT COUNT() FROM replicated_table_for_moves") == "40\n"
        node2.query("SELECT COUNT() FROM replicated_table_for_moves") == "40\n"

        data = []  # 1MB in total
        for i in range(2):
            data.append(get_random_string(512 * 1024))  # 500KB value

        time.sleep(3)  # wait until old parts will be deleted
        node1.query("SYSTEM STOP MERGES")
        node2.query("SYSTEM STOP MERGES")

        node1.query_with_retry(
            "INSERT INTO replicated_table_for_moves VALUES {}".format(
                ",".join(["(" + x + ")" for x in data])
            )
        )
        node2.query_with_retry(
            "INSERT INTO replicated_table_for_moves VALUES {}".format(
                ",".join(["(" + x + ")" for x in data])
            )
        )

        time.sleep(3)  # nothing was moved

        disks1 = get_used_disks_for_table(node1, "replicated_table_for_moves")
        disks2 = get_used_disks_for_table(node2, "replicated_table_for_moves")

        node2.query("SYSTEM START MERGES ON CLUSTER test_cluster")

        set(disks1) == set(["jbod1", "external"])
        set(disks2) == set(["jbod1", "external"])
    finally:
        for node in [node1, node2]:
            node.query("DROP TABLE IF EXISTS replicated_table_for_moves SYNC")


def test_download_appropriate_disk(start_cluster):
    try:
        for i, node in enumerate([node1, node2]):
            node.query_with_retry(
                """
                CREATE TABLE IF NOT EXISTS replicated_table_for_download (
                    s1 String
                ) ENGINE = ReplicatedMergeTree('/clickhouse/replicated_table_for_download', '{}')
                ORDER BY tuple()
                SETTINGS storage_policy='moving_jbod_with_external', old_parts_lifetime=1,
                cleanup_delay_period=1, cleanup_delay_period_random_add=2, cleanup_thread_preferred_points_per_iteration=0
            """.format(
                    i + 1
                )
            )

        data = []
        for i in range(50):
            data.append(get_random_string(1024 * 1024))  # 1MB value
        node1.query_with_retry(
            "INSERT INTO replicated_table_for_download VALUES {}".format(
                ",".join(["(" + x + ")" for x in data])
            )
        )

        for _ in range(10):
            try:
                print("Syncing replica")
                node2.query_with_retry(
                    "SYSTEM SYNC REPLICA replicated_table_for_download"
                )
                break
            except:
                time.sleep(0.5)

        disks2 = get_used_disks_for_table(node2, "replicated_table_for_download")

        assert set(disks2) == set(["external"])

    finally:
        for node in [node1, node2]:
            node.query_with_retry(
                "DROP TABLE IF EXISTS replicated_table_for_download SYNC"
            )


def test_rename(start_cluster):
    try:
        node1.query(
            """
            CREATE TABLE IF NOT EXISTS default.renaming_table (
                s String
            ) ENGINE = MergeTree
            ORDER BY tuple()
            SETTINGS storage_policy='small_jbod_with_external'
        """
        )

        # We want to check that after inserts, some parts were moved to external disk
        # and some parts are still on the main disk, but because of merge all parts
        # might end up on external disk.
        node1.query("SYSTEM STOP MERGES default.renaming_table")

        # jbod1 disk is 40mb
        for _ in range(5):
            data = []
            for i in range(10):
                data.append(get_random_string(1024 * 1024))  # 1MB value
            node1.query(
                "INSERT INTO renaming_table VALUES {}".format(
                    ",".join(["(" + x + ")" for x in data])
                )
            )

        # data is moved in the background, so check with retries
        num_try = 0
        while get_used_disks_for_table(node1, "renaming_table") == 1:
            time.sleep(1)
            num_try += 1
            if num_try == 20:
                break
        assert len(get_used_disks_for_table(node1, "renaming_table")) > 1
        assert node1.query("SELECT COUNT() FROM default.renaming_table") == "50\n"

        node1.query("RENAME TABLE default.renaming_table TO default.renaming_table1")
        assert node1.query("SELECT COUNT() FROM default.renaming_table1") == "50\n"

        with pytest.raises(QueryRuntimeException):
            node1.query("SELECT COUNT() FROM default.renaming_table")

        node1.query("CREATE DATABASE IF NOT EXISTS test")
        node1.query("RENAME TABLE default.renaming_table1 TO test.renaming_table2")
        assert node1.query("SELECT COUNT() FROM test.renaming_table2") == "50\n"

        with pytest.raises(QueryRuntimeException):
            node1.query("SELECT COUNT() FROM default.renaming_table1")

    finally:
        node1.query("DROP TABLE IF EXISTS default.renaming_table SYNC")
        node1.query("DROP TABLE IF EXISTS default.renaming_table1 SYNC")
        node1.query("DROP TABLE IF EXISTS test.renaming_table2 SYNC")


def test_freeze(start_cluster):
    try:
        node1.query(
            """
            CREATE TABLE IF NOT EXISTS default.freezing_table (
                d Date,
                s String
            ) ENGINE = MergeTree
            ORDER BY tuple()
            PARTITION BY toYYYYMM(d)
            SETTINGS storage_policy='small_jbod_with_external', compress_marks=false, compress_primary_key=false
        """
        )

        node1.query("SYSTEM STOP MERGES default.freezing_table")

        for _ in range(5):
            data = []
            dates = []
            for i in range(10):
                data.append(get_random_string(1024 * 1024))  # 1MB value
                dates.append("toDate('2019-03-05')")
            node1.query(
                "INSERT INTO freezing_table VALUES {}".format(
                    ",".join(["(" + d + ", " + s + ")" for d, s in zip(dates, data)])
                )
            )

        disks = get_used_disks_for_table(node1, "freezing_table")
        assert len(disks) > 1
        assert node1.query("SELECT COUNT() FROM default.freezing_table") == "50\n"

        node1.query("ALTER TABLE freezing_table FREEZE PARTITION 201903")
        # check shadow files (backups) exists
        node1.exec_in_container(
            ["bash", "-c", "find /jbod1/shadow -name '*.mrk2' | grep '.*'"]
        )
        node1.exec_in_container(
            ["bash", "-c", "find /external/shadow -name '*.mrk2' | grep '.*'"]
        )

    finally:
        node1.query("DROP TABLE IF EXISTS default.freezing_table SYNC")
        node1.exec_in_container(["rm", "-rf", "/jbod1/shadow", "/external/shadow"])


def test_kill_while_insert(start_cluster):
    try:
        name = "test_kill_while_insert"

        node1.query(
            """
            CREATE TABLE IF NOT EXISTS {name} (
                s String
            ) ENGINE = MergeTree
            ORDER BY tuple()
            SETTINGS storage_policy='small_jbod_with_external'
        """.format(
                name=name
            )
        )

        data = []
        dates = []
        for i in range(10):
            data.append(get_random_string(1024 * 1024))  # 1MB value
        node1.query(
            "INSERT INTO {name} VALUES {}".format(
                ",".join(["(" + s + ")" for s in data]), name=name
            )
        )

        disks = get_used_disks_for_table(node1, name)
        assert set(disks) == {"jbod1"}

        def ignore_exceptions(f, *args):
            try:
                f(*args)
            except:
                """(っಠ‿ಠ)っ"""

        start_time = time.time()
        long_select = threading.Thread(
            target=ignore_exceptions,
            args=(node1.query, "SELECT sleep(3) FROM {name}".format(name=name)),
        )
        long_select.start()

        time.sleep(0.5)

        node1.query(
            "ALTER TABLE {name} MOVE PARTITION tuple() TO DISK 'external'".format(
                name=name
            )
        )
        assert time.time() - start_time < 2
        node1.restart_clickhouse(kill=True)

        try:
            long_select.join()
        except:
            """"""

        assert node1.query(
            "SELECT count() FROM {name}".format(name=name)
        ).splitlines() == ["10"]

    finally:
        try:
            node1.query(f"DROP TABLE IF EXISTS {name} SYNC")
        except:
            """ClickHouse may be inactive at this moment and we don't want to mask a meaningful exception."""


def test_move_while_merge(start_cluster):
    try:
        name = "test_move_while_merge"

        node1.query(
            """
            CREATE TABLE IF NOT EXISTS {name} (
                n Int64
            ) ENGINE = MergeTree
            ORDER BY sleep(2)
            SETTINGS storage_policy='small_jbod_with_external'
        """.format(
                name=name
            )
        )

        node1.query("INSERT INTO {name} VALUES (1)".format(name=name))
        node1.query("INSERT INTO {name} VALUES (2)".format(name=name))

        parts = get_used_parts_for_table(node1, name)
        assert len(parts) == 2

        def optimize():
            node1.query("OPTIMIZE TABLE {name}".format(name=name))

        optimize = threading.Thread(target=optimize)
        optimize.start()

        time.sleep(0.5)

        with pytest.raises(QueryRuntimeException):
            node1.query(
                "ALTER TABLE {name} MOVE PART '{part}' TO DISK 'external'".format(
                    name=name, part=parts[0]
                )
            )

        exiting = False
        no_exception = {}

        def alter():
            while not exiting:
                try:
                    node1.query(
                        "ALTER TABLE {name} MOVE PART '{part}' TO DISK 'external'".format(
                            name=name, part=parts[0]
                        )
                    )
                    no_exception["missing"] = "exception"
                    break
                except QueryRuntimeException:
                    """"""

        alter_thread = threading.Thread(target=alter)
        alter_thread.start()

        optimize.join()

        time.sleep(0.5)

        exiting = True
        alter_thread.join()
        assert len(no_exception) == 0

        assert node1.query(
            "SELECT count() FROM {name}".format(name=name)
        ).splitlines() == ["2"]

    finally:
        node1.query(f"DROP TABLE IF EXISTS {name} SYNC")


def test_move_across_policies_does_not_work(start_cluster):
    try:
        name = "test_move_across_policies_does_not_work"

        node1.query(
            """
            CREATE TABLE IF NOT EXISTS {name} (
                n Int64
            ) ENGINE = MergeTree
            ORDER BY tuple()
            SETTINGS storage_policy='jbods_with_external'
        """.format(
                name=name
            )
        )

        node1.query(
            """
            CREATE TABLE IF NOT EXISTS {name}2 (
                n Int64
            ) ENGINE = MergeTree
            ORDER BY tuple()
            SETTINGS storage_policy='small_jbod_with_external'
        """.format(
                name=name
            )
        )

        node1.query("""INSERT INTO {name} VALUES (1)""".format(name=name))
        try:
            node1.query(
                """ALTER TABLE {name} MOVE PARTITION tuple() TO DISK 'jbod2'""".format(
                    name=name
                )
            )
        except QueryRuntimeException:
            """All parts of partition 'all' are already on disk 'jbod2'."""

        with pytest.raises(
            QueryRuntimeException,
            match=".*because disk does not belong to storage policy.*",
        ):
            node1.query(
                """ALTER TABLE {name}2 ATTACH PARTITION tuple() FROM {name}""".format(
                    name=name
                )
            )

        with pytest.raises(
            QueryRuntimeException,
            match=".*because disk does not belong to storage policy.*",
        ):
            node1.query(
                """ALTER TABLE {name}2 REPLACE PARTITION tuple() FROM {name}""".format(
                    name=name
                )
            )

        with pytest.raises(
            QueryRuntimeException,
            match=".*should have the same storage policy of source table.*",
        ):
            node1.query(
                """ALTER TABLE {name} MOVE PARTITION tuple() TO TABLE {name}2""".format(
                    name=name
                )
            )

        assert node1.query(
            """SELECT * FROM {name}""".format(name=name)
        ).splitlines() == ["1"]

    finally:
        node1.query(f"DROP TABLE IF EXISTS {name} SYNC")
        node1.query(f"DROP TABLE IF EXISTS {name}2 SYNC")


def _insert_merge_execute(
    node, name, policy, parts, cmds, parts_before_cmds, parts_after_cmds
):
    try:
        node.query(
            """
            CREATE TABLE IF NOT EXISTS {name} (
                n Int64
            ) ENGINE = MergeTree
            ORDER BY tuple()
            PARTITION BY tuple()
            TTL now()-1 TO VOLUME 'external'
            SETTINGS storage_policy='{policy}'
        """.format(
                name=name, policy=policy
            )
        )

        for i in range(parts):
            node.query("""INSERT INTO {name} VALUES ({n})""".format(name=name, n=i))

        disks = get_used_disks_for_table(node, name)
        assert set(disks) == {"external"}

        node.query("""OPTIMIZE TABLE {name}""".format(name=name))

        parts = get_used_parts_for_table(node, name)
        assert len(parts) == parts_before_cmds

        for cmd in cmds:
            node.query(cmd)

        node.query("""OPTIMIZE TABLE {name}""".format(name=name))

        parts = get_used_parts_for_table(node, name)
        assert len(parts) == parts_after_cmds

    finally:
        node.query(f"DROP TABLE IF EXISTS {name} SYNC")


def _check_merges_are_working(node, storage_policy, volume, shall_work):
    try:
        name = "_check_merges_are_working_{storage_policy}_{volume}".format(
            storage_policy=storage_policy, volume=volume
        )

        node.query(
            """
            CREATE TABLE IF NOT EXISTS {name} (
                n Int64
            ) ENGINE = MergeTree
            ORDER BY tuple()
            PARTITION BY tuple()
            SETTINGS storage_policy='{storage_policy}'
        """.format(
                name=name, storage_policy=storage_policy
            )
        )

        created_parts = 24

        for i in range(created_parts):
            node.query("""INSERT INTO {name} VALUES ({n})""".format(name=name, n=i))
            try:
                node.query(
                    """ALTER TABLE {name} MOVE PARTITION tuple() TO VOLUME '{volume}' """.format(
                        name=name, volume=volume
                    )
                )
            except:
                """Ignore 'nothing to move'."""

        expected_disks = set(
            node.query(
                """
            SELECT disks FROM system.storage_policies ARRAY JOIN disks WHERE volume_name = '{volume_name}'
        """.format(
                    volume_name=volume
                )
            ).splitlines()
        )

        disks = get_used_disks_for_table(node, name)
        assert set(disks) <= expected_disks

        node.query("""OPTIMIZE TABLE {name} FINAL""".format(name=name))

        parts = get_used_parts_for_table(node, name)
        assert len(parts) == 1 if shall_work else created_parts

    finally:
        node.query(f"DROP TABLE IF EXISTS {name} SYNC")


def _get_prefer_not_to_merge_for_storage_policy(node, storage_policy):
    return list(
        map(
            int,
            node.query(
                "SELECT prefer_not_to_merge FROM system.storage_policies WHERE policy_name = '{}' ORDER BY volume_priority".format(
                    storage_policy
                )
            ).splitlines(),
        )
    )


def test_simple_merge_tree_merges_are_disabled(start_cluster):
    _check_merges_are_working(
        node1, "small_jbod_with_external_no_merges", "external", False
    )


def test_no_merges_in_configuration_allow_from_query_without_reload(start_cluster):
    try:
        name = "test_no_merges_in_configuration_allow_from_query_without_reload"
        policy = "small_jbod_with_external_no_merges"
        node1.restart_clickhouse(kill=True)
        assert _get_prefer_not_to_merge_for_storage_policy(node1, policy) == [0, 1]
        _check_merges_are_working(node1, policy, "external", False)

        _insert_merge_execute(
            node1,
            name,
            policy,
            2,
            ["SYSTEM START MERGES ON VOLUME {}.external".format(policy)],
            2,
            1,
        )
        assert _get_prefer_not_to_merge_for_storage_policy(node1, policy) == [0, 0]
        _check_merges_are_working(node1, policy, "external", True)

    finally:
        node1.query("SYSTEM STOP MERGES ON VOLUME {}.external".format(policy))


def test_no_merges_in_configuration_allow_from_query_with_reload(start_cluster):
    try:
        name = "test_no_merges_in_configuration_allow_from_query_with_reload"
        policy = "small_jbod_with_external_no_merges"
        node1.restart_clickhouse(kill=True)
        assert _get_prefer_not_to_merge_for_storage_policy(node1, policy) == [0, 1]
        _check_merges_are_working(node1, policy, "external", False)

        _insert_merge_execute(
            node1,
            name,
            policy,
            2,
            [
                "SYSTEM START MERGES ON VOLUME {}.external".format(policy),
                "SYSTEM RELOAD CONFIG",
            ],
            2,
            1,
        )
        assert _get_prefer_not_to_merge_for_storage_policy(node1, policy) == [0, 0]
        _check_merges_are_working(node1, policy, "external", True)

    finally:
        node1.query("SYSTEM STOP MERGES ON VOLUME {}.external".format(policy))


def test_no_merges_in_configuration_allow_from_query_with_reload_on_cluster(
    start_cluster,
):
    try:
        name = "test_no_merges_in_configuration_allow_from_query_with_reload"
        policy = "small_jbod_with_external_no_merges"
        node1.restart_clickhouse(kill=True)
        assert _get_prefer_not_to_merge_for_storage_policy(node1, policy) == [0, 1]
        _check_merges_are_working(node1, policy, "external", False)

        _insert_merge_execute(
            node1,
            name,
            policy,
            2,
            [
                "SYSTEM START MERGES ON CLUSTER test_cluster ON VOLUME {}.external".format(
                    policy
                ),
                "SYSTEM RELOAD CONFIG ON CLUSTER test_cluster",
            ],
            2,
            1,
        )
        assert _get_prefer_not_to_merge_for_storage_policy(node1, policy) == [0, 0]
        _check_merges_are_working(node1, policy, "external", True)

    finally:
        node1.query(
            "SYSTEM STOP MERGES ON CLUSTER test_cluster ON VOLUME {}.external".format(
                policy
            )
        )


def test_yes_merges_in_configuration_disallow_from_query_without_reload(start_cluster):
    try:
        name = "test_yes_merges_in_configuration_allow_from_query_without_reload"
        policy = "small_jbod_with_external"
        node1.restart_clickhouse(kill=True)
        assert _get_prefer_not_to_merge_for_storage_policy(node1, policy) == [0, 0]
        _check_merges_are_working(node1, policy, "external", True)

        _insert_merge_execute(
            node1,
            name,
            policy,
            2,
            [
                "SYSTEM STOP MERGES ON VOLUME {}.external".format(policy),
                "INSERT INTO {name} VALUES (2)".format(name=name),
            ],
            1,
            2,
        )
        assert _get_prefer_not_to_merge_for_storage_policy(node1, policy) == [0, 1]
        _check_merges_are_working(node1, policy, "external", False)

    finally:
        node1.query("SYSTEM START MERGES ON VOLUME {}.external".format(policy))


def test_yes_merges_in_configuration_disallow_from_query_with_reload(start_cluster):
    try:
        name = "test_yes_merges_in_configuration_allow_from_query_with_reload"
        policy = "small_jbod_with_external"
        node1.restart_clickhouse(kill=True)
        assert _get_prefer_not_to_merge_for_storage_policy(node1, policy) == [0, 0]
        _check_merges_are_working(node1, policy, "external", True)

        _insert_merge_execute(
            node1,
            name,
            policy,
            2,
            [
                "SYSTEM STOP MERGES ON VOLUME {}.external".format(policy),
                "INSERT INTO {name} VALUES (2)".format(name=name),
                "SYSTEM RELOAD CONFIG",
            ],
            1,
            2,
        )
        assert _get_prefer_not_to_merge_for_storage_policy(node1, policy) == [0, 1]
        _check_merges_are_working(node1, policy, "external", False)

    finally:
        node1.query("SYSTEM START MERGES ON VOLUME {}.external".format(policy))<|MERGE_RESOLUTION|>--- conflicted
+++ resolved
@@ -711,11 +711,7 @@
                 s1 String
             ) ENGINE = {engine}
             ORDER BY tuple()
-<<<<<<< HEAD
-            SETTINGS storage_policy='moving_jbod_with_external'
-=======
             SETTINGS storage_policy='moving_jbod_with_external', max_replicated_merges_in_queue=0
->>>>>>> 0b0ce519
         """
         )
 
@@ -733,17 +729,11 @@
                 )
             )
 
-<<<<<<< HEAD
-        first_part = get_oldest_part(node1, name)
-
-        used_disks = get_used_disks_for_table(node1, name)
-=======
             # we are doing moves in parallel so we need to fetch the name of first part before we add new parts
             if i == 0:
                 first_part = get_oldest_part(node1, name)
 
         assert first_part is not None
->>>>>>> 0b0ce519
 
         retry = 20
         i = 0
@@ -753,12 +743,6 @@
             time.sleep(0.5)
             i += 1
 
-<<<<<<< HEAD
-        used_disks = get_used_disks_for_table(node1, name)
-        assert sum(1 for x in used_disks if x == "jbod1") <= 2
-
-=======
->>>>>>> 0b0ce519
         # first (oldest) part was moved to external
         assert get_disk_for_part(node1, name, first_part) == "external"
 
@@ -795,11 +779,7 @@
                 s1 String
             ) ENGINE = {engine}
             ORDER BY tuple()
-<<<<<<< HEAD
-            SETTINGS storage_policy='moving_jbod_with_external'
-=======
             SETTINGS storage_policy='moving_jbod_with_external', max_replicated_merges_in_queue=0
->>>>>>> 0b0ce519
         """
         )
 
@@ -876,12 +856,6 @@
         # first (oldest) part moved to external
         assert get_disk_for_part(node1, name, first_part) == "external"
 
-<<<<<<< HEAD
-        used_disks = get_used_disks_for_table(node1, name)
-        assert sum(1 for x in used_disks if x == "jbod1") <= 2
-
-=======
->>>>>>> 0b0ce519
         node1.query(f"SYSTEM START MERGES {name}")
     finally:
         node1.query_with_retry(f"DROP TABLE IF EXISTS {name} SYNC")
