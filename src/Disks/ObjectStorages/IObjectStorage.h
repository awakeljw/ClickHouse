--- conflicted
+++ resolved
@@ -29,7 +29,6 @@
 {
     String relative_path;
     size_t bytes_size;
-<<<<<<< HEAD
 
     RelativePathWithSize() = default;
 
@@ -38,38 +37,6 @@
 };
 using RelativePathsWithSize = std::vector<RelativePathWithSize>;
 
-
-/// Object metadata: path, size. cache_hint.
-struct StoredObject
-{
-    std::string path; /// absolute
-    uint64_t bytes_size;
-
-    /// Optional cache hint for cache. Use delayed initialization
-    /// because somecache hint implementation requires it.
-    using CacheHintCreator = std::function<std::string(const std::string &)>;
-    CacheHintCreator cache_hint_creator;
-
-    StoredObject() = default;
-
-    explicit StoredObject(const std::string & path_, uint64_t bytes_size_ = 0, CacheHintCreator && cache_hint_creator_ = {});
-
-    std::string getCacheHint() const;
-=======
-
-    RelativePathWithSize() = default;
-
-    RelativePathWithSize(const String & relative_path_, size_t bytes_size_)
-        : relative_path(relative_path_), bytes_size(bytes_size_) {}
->>>>>>> 9973fb2f
-};
-using RelativePathsWithSize = std::vector<RelativePathWithSize>;
-
-<<<<<<< HEAD
-=======
-
->>>>>>> 9973fb2f
-using StoredObjects = std::vector<StoredObject>;
 
 struct ObjectMetadata
 {
@@ -87,11 +54,8 @@
 {
 public:
     IObjectStorage() = default;
-<<<<<<< HEAD
-=======
 
     virtual std::string getName() const = 0;
->>>>>>> 9973fb2f
 
     /// Object exists or not
     virtual bool exists(const StoredObject & object) const = 0;
@@ -159,11 +123,7 @@
     virtual ~IObjectStorage() = default;
 
     /// Path to directory with objects cache
-<<<<<<< HEAD
     virtual const std::string & getCacheBasePath() const;
-=======
-    virtual std::string getCacheBasePath() const;
->>>>>>> 9973fb2f
 
     static AsynchronousReaderPtr getThreadPoolReader();
 
@@ -190,15 +150,6 @@
         const Poco::Util::AbstractConfiguration & config,
         const std::string & config_prefix, ContextPtr context) = 0;
 
-<<<<<<< HEAD
-    /// Generate object storage path.
-    /// Path can be generated either independently or based on `path`.
-    virtual std::string generateBlobNameForPath(const std::string & path) = 0;
-
-    virtual bool supportsAppend() const { return false; }
-
-    virtual void removeCacheIfExists(const std::string & /* path_hint_for_cache */) {}
-=======
     /// Generate blob name for passed absolute local path.
     /// Path can be generated either independently or based on `path`.
     virtual std::string generateBlobNameForPath(const std::string & path) = 0;
@@ -213,7 +164,6 @@
     virtual void removeCacheIfExists(const std::string & /* path */) {}
 
     virtual bool supportsCache() const { return false; }
->>>>>>> 9973fb2f
 };
 
 using ObjectStoragePtr = std::shared_ptr<IObjectStorage>;
