--- conflicted
+++ resolved
@@ -898,7 +898,6 @@
 
     swap(*implementation_buffer);
 
-<<<<<<< HEAD
     current_file_segment_counters.increment(ProfileEvents::FileSegmentUsedBytes, available());
 
     if (download_current_segment)
@@ -906,8 +905,6 @@
 
     assert(!file_segment->isDownloader());
 
-=======
->>>>>>> 182ba1c6
     LOG_TEST(
         log,
         "Key: {}. Returning with {} bytes, buffer position: {} (offset: {}, predownloaded: {}), "
@@ -943,11 +940,6 @@
             cache_file_size ? std::to_string(*cache_file_size) : "None");
     }
 
-    if (download_current_segment)
-        file_segment->completeBatchAndResetDownloader();
-
-    assert(!file_segment->isDownloader());
-
     return result;
 }
 
