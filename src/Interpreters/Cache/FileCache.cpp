--- conflicted
+++ resolved
@@ -810,17 +810,8 @@
 void FileCache::removeKey(const Key & key)
 {
     assertInitialized();
-<<<<<<< HEAD
-
-    auto locked_key = metadata.lockKeyMetadata(key, CacheMetadata::KeyNotFoundPolicy::THROW);
-    if (!locked_key)
-        return;
-
-    locked_key->removeAllReleasable();
-=======
     auto locked_key = metadata.lockKeyMetadata(key, CacheMetadata::KeyNotFoundPolicy::THROW);
     locked_key->removeAll();
->>>>>>> 2ce7bcaa
 }
 
 void FileCache::removeKeyIfExists(const Key & key)
