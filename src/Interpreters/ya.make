--- conflicted
+++ resolved
@@ -37,23 +37,13 @@
     Context.cpp
     CrashLog.cpp
     CrossToInnerJoinVisitor.cpp
+    DDLTask.cpp
     DDLWorker.cpp
     DNSCacheUpdater.cpp
     DatabaseAndTableWithAlias.cpp
     DatabaseCatalog.cpp
-<<<<<<< HEAD
-    DDLTask.cpp
-    DDLWorker.cpp
-=======
->>>>>>> 75ba096e
     DictionaryReader.cpp
     EmbeddedDictionaries.cpp
-<<<<<<< HEAD
-    evaluateConstantExpression.cpp
-    executeDDLQueryOnCluster.cpp
-    executeQuery.cpp
-=======
->>>>>>> 75ba096e
     ExecuteScalarSubqueriesVisitor.cpp
     ExpressionActions.cpp
     ExpressionAnalyzer.cpp
@@ -155,6 +145,7 @@
     convertFieldToType.cpp
     createBlockSelector.cpp
     evaluateConstantExpression.cpp
+    executeDDLQueryOnCluster.cpp
     executeQuery.cpp
     getClusterName.cpp
     getHeaderForProcessingStage.cpp
