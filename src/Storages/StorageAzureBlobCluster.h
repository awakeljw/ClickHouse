--- conflicted
+++ resolved
@@ -35,13 +35,9 @@
 
     bool supportsSubcolumns() const override { return true; }
 
-<<<<<<< HEAD
     bool supportsDynamicSubcolumns() const override { return true; }
 
-    bool supportsTrivialCountOptimization() const override { return true; }
-=======
     bool supportsTrivialCountOptimization(const StorageSnapshotPtr &, ContextPtr) const override { return true; }
->>>>>>> 2cbc6dd0
 
 private:
     void updateBeforeRead(const ContextPtr & /*context*/) override {}
