--- conflicted
+++ resolved
@@ -57,11 +57,7 @@
         col_type->insert(toString(disk_ptr->getType()));
 
         String cache_path;
-<<<<<<< HEAD
-        if (disk_ptr->isCached())
-=======
         if (disk_ptr->supportsCache())
->>>>>>> 9973fb2f
             cache_path = disk_ptr->getCacheBasePath();
 
         col_cache_path->insert(cache_path);
