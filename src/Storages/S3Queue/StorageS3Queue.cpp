--- conflicted
+++ resolved
@@ -586,16 +586,10 @@
 
 std::shared_ptr<StorageS3Queue::FileIterator> StorageS3Queue::createFileIterator(ContextPtr local_context, const ActionsDAG::Node * predicate)
 {
-<<<<<<< HEAD
     auto settings = S3StorageSettings::create(local_context->getSettingsRef());
     auto glob_iterator = std::make_unique<StorageObjectStorageSource::GlobIterator>(
-        object_storage, configuration, predicate, virtual_columns, local_context, nullptr, settings.list_object_keys_size);
-=======
-    auto glob_iterator = std::make_unique<StorageS3QueueSource::GlobIterator>(
-        *configuration.client, configuration.url, predicate, getVirtualsList(), local_context,
-        /* read_keys */nullptr, configuration.request_settings);
-
->>>>>>> a0727ba0
+        object_storage, configuration, predicate, getVirtualsList(), local_context, nullptr, settings.list_object_keys_size);
+
     return std::make_shared<FileIterator>(files_metadata, std::move(glob_iterator), s3queue_settings->s3queue_current_shard_num, shutdown_called);
 }
 
