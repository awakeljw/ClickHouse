--- conflicted
+++ resolved
@@ -316,13 +316,8 @@
     /// Makes clone of a part in detached/ directory via hard links
     virtual void makeCloneInDetached(const String & prefix, const StorageMetadataPtr & metadata_snapshot) const;
 
-<<<<<<< HEAD
-    /// Makes full clone of part in detached/ on another disk
-    void makeCloneOnDiskDetached(const std::shared_ptr<IReservation> & reservation) const;
-=======
     /// Makes full clone of part in specified subdirectory (relative to storage data directory, e.g. "detached") on another disk
     void makeCloneOnDisk(const DiskPtr & disk, const String & directory_name) const;
->>>>>>> b4f0e083
 
     /// Checks that .bin and .mrk files exist.
     ///
