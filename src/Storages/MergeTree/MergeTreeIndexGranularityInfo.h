--- conflicted
+++ resolved
@@ -44,11 +44,9 @@
 
     MergeTreeIndexGranularityInfo(const MergeTreeData & storage, MergeTreeDataPartType type_);
 
-<<<<<<< HEAD
     MergeTreeIndexGranularityInfo(const MergeTreeData & storage, MarkType mark_type_);
-=======
+
     MergeTreeIndexGranularityInfo(MergeTreeDataPartType type_, bool is_adaptive_, size_t index_granularity_, size_t index_granularity_bytes_);
->>>>>>> 583c530d
 
     void changeGranularityIfRequired(const DataPartStoragePtr & data_part_storage);
 
