#include <Storages/MergeTree/MergeTreeDataWriter.h>
#include <Storages/MergeTree/MergedBlockOutputStream.h>
#include <Columns/ColumnConst.h>
#include <Common/HashTable/HashMap.h>
#include <Common/Exception.h>
#include <Disks/createVolume.h>
#include <Interpreters/AggregationCommon.h>
#include <Interpreters/Context.h>
#include <IO/HashingWriteBuffer.h>
#include <DataTypes/DataTypeDateTime.h>
#include <DataTypes/DataTypeDate.h>
#include <IO/WriteHelpers.h>
#include <Poco/File.h>
#include <Common/typeid_cast.h>


namespace ProfileEvents
{
    extern const Event MergeTreeDataWriterBlocks;
    extern const Event MergeTreeDataWriterBlocksAlreadySorted;
    extern const Event MergeTreeDataWriterRows;
    extern const Event MergeTreeDataWriterUncompressedBytes;
    extern const Event MergeTreeDataWriterCompressedBytes;
}

namespace DB
{

namespace ErrorCodes
{
    extern const int LOGICAL_ERROR;
    extern const int TOO_MANY_PARTS;
}

namespace
{

void buildScatterSelector(
        const ColumnRawPtrs & columns,
        PODArray<size_t> & partition_num_to_first_row,
        IColumn::Selector & selector,
        size_t max_parts)
{
    /// Use generic hashed variant since partitioning is unlikely to be a bottleneck.
    using Data = HashMap<UInt128, size_t, UInt128TrivialHash>;
    Data partitions_map;

    size_t num_rows = columns[0]->size();
    size_t partitions_count = 0;
    for (size_t i = 0; i < num_rows; ++i)
    {
        Data::key_type key = hash128(i, columns.size(), columns);
        typename Data::LookupResult it;
        bool inserted;
        partitions_map.emplace(key, it, inserted);

        if (inserted)
        {
            if (max_parts && partitions_count >= max_parts)
                throw Exception("Too many partitions for single INSERT block (more than " + toString(max_parts) + "). The limit is controlled by 'max_partitions_per_insert_block' setting. Large number of partitions is a common misconception. It will lead to severe negative performance impact, including slow server startup, slow INSERT queries and slow SELECT queries. Recommended total number of partitions for a table is under 1000..10000. Please note, that partitioning is not intended to speed up SELECT queries (ORDER BY key is sufficient to make range queries fast). Partitions are intended for data manipulation (DROP PARTITION, etc).", ErrorCodes::TOO_MANY_PARTS);

            partition_num_to_first_row.push_back(i);
            it->getMapped() = partitions_count;

            ++partitions_count;

            /// Optimization for common case when there is only one partition - defer selector initialization.
            if (partitions_count == 2)
            {
                selector = IColumn::Selector(num_rows);
                std::fill(selector.begin(), selector.begin() + i, 0);
            }
        }

        if (partitions_count > 1)
            selector[i] = it->getMapped();
    }
}

/// Computes ttls and updates ttl infos
void updateTTL(
    const TTLDescription & ttl_entry,
    IMergeTreeDataPart::TTLInfos & ttl_infos,
    DB::MergeTreeDataPartTTLInfo & ttl_info,
    Block & block,
    bool update_part_min_max_ttls)
{
    bool remove_column = false;
    if (!block.has(ttl_entry.result_column))
    {
        ttl_entry.expression->execute(block);
        remove_column = true;
    }

    const auto & current = block.getByName(ttl_entry.result_column);

    const IColumn * column = current.column.get();
    if (const ColumnUInt16 * column_date = typeid_cast<const ColumnUInt16 *>(column))
    {
        const auto & date_lut = DateLUT::instance();
        for (const auto & val : column_date->getData())
            ttl_info.update(date_lut.fromDayNum(DayNum(val)));
    }
    else if (const ColumnUInt32 * column_date_time = typeid_cast<const ColumnUInt32 *>(column))
    {
        for (const auto & val : column_date_time->getData())
            ttl_info.update(val);
    }
    else if (const ColumnConst * column_const = typeid_cast<const ColumnConst *>(column))
    {
        if (typeid_cast<const ColumnUInt16 *>(&column_const->getDataColumn()))
        {
            const auto & date_lut = DateLUT::instance();
            ttl_info.update(date_lut.fromDayNum(DayNum(column_const->getValue<UInt16>())));
        }
        else if (typeid_cast<const ColumnUInt32 *>(&column_const->getDataColumn()))
        {
            ttl_info.update(column_const->getValue<UInt32>());
        }
        else
            throw Exception("Unexpected type of result TTL column", ErrorCodes::LOGICAL_ERROR);
    }
    else
        throw Exception("Unexpected type of result TTL column", ErrorCodes::LOGICAL_ERROR);

    if (update_part_min_max_ttls)
        ttl_infos.updatePartMinMaxTTL(ttl_info.min, ttl_info.max);

    if (remove_column)
        block.erase(ttl_entry.result_column);
}

}

BlocksWithPartition MergeTreeDataWriter::splitBlockIntoParts(const Block & block, size_t max_parts)
{
    BlocksWithPartition result;
    if (!block || !block.rows())
        return result;

    data.check(block, true);
    block.checkNumberOfRows();

    if (!data.hasPartitionKey()) /// Table is not partitioned.
    {
        result.emplace_back(Block(block), Row());
        return result;
    }

    Block block_copy = block;
    const auto & partition_key = data.getPartitionKey();
    partition_key.expression->execute(block_copy);

    ColumnRawPtrs partition_columns;
    partition_columns.reserve(partition_key.sample_block.columns());
    for (const ColumnWithTypeAndName & element : partition_key.sample_block)
        partition_columns.emplace_back(block_copy.getByName(element.name).column.get());

    PODArray<size_t> partition_num_to_first_row;
    IColumn::Selector selector;
    buildScatterSelector(partition_columns, partition_num_to_first_row, selector, max_parts);

    size_t partitions_count = partition_num_to_first_row.size();
    result.reserve(partitions_count);

    auto get_partition = [&](size_t num)
    {
        Row partition(partition_columns.size());
        for (size_t i = 0; i < partition_columns.size(); ++i)
            partition[i] = Field((*partition_columns[i])[partition_num_to_first_row[num]]);
        return partition;
    };

    if (partitions_count == 1)
    {
        /// A typical case is when there is one partition (you do not need to split anything).
        /// NOTE: returning a copy of the original block so that calculated partition key columns
        /// do not interfere with possible calculated primary key columns of the same name.
        result.emplace_back(Block(block), get_partition(0));
        return result;
    }

    for (size_t i = 0; i < partitions_count; ++i)
        result.emplace_back(block.cloneEmpty(), get_partition(i));

    for (size_t col = 0; col < block.columns(); ++col)
    {
        MutableColumns scattered = block.getByPosition(col).column->scatter(partitions_count, selector);
        for (size_t i = 0; i < partitions_count; ++i)
            result[i].block.getByPosition(col).column = std::move(scattered[i]);
    }

    return result;
}

MergeTreeData::MutableDataPartPtr MergeTreeDataWriter::writeTempPart(BlockWithPartition & block_with_partition)
{
    Block & block = block_with_partition.block;

    static const String TMP_PREFIX = "tmp_insert_";

    /// This will generate unique name in scope of current server process.
    Int64 temp_index = data.insert_increment.get();

    IMergeTreeDataPart::MinMaxIndex minmax_idx;
    minmax_idx.update(block, data.minmax_idx_columns);

    MergeTreePartition partition(std::move(block_with_partition.partition));

    MergeTreePartInfo new_part_info(partition.getID(data.getPartitionKey().sample_block), temp_index, temp_index, 0);
    String part_name;
    if (data.format_version < MERGE_TREE_DATA_MIN_FORMAT_VERSION_WITH_CUSTOM_PARTITIONING)
    {
        DayNum min_date(minmax_idx.hyperrectangle[data.minmax_idx_date_column_pos].left.get<UInt64>());
        DayNum max_date(minmax_idx.hyperrectangle[data.minmax_idx_date_column_pos].right.get<UInt64>());

        const auto & date_lut = DateLUT::instance();

        auto min_month = date_lut.toNumYYYYMM(min_date);
        auto max_month = date_lut.toNumYYYYMM(max_date);

        if (min_month != max_month)
            throw Exception("Logical error: part spans more than one month.", ErrorCodes::LOGICAL_ERROR);

        part_name = new_part_info.getPartNameV0(min_date, max_date);
    }
    else
        part_name = new_part_info.getPartName();

    /// Size of part would not be greater than block.bytes() + epsilon
    size_t expected_size = block.bytes();

    DB::IMergeTreeDataPart::TTLInfos move_ttl_infos;
    const auto & move_ttl_entries = data.getMoveTTLs();
    for (const auto & ttl_entry : move_ttl_entries)
        updateTTL(ttl_entry, move_ttl_infos, move_ttl_infos.moves_ttl[ttl_entry.result_column], block, false);

    NamesAndTypesList columns = data.getColumns().getAllPhysical().filter(block.getNames());
    ReservationPtr reservation = data.reserveSpacePreferringTTLRules(expected_size, move_ttl_infos, time(nullptr));
    VolumePtr volume = data.getStoragePolicy()->getVolume(0);

    auto new_data_part = data.createPart(
        part_name,
        data.choosePartType(expected_size, block.rows()),
        new_part_info,
        createVolumeFromReservation(reservation, volume),
        TMP_PREFIX + part_name);

    new_data_part->setColumns(columns);
    new_data_part->partition = std::move(partition);
    new_data_part->minmax_idx = std::move(minmax_idx);
    new_data_part->is_temp = true;

<<<<<<< HEAD
    if (new_data_part->isStoredOnDisk())
    {
        /// The name could be non-unique in case of stale files from previous runs.
        String full_path = new_data_part->getFullRelativePath();

        if (new_data_part->disk->exists(full_path))
        {
            LOG_WARNING(log, "Removing old temporary directory " + fullPath(new_data_part->disk, full_path));
            new_data_part->disk->removeRecursive(full_path);
        }

        new_data_part->disk->createDirectories(full_path);
    }
=======
    /// The name could be non-unique in case of stale files from previous runs.
    String full_path = new_data_part->getFullRelativePath();

    if (new_data_part->volume->getDisk()->exists(full_path))
    {
        LOG_WARNING(log, "Removing old temporary directory {}", fullPath(new_data_part->volume->getDisk(), full_path));
        new_data_part->volume->getDisk()->removeRecursive(full_path);
    }

    new_data_part->volume->getDisk()->createDirectories(full_path);
>>>>>>> c7d9094a

    /// If we need to calculate some columns to sort.
    if (data.hasSortingKey() || data.hasSecondaryIndices())
        data.getSortingKeyAndSkipIndicesExpression()->execute(block);

    Names sort_columns = data.getSortingKeyColumns();
    SortDescription sort_description;
    size_t sort_columns_size = sort_columns.size();
    sort_description.reserve(sort_columns_size);

    for (size_t i = 0; i < sort_columns_size; ++i)
        sort_description.emplace_back(block.getPositionByName(sort_columns[i]), 1, 1);

    ProfileEvents::increment(ProfileEvents::MergeTreeDataWriterBlocks);

    /// Sort
    IColumn::Permutation * perm_ptr = nullptr;
    IColumn::Permutation perm;
    if (!sort_description.empty())
    {
        if (!isAlreadySorted(block, sort_description))
        {
            stableGetPermutation(block, sort_description, perm);
            perm_ptr = &perm;
        }
        else
            ProfileEvents::increment(ProfileEvents::MergeTreeDataWriterBlocksAlreadySorted);
    }

    if (data.hasRowsTTL())
        updateTTL(data.getRowsTTL(), new_data_part->ttl_infos, new_data_part->ttl_infos.table_ttl, block, true);

    for (const auto & [name, ttl_entry] : data.getColumnTTLs())
        updateTTL(ttl_entry, new_data_part->ttl_infos, new_data_part->ttl_infos.columns_ttl[name], block, true);

    new_data_part->ttl_infos.update(move_ttl_infos);

    /// This effectively chooses minimal compression method:
    ///  either default lz4 or compression method with zero thresholds on absolute and relative part size.
    auto compression_codec = data.global_context.chooseCompressionCodec(0, 0);

    const auto & index_factory = MergeTreeIndexFactory::instance();
    MergedBlockOutputStream out(new_data_part, columns, index_factory.getMany(data.getSecondaryIndices()), compression_codec);

    out.writePrefix();
    out.writeWithPermutation(block, perm_ptr);
    out.writeSuffixAndFinalizePart(new_data_part);

    ProfileEvents::increment(ProfileEvents::MergeTreeDataWriterRows, block.rows());
    ProfileEvents::increment(ProfileEvents::MergeTreeDataWriterUncompressedBytes, block.bytes());
    ProfileEvents::increment(ProfileEvents::MergeTreeDataWriterCompressedBytes, new_data_part->getBytesOnDisk());

    return new_data_part;
}

}<|MERGE_RESOLUTION|>--- conflicted
+++ resolved
@@ -251,32 +251,19 @@
     new_data_part->minmax_idx = std::move(minmax_idx);
     new_data_part->is_temp = true;
 
-<<<<<<< HEAD
     if (new_data_part->isStoredOnDisk())
     {
         /// The name could be non-unique in case of stale files from previous runs.
         String full_path = new_data_part->getFullRelativePath();
 
-        if (new_data_part->disk->exists(full_path))
-        {
-            LOG_WARNING(log, "Removing old temporary directory " + fullPath(new_data_part->disk, full_path));
-            new_data_part->disk->removeRecursive(full_path);
-        }
-
-        new_data_part->disk->createDirectories(full_path);
-    }
-=======
-    /// The name could be non-unique in case of stale files from previous runs.
-    String full_path = new_data_part->getFullRelativePath();
-
-    if (new_data_part->volume->getDisk()->exists(full_path))
-    {
-        LOG_WARNING(log, "Removing old temporary directory {}", fullPath(new_data_part->volume->getDisk(), full_path));
-        new_data_part->volume->getDisk()->removeRecursive(full_path);
-    }
-
-    new_data_part->volume->getDisk()->createDirectories(full_path);
->>>>>>> c7d9094a
+        if (new_data_part->volume->getDisk()->exists(full_path))
+        {
+            LOG_WARNING(log, "Removing old temporary directory {}", fullPath(new_data_part->volume->getDisk(), full_path));
+            new_data_part->volume->getDisk()->removeRecursive(full_path);
+        }
+
+        new_data_part->volume->getDisk()->createDirectories(full_path);
+    }
 
     /// If we need to calculate some columns to sort.
     if (data.hasSortingKey() || data.hasSecondaryIndices())
