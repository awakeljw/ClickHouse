#include <Core/Defines.h>

#include "Common/hex.h"
#include <Common/Macros.h>
#include <Common/StringUtils/StringUtils.h>
#include <Common/ThreadPool.h>
#include <Common/ZooKeeper/KeeperException.h>
#include <Common/ZooKeeper/Types.h>
#include <Common/escapeForFileName.h>
#include <Common/formatReadable.h>
#include <Common/thread_local_rng.h>
#include <Common/typeid_cast.h>

#include <Storages/AlterCommands.h>
#include <Storages/PartitionCommands.h>
#include <Storages/ColumnsDescription.h>
#include <Storages/StorageReplicatedMergeTree.h>
#include <Storages/MergeTree/IMergeTreeDataPart.h>
#include <Storages/MergeTree/MergeList.h>
#include <Storages/MergeTree/MergeTreeBackgroundExecutor.h>
#include <Storages/MergeTree/MergedBlockOutputStream.h>
#include <Storages/MergeTree/PinnedPartUUIDs.h>
#include <Storages/MergeTree/PartitionPruner.h>
#include <Storages/MergeTree/ReplicatedMergeTreeTableMetadata.h>
#include <Storages/MergeTree/ReplicatedMergeTreeSink.h>
#include <Storages/MergeTree/ReplicatedMergeTreeQuorumEntry.h>
#include <Storages/MergeTree/ReplicatedMergeTreeMutationEntry.h>
#include <Storages/MergeTree/ReplicatedMergeTreeAddress.h>
#include <Storages/MergeTree/ReplicatedMergeTreeQuorumAddedParts.h>
#include <Storages/MergeTree/ReplicatedMergeTreePartHeader.h>
#include <Storages/MergeTree/MergeFromLogEntryTask.h>
#include <Storages/MergeTree/MutateFromLogEntryTask.h>
#include <Storages/VirtualColumnUtils.h>
#include <Storages/MergeTree/MergeTreeReaderCompact.h>
#include <Storages/MergeTree/LeaderElection.h>


#include <Databases/IDatabase.h>
#include <Databases/DatabaseOnDisk.h>

#include <Parsers/formatAST.h>
#include <Parsers/ASTDropQuery.h>
#include <Parsers/ASTFunction.h>
#include <Parsers/ASTOptimizeQuery.h>
#include <Parsers/ASTLiteral.h>
#include <Parsers/queryToString.h>
#include <Parsers/ASTCheckQuery.h>
#include <Parsers/ASTSetQuery.h>

#include <Processors/QueryPlan/QueryPlan.h>
#include <Processors/Sources/RemoteSource.h>
#include <Processors/QueryPlan/BuildQueryPipelineSettings.h>
#include <Processors/QueryPlan/Optimizations/QueryPlanOptimizationSettings.h>
#include <Processors/QueryPlan/ReadFromPreparedSource.h>

#include <IO/ReadBufferFromString.h>
#include <IO/Operators.h>
#include <IO/ConnectionTimeouts.h>
#include <IO/ConnectionTimeoutsContext.h>

#include <Interpreters/InterpreterAlterQuery.h>
#include <Interpreters/PartLog.h>
#include <Interpreters/Context.h>
#include <Interpreters/DDLTask.h>
#include <Interpreters/InterserverCredentials.h>
#include <Interpreters/SelectQueryOptions.h>
#include <Interpreters/InterpreterSelectQuery.h>

#include <Poco/DirectoryIterator.h>

#include <base/range.h>
#include <base/scope_guard.h>
#include <base/scope_guard_safe.h>

#include <boost/algorithm/string/join.hpp>
#include <boost/algorithm/string/replace.hpp>

#include <algorithm>
#include <ctime>
#include <filesystem>
#include <iterator>
#include <numeric>
#include <thread>
#include <future>

namespace fs = std::filesystem;

namespace ProfileEvents
{
    extern const Event ReplicatedPartFailedFetches;
    extern const Event ReplicatedPartFetchesOfMerged;
    extern const Event ObsoleteReplicatedParts;
    extern const Event ReplicatedPartFetches;
    extern const Event CreatedLogEntryForMerge;
    extern const Event NotCreatedLogEntryForMerge;
    extern const Event CreatedLogEntryForMutation;
    extern const Event NotCreatedLogEntryForMutation;
}

namespace CurrentMetrics
{
    extern const Metric BackgroundFetchesPoolTask;
}

namespace DB
{

namespace ErrorCodes
{
    extern const int CANNOT_READ_ALL_DATA;
    extern const int NOT_IMPLEMENTED;
    extern const int NO_ZOOKEEPER;
    extern const int INCORRECT_DATA;
    extern const int INCOMPATIBLE_COLUMNS;
    extern const int REPLICA_IS_ALREADY_EXIST;
    extern const int NO_REPLICA_HAS_PART;
    extern const int LOGICAL_ERROR;
    extern const int TOO_MANY_UNEXPECTED_DATA_PARTS;
    extern const int ABORTED;
    extern const int REPLICA_IS_NOT_IN_QUORUM;
    extern const int TABLE_IS_READ_ONLY;
    extern const int NOT_FOUND_NODE;
    extern const int NO_ACTIVE_REPLICAS;
    extern const int NOT_A_LEADER;
    extern const int TABLE_WAS_NOT_DROPPED;
    extern const int PARTITION_ALREADY_EXISTS;
    extern const int TOO_MANY_RETRIES_TO_FETCH_PARTS;
    extern const int RECEIVED_ERROR_FROM_REMOTE_IO_SERVER;
    extern const int PARTITION_DOESNT_EXIST;
    extern const int UNFINISHED;
    extern const int RECEIVED_ERROR_TOO_MANY_REQUESTS;
    extern const int PART_IS_TEMPORARILY_LOCKED;
    extern const int CANNOT_ASSIGN_OPTIMIZE;
    extern const int KEEPER_EXCEPTION;
    extern const int ALL_REPLICAS_LOST;
    extern const int REPLICA_STATUS_CHANGED;
    extern const int CANNOT_ASSIGN_ALTER;
    extern const int DIRECTORY_ALREADY_EXISTS;
    extern const int ILLEGAL_TYPE_OF_ARGUMENT;
    extern const int UNKNOWN_POLICY;
    extern const int NO_SUCH_DATA_PART;
    extern const int INTERSERVER_SCHEME_DOESNT_MATCH;
    extern const int DUPLICATE_DATA_PART;
    extern const int BAD_ARGUMENTS;
    extern const int CONCURRENT_ACCESS_NOT_SUPPORTED;
    extern const int CHECKSUM_DOESNT_MATCH;
}

namespace ActionLocks
{
    extern const StorageActionBlockType PartsMerge;
    extern const StorageActionBlockType PartsFetch;
    extern const StorageActionBlockType PartsSend;
    extern const StorageActionBlockType ReplicationQueue;
    extern const StorageActionBlockType PartsTTLMerge;
    extern const StorageActionBlockType PartsMove;
}


static const auto QUEUE_UPDATE_ERROR_SLEEP_MS        = 1 * 1000;
static const auto MUTATIONS_FINALIZING_SLEEP_MS      = 1 * 1000;
static const auto MUTATIONS_FINALIZING_IDLE_SLEEP_MS = 5 * 1000;

void StorageReplicatedMergeTree::setZooKeeper()
{
    /// Every ReplicatedMergeTree table is using only one ZooKeeper session.
    /// But if several ReplicatedMergeTree tables are using different
    /// ZooKeeper sessions, some queries like ATTACH PARTITION FROM may have
    /// strange effects. So we always use only one session for all tables.
    /// (excluding auxiliary zookeepers)

    std::lock_guard lock(current_zookeeper_mutex);
    if (zookeeper_name == default_zookeeper_name)
    {
        current_zookeeper = getContext()->getZooKeeper();
    }
    else
    {
        current_zookeeper = getContext()->getAuxiliaryZooKeeper(zookeeper_name);
    }
}

zkutil::ZooKeeperPtr StorageReplicatedMergeTree::tryGetZooKeeper() const
{
    std::lock_guard lock(current_zookeeper_mutex);
    return current_zookeeper;
}

zkutil::ZooKeeperPtr StorageReplicatedMergeTree::getZooKeeper() const
{
    auto res = tryGetZooKeeper();
    if (!res)
        throw Exception("Cannot get ZooKeeper", ErrorCodes::NO_ZOOKEEPER);
    return res;
}

static std::string normalizeZooKeeperPath(std::string zookeeper_path, bool check_starts_with_slash, Poco::Logger * log = nullptr)
{
    if (!zookeeper_path.empty() && zookeeper_path.back() == '/')
        zookeeper_path.resize(zookeeper_path.size() - 1);
    /// If zookeeper chroot prefix is used, path should start with '/', because chroot concatenates without it.
    if (!zookeeper_path.empty() && zookeeper_path.front() != '/')
    {
        /// Do not allow this for new tables, print warning for tables created in old versions
        if (check_starts_with_slash)
            throw Exception(ErrorCodes::BAD_ARGUMENTS, "ZooKeeper path must starts with '/', got '{}'", zookeeper_path);
        if (log)
            LOG_WARNING(log, "ZooKeeper path ('{}') does not start with '/'. It will not be supported in future releases");
        zookeeper_path = "/" + zookeeper_path;
    }

    return zookeeper_path;
}

static String extractZooKeeperName(const String & path)
{
    static constexpr auto default_zookeeper_name = "default";
    if (path.empty())
        throw Exception("ZooKeeper path should not be empty", ErrorCodes::BAD_ARGUMENTS);
    if (path[0] == '/')
        return default_zookeeper_name;
    auto pos = path.find(":/");
    if (pos != String::npos && pos < path.find('/'))
    {
        auto zookeeper_name = path.substr(0, pos);
        if (zookeeper_name.empty())
            throw Exception("Zookeeper path should start with '/' or '<auxiliary_zookeeper_name>:/'", ErrorCodes::BAD_ARGUMENTS);
        return zookeeper_name;
    }
    return default_zookeeper_name;
}

static String extractZooKeeperPath(const String & path, bool check_starts_with_slash, Poco::Logger * log = nullptr)
{
    if (path.empty())
        throw Exception("ZooKeeper path should not be empty", ErrorCodes::BAD_ARGUMENTS);
    if (path[0] == '/')
        return normalizeZooKeeperPath(path, check_starts_with_slash, log);
    auto pos = path.find(":/");
    if (pos != String::npos && pos < path.find('/'))
    {
        return normalizeZooKeeperPath(path.substr(pos + 1, String::npos), check_starts_with_slash, log);
    }
    return normalizeZooKeeperPath(path, check_starts_with_slash, log);
}

static MergeTreePartInfo makeDummyDropRangeForMovePartitionOrAttachPartitionFrom(const String & partition_id)
{
    /// NOTE We don't have special log entry type for MOVE PARTITION/ATTACH PARTITION FROM,
    /// so we use REPLACE_RANGE with dummy range of one block, which means "attach, not replace".
    /// It's safe to fill drop range for MOVE PARTITION/ATTACH PARTITION FROM with zeros,
    /// because drop range for REPLACE PARTITION must contain at least 2 blocks,
    /// so we can distinguish dummy drop range from any real or virtual part.
    /// But we should never construct such part name, even for virtual part,
    /// because it can be confused with real part <partition>_0_0_0.
    /// TODO get rid of this.

    MergeTreePartInfo drop_range;
    drop_range.partition_id = partition_id;
    drop_range.min_block = 0;
    drop_range.max_block = 0;
    drop_range.level = 0;
    drop_range.mutation = 0;
    return drop_range;
}

StorageReplicatedMergeTree::StorageReplicatedMergeTree(
    const String & zookeeper_path_,
    const String & replica_name_,
    bool attach,
    const StorageID & table_id_,
    const String & relative_data_path_,
    const StorageInMemoryMetadata & metadata_,
    ContextMutablePtr context_,
    const String & date_column_name,
    const MergingParams & merging_params_,
    std::unique_ptr<MergeTreeSettings> settings_,
    bool has_force_restore_data_flag,
    bool allow_renaming_)
    : MergeTreeData(table_id_,
                    relative_data_path_,
                    metadata_,
                    context_,
                    date_column_name,
                    merging_params_,
                    std::move(settings_),
                    true,                   /// require_part_metadata
                    attach,
                    [this] (const std::string & name) { enqueuePartForCheck(name); })
    , zookeeper_name(extractZooKeeperName(zookeeper_path_))
    , zookeeper_path(extractZooKeeperPath(zookeeper_path_, /* check_starts_with_slash */ !attach, log))
    , replica_name(replica_name_)
    , replica_path(fs::path(zookeeper_path) / "replicas" / replica_name_)
    , reader(*this)
    , writer(*this)
    , merger_mutator(*this,
        getContext()->getSettingsRef().background_merges_mutations_concurrency_ratio *
        getContext()->getSettingsRef().background_pool_size)
    , merge_strategy_picker(*this)
    , queue(*this, merge_strategy_picker)
    , fetcher(*this)
    , cleanup_thread(*this)
    , part_check_thread(*this)
    , restarting_thread(*this)
    , part_moves_between_shards_orchestrator(*this)
    , allow_renaming(allow_renaming_)
    , replicated_fetches_pool_size(getContext()->getSettingsRef().background_fetches_pool_size)
    , replicated_fetches_throttler(std::make_shared<Throttler>(getSettings()->max_replicated_fetches_network_bandwidth, getContext()->getReplicatedFetchesThrottler()))
    , replicated_sends_throttler(std::make_shared<Throttler>(getSettings()->max_replicated_sends_network_bandwidth, getContext()->getReplicatedSendsThrottler()))
{
    queue_updating_task = getContext()->getSchedulePool().createTask(
        getStorageID().getFullTableName() + " (StorageReplicatedMergeTree::queueUpdatingTask)", [this]{ queueUpdatingTask(); });

    mutations_updating_task = getContext()->getSchedulePool().createTask(
        getStorageID().getFullTableName() + " (StorageReplicatedMergeTree::mutationsUpdatingTask)", [this]{ mutationsUpdatingTask(); });

    merge_selecting_task = getContext()->getSchedulePool().createTask(
        getStorageID().getFullTableName() + " (StorageReplicatedMergeTree::mergeSelectingTask)", [this] { mergeSelectingTask(); });

    /// Will be activated if we win leader election.
    merge_selecting_task->deactivate();

    mutations_finalizing_task = getContext()->getSchedulePool().createTask(
        getStorageID().getFullTableName() + " (StorageReplicatedMergeTree::mutationsFinalizingTask)", [this] { mutationsFinalizingTask(); });

    if (getContext()->hasZooKeeper() || getContext()->hasAuxiliaryZooKeeper(zookeeper_name))
    {
        /// It's possible for getZooKeeper() to timeout if  zookeeper host(s) can't
        /// be reached. In such cases Poco::Exception is thrown after a connection
        /// timeout - refer to src/Common/ZooKeeper/ZooKeeperImpl.cpp:866 for more info.
        ///
        /// Side effect of this is that the CreateQuery gets interrupted and it exits.
        /// But the data Directories for the tables being created aren't cleaned up.
        /// This unclean state will hinder table creation on any retries and will
        /// complain that the Directory for table already exists.
        ///
        /// To achieve a clean state on failed table creations, catch this error and
        /// call dropIfEmpty() method only if the operation isn't ATTACH then proceed
        /// throwing the exception. Without this, the Directory for the tables need
        /// to be manually deleted before retrying the CreateQuery.
        try
        {
            if (zookeeper_name == default_zookeeper_name)
            {
                current_zookeeper = getContext()->getZooKeeper();
            }
            else
            {
                current_zookeeper = getContext()->getAuxiliaryZooKeeper(zookeeper_name);
            }
        }
        catch (...)
        {
            if (!attach)
                dropIfEmpty();
            throw;
        }
    }

    bool skip_sanity_checks = false;

    if (current_zookeeper && current_zookeeper->exists(replica_path + "/flags/force_restore_data"))
    {
        skip_sanity_checks = true;
        current_zookeeper->remove(replica_path + "/flags/force_restore_data");

        LOG_WARNING(log, "Skipping the limits on severity of changes to data parts and columns (flag {}/flags/force_restore_data).", replica_path);
    }
    else if (has_force_restore_data_flag)
    {
        skip_sanity_checks = true;

        LOG_WARNING(log, "Skipping the limits on severity of changes to data parts and columns (flag force_restore_data).");
    }

    loadDataParts(skip_sanity_checks);

    if (!current_zookeeper)
    {
        if (!attach)
        {
            dropIfEmpty();
            throw Exception("Can't create replicated table without ZooKeeper", ErrorCodes::NO_ZOOKEEPER);
        }

        /// Do not activate the replica. It will be readonly.
        LOG_ERROR(log, "No ZooKeeper: table will be in readonly mode.");
        is_readonly = true;
        return;
    }

    if (attach && !current_zookeeper->exists(zookeeper_path + "/metadata"))
    {
        LOG_WARNING(log, "No metadata in ZooKeeper for {}: table will be in readonly mode.", zookeeper_path);
        is_readonly = true;
        has_metadata_in_zookeeper = false;
        return;
    }

    auto metadata_snapshot = getInMemoryMetadataPtr();

    /// May it be ZK lost not the whole root, so the upper check passed, but only the /replicas/replica
    /// folder.
    if (attach && !current_zookeeper->exists(replica_path))
    {
        LOG_WARNING(log, "No metadata in ZooKeeper for {}: table will be in readonly mode", replica_path);
        is_readonly = true;
        has_metadata_in_zookeeper = false;
        return;
    }

    if (!attach)
    {
        if (!getDataParts().empty())
            throw Exception("Data directory for table already contains data parts"
                " - probably it was unclean DROP table or manual intervention."
                " You must either clear directory by hand or use ATTACH TABLE"
                " instead of CREATE TABLE if you need to use that parts.", ErrorCodes::INCORRECT_DATA);

        try
        {
            bool is_first_replica = createTableIfNotExists(metadata_snapshot);

            try
            {
                /// NOTE If it's the first replica, these requests to ZooKeeper look redundant, we already know everything.

                /// We have to check granularity on other replicas. If it's fixed we
                /// must create our new replica with fixed granularity and store this
                /// information in /replica/metadata.
                other_replicas_fixed_granularity = checkFixedGranularityInZookeeper();

                checkTableStructure(zookeeper_path, metadata_snapshot);

                Coordination::Stat metadata_stat;
                current_zookeeper->get(zookeeper_path + "/metadata", &metadata_stat);
                metadata_version = metadata_stat.version;
            }
            catch (Coordination::Exception & e)
            {
                if (!is_first_replica && e.code == Coordination::Error::ZNONODE)
                    throw Exception("Table " + zookeeper_path + " was suddenly removed.", ErrorCodes::ALL_REPLICAS_LOST);
                else
                    throw;
            }

            if (!is_first_replica)
                createReplica(metadata_snapshot);
        }
        catch (...)
        {
            /// If replica was not created, rollback creation of data directory.
            dropIfEmpty();
            throw;
        }
    }
    else
    {
        /// In old tables this node may missing or be empty
        String replica_metadata;
        const bool replica_metadata_exists = current_zookeeper->tryGet(replica_path + "/metadata", replica_metadata);

        if (!replica_metadata_exists || replica_metadata.empty())
        {
            /// We have to check shared node granularity before we create ours.
            other_replicas_fixed_granularity = checkFixedGranularityInZookeeper();

            ReplicatedMergeTreeTableMetadata current_metadata(*this, metadata_snapshot);

            current_zookeeper->createOrUpdate(replica_path + "/metadata", current_metadata.toString(),
                zkutil::CreateMode::Persistent);
        }

        checkTableStructure(replica_path, metadata_snapshot);
        checkParts(skip_sanity_checks);

        if (current_zookeeper->exists(replica_path + "/metadata_version"))
        {
            metadata_version = parse<int>(current_zookeeper->get(replica_path + "/metadata_version"));
        }
        else
        {
            /// This replica was created with old clickhouse version, so we have
            /// to take version of global node. If somebody will alter our
            /// table, then we will fill /metadata_version node in zookeeper.
            /// Otherwise on the next restart we can again use version from
            /// shared metadata node because it was not changed.
            Coordination::Stat metadata_stat;
            current_zookeeper->get(zookeeper_path + "/metadata", &metadata_stat);
            metadata_version = metadata_stat.version;
        }
        /// Temporary directories contain uninitialized results of Merges or Fetches (after forced restart),
        /// don't allow to reinitialize them, delete each of them immediately.
        clearOldTemporaryDirectories(merger_mutator, 0);
        clearOldWriteAheadLogs();
    }

    createNewZooKeeperNodes();
    syncPinnedPartUUIDs();
}


bool StorageReplicatedMergeTree::checkFixedGranularityInZookeeper()
{
    auto zookeeper = getZooKeeper();
    String metadata_str = zookeeper->get(zookeeper_path + "/metadata");
    auto metadata_from_zk = ReplicatedMergeTreeTableMetadata::parse(metadata_str);
    return metadata_from_zk.index_granularity_bytes == 0;
}


void StorageReplicatedMergeTree::waitMutationToFinishOnReplicas(
    const Strings & replicas, const String & mutation_id) const
{
    if (replicas.empty())
        return;


    std::set<String> inactive_replicas;
    for (const String & replica : replicas)
    {
        LOG_DEBUG(log, "Waiting for {} to apply mutation {}", replica, mutation_id);
        zkutil::EventPtr wait_event = std::make_shared<Poco::Event>();

        while (!partial_shutdown_called)
        {
            /// Mutation maybe killed or whole replica was deleted.
            /// Wait event will unblock at this moment.
            Coordination::Stat exists_stat;
            if (!getZooKeeper()->exists(fs::path(zookeeper_path) / "mutations" / mutation_id, &exists_stat, wait_event))
            {
                throw Exception(ErrorCodes::UNFINISHED, "Mutation {} was killed, manually removed or table was dropped", mutation_id);
            }

            auto zookeeper = getZooKeeper();
            /// Replica could be inactive.
            if (!zookeeper->exists(fs::path(zookeeper_path) / "replicas" / replica / "is_active"))
            {
                LOG_WARNING(log, "Replica {} is not active during mutation. Mutation will be done asynchronously when replica becomes active.", replica);

                inactive_replicas.emplace(replica);
                break;
            }

            String mutation_pointer = fs::path(zookeeper_path) / "replicas" / replica / "mutation_pointer";
            std::string mutation_pointer_value;
            /// Replica could be removed
            if (!zookeeper->tryGet(mutation_pointer, mutation_pointer_value, nullptr, wait_event))
            {
                LOG_WARNING(log, "Replica {} was removed", replica);
                break;
            }
            else if (mutation_pointer_value >= mutation_id) /// Maybe we already processed more fresh mutation
                break;                                      /// (numbers like 0000000000 and 0000000001)

            /// Replica can become inactive, so wait with timeout and recheck it
            if (wait_event->tryWait(1000))
                continue;

            /// Here we check mutation for errors on local replica. If they happen on this replica
            /// they will happen on each replica, so we can check only in-memory info.
            auto mutation_status = queue.getIncompleteMutationsStatus(mutation_id);
            /// If mutation status is empty, than local replica may just not loaded it into memory.
            if (mutation_status && !mutation_status->latest_fail_reason.empty())
                break;
        }

        /// This replica inactive, don't check anything
        if (!inactive_replicas.empty() && inactive_replicas.count(replica))
            break;

        /// It maybe already removed from zk, but local in-memory mutations
        /// state was not updated.
        if (!getZooKeeper()->exists(fs::path(zookeeper_path) / "mutations" / mutation_id))
        {
            throw Exception(ErrorCodes::UNFINISHED, "Mutation {} was killed, manually removed or table was dropped", mutation_id);
        }

        if (partial_shutdown_called)
            throw Exception("Mutation is not finished because table shutdown was called. It will be done after table restart.",
                ErrorCodes::UNFINISHED);

        /// Replica inactive, don't check mutation status
        if (!inactive_replicas.empty() && inactive_replicas.count(replica))
            continue;

        /// At least we have our current mutation
        std::set<String> mutation_ids;
        mutation_ids.insert(mutation_id);

        /// Here we check mutation for errors or kill on local replica. If they happen on this replica
        /// they will happen on each replica, so we can check only in-memory info.
        auto mutation_status = queue.getIncompleteMutationsStatus(mutation_id, &mutation_ids);
        checkMutationStatus(mutation_status, mutation_ids);
    }

    if (!inactive_replicas.empty())
    {
        throw Exception(ErrorCodes::UNFINISHED,
                        "Mutation is not finished because some replicas are inactive right now: {}. Mutation will be done asynchronously",
                        boost::algorithm::join(inactive_replicas, ", "));
    }
}

void StorageReplicatedMergeTree::createNewZooKeeperNodes()
{
    auto zookeeper = getZooKeeper();

    /// Working with quorum.
    zookeeper->createIfNotExists(zookeeper_path + "/quorum", String());
    zookeeper->createIfNotExists(zookeeper_path + "/quorum/parallel", String());
    zookeeper->createIfNotExists(zookeeper_path + "/quorum/last_part", String());
    zookeeper->createIfNotExists(zookeeper_path + "/quorum/failed_parts", String());

    /// Tracking lag of replicas.
    zookeeper->createIfNotExists(replica_path + "/min_unprocessed_insert_time", String());
    zookeeper->createIfNotExists(replica_path + "/max_processed_insert_time", String());

    /// Mutations
    zookeeper->createIfNotExists(zookeeper_path + "/mutations", String());
    zookeeper->createIfNotExists(replica_path + "/mutation_pointer", String());

    /// Nodes for remote fs zero-copy replication
    const auto settings = getSettings();
    if (settings->allow_remote_fs_zero_copy_replication)
    {
        zookeeper->createIfNotExists(zookeeper_path + "/zero_copy_s3", String());
        zookeeper->createIfNotExists(zookeeper_path + "/zero_copy_s3/shared", String());
        zookeeper->createIfNotExists(zookeeper_path + "/zero_copy_hdfs", String());
        zookeeper->createIfNotExists(zookeeper_path + "/zero_copy_hdfs/shared", String());
    }

    /// Part movement.
    zookeeper->createIfNotExists(zookeeper_path + "/part_moves_shard", String());
    zookeeper->createIfNotExists(zookeeper_path + "/pinned_part_uuids", getPinnedPartUUIDs()->toString());
    /// For ALTER PARTITION with multi-leaders
    zookeeper->createIfNotExists(zookeeper_path + "/alter_partition_version", String());
}


bool StorageReplicatedMergeTree::createTableIfNotExists(const StorageMetadataPtr & metadata_snapshot)
{
    auto zookeeper = getZooKeeper();
    zookeeper->createAncestors(zookeeper_path);

    for (size_t i = 0; i < 1000; ++i)
    {
        /// Invariant: "replicas" does not exist if there is no table or if there are leftovers from incompletely dropped table.
        if (zookeeper->exists(zookeeper_path + "/replicas"))
        {
            LOG_DEBUG(log, "This table {} is already created, will add new replica", zookeeper_path);
            return false;
        }

        /// There are leftovers from incompletely dropped table.
        if (zookeeper->exists(zookeeper_path + "/dropped"))
        {
            /// This condition may happen when the previous drop attempt was not completed
            ///  or when table is dropped by another replica right now.
            /// This is Ok because another replica is definitely going to drop the table.

            LOG_WARNING(log, "Removing leftovers from table {} (this might take several minutes)", zookeeper_path);
            String drop_lock_path = zookeeper_path + "/dropped/lock";
            Coordination::Error code = zookeeper->tryCreate(drop_lock_path, "", zkutil::CreateMode::Ephemeral);

            if (code == Coordination::Error::ZNONODE || code == Coordination::Error::ZNODEEXISTS)
            {
                LOG_WARNING(log, "The leftovers from table {} were removed by another replica", zookeeper_path);
            }
            else if (code != Coordination::Error::ZOK)
            {
                throw Coordination::Exception(code, drop_lock_path);
            }
            else
            {
                auto metadata_drop_lock = zkutil::EphemeralNodeHolder::existing(drop_lock_path, *zookeeper);
                if (!removeTableNodesFromZooKeeper(zookeeper, zookeeper_path, metadata_drop_lock, log))
                {
                    /// Someone is recursively removing table right now, we cannot create new table until old one is removed
                    continue;
                }
            }
        }

        LOG_DEBUG(log, "Creating table {}", zookeeper_path);

        /// We write metadata of table so that the replicas can check table parameters with them.
        String metadata_str = ReplicatedMergeTreeTableMetadata(*this, metadata_snapshot).toString();

        Coordination::Requests ops;
        ops.emplace_back(zkutil::makeCreateRequest(zookeeper_path, "", zkutil::CreateMode::Persistent));

        ops.emplace_back(zkutil::makeCreateRequest(zookeeper_path + "/metadata", metadata_str,
            zkutil::CreateMode::Persistent));
        ops.emplace_back(zkutil::makeCreateRequest(zookeeper_path + "/columns", metadata_snapshot->getColumns().toString(),
            zkutil::CreateMode::Persistent));
        ops.emplace_back(zkutil::makeCreateRequest(zookeeper_path + "/log", "",
            zkutil::CreateMode::Persistent));
        ops.emplace_back(zkutil::makeCreateRequest(zookeeper_path + "/blocks", "",
            zkutil::CreateMode::Persistent));
        ops.emplace_back(zkutil::makeCreateRequest(zookeeper_path + "/block_numbers", "",
            zkutil::CreateMode::Persistent));
        ops.emplace_back(zkutil::makeCreateRequest(zookeeper_path + "/nonincrement_block_numbers", "",
            zkutil::CreateMode::Persistent)); /// /nonincrement_block_numbers dir is unused, but is created nonetheless for backwards compatibility.
        ops.emplace_back(zkutil::makeCreateRequest(zookeeper_path + "/leader_election", "",
            zkutil::CreateMode::Persistent));
        ops.emplace_back(zkutil::makeCreateRequest(zookeeper_path + "/temp", "",
            zkutil::CreateMode::Persistent));
        ops.emplace_back(zkutil::makeCreateRequest(zookeeper_path + "/replicas", "last added replica: " + replica_name,
            zkutil::CreateMode::Persistent));

        /// And create first replica atomically. See also "createReplica" method that is used to create not the first replicas.

        ops.emplace_back(zkutil::makeCreateRequest(replica_path, "",
            zkutil::CreateMode::Persistent));
        ops.emplace_back(zkutil::makeCreateRequest(replica_path + "/host", "",
            zkutil::CreateMode::Persistent));
        ops.emplace_back(zkutil::makeCreateRequest(replica_path + "/log_pointer", "",
            zkutil::CreateMode::Persistent));
        ops.emplace_back(zkutil::makeCreateRequest(replica_path + "/queue", "",
            zkutil::CreateMode::Persistent));
        ops.emplace_back(zkutil::makeCreateRequest(replica_path + "/parts", "",
            zkutil::CreateMode::Persistent));
        ops.emplace_back(zkutil::makeCreateRequest(replica_path + "/flags", "",
            zkutil::CreateMode::Persistent));
        ops.emplace_back(zkutil::makeCreateRequest(replica_path + "/is_lost", "0",
            zkutil::CreateMode::Persistent));
        ops.emplace_back(zkutil::makeCreateRequest(replica_path + "/metadata", metadata_str,
            zkutil::CreateMode::Persistent));
        ops.emplace_back(zkutil::makeCreateRequest(replica_path + "/columns", metadata_snapshot->getColumns().toString(),
            zkutil::CreateMode::Persistent));
        ops.emplace_back(zkutil::makeCreateRequest(replica_path + "/metadata_version", std::to_string(metadata_version),
            zkutil::CreateMode::Persistent));

        Coordination::Responses responses;
        auto code = zookeeper->tryMulti(ops, responses);
        if (code == Coordination::Error::ZNODEEXISTS)
        {
            LOG_WARNING(log, "It looks like the table {} was created by another server at the same moment, will retry", zookeeper_path);
            continue;
        }
        else if (code != Coordination::Error::ZOK)
        {
            zkutil::KeeperMultiException::check(code, ops, responses);
        }

        return true;
    }

    /// Do not use LOGICAL_ERROR code, because it may happen if user has specified wrong zookeeper_path
    throw Exception("Cannot create table, because it is created concurrently every time "
                    "or because of wrong zookeeper_path "
                    "or because of logical error", ErrorCodes::REPLICA_IS_ALREADY_EXIST);
}

void StorageReplicatedMergeTree::createReplica(const StorageMetadataPtr & metadata_snapshot)
{
    auto zookeeper = getZooKeeper();

    LOG_DEBUG(log, "Creating replica {}", replica_path);

    Coordination::Error code;

    do
    {
        Coordination::Stat replicas_stat;
        String replicas_value;

        if (!zookeeper->tryGet(zookeeper_path + "/replicas", replicas_value, &replicas_stat))
            throw Exception(ErrorCodes::ALL_REPLICAS_LOST,
                "Cannot create a replica of the table {}, because the last replica of the table was dropped right now",
                zookeeper_path);

        /// It is not the first replica, we will mark it as "lost", to immediately repair (clone) from existing replica.
        /// By the way, it's possible that the replica will be first, if all previous replicas were removed concurrently.
        const String is_lost_value = replicas_stat.numChildren ? "1" : "0";

        Coordination::Requests ops;
        ops.emplace_back(zkutil::makeCreateRequest(replica_path, "",
            zkutil::CreateMode::Persistent));
        ops.emplace_back(zkutil::makeCreateRequest(replica_path + "/host", "",
            zkutil::CreateMode::Persistent));
        ops.emplace_back(zkutil::makeCreateRequest(replica_path + "/log_pointer", "",
            zkutil::CreateMode::Persistent));
        ops.emplace_back(zkutil::makeCreateRequest(replica_path + "/queue", "",
            zkutil::CreateMode::Persistent));
        ops.emplace_back(zkutil::makeCreateRequest(replica_path + "/parts", "",
            zkutil::CreateMode::Persistent));
        ops.emplace_back(zkutil::makeCreateRequest(replica_path + "/flags", "",
            zkutil::CreateMode::Persistent));
        ops.emplace_back(zkutil::makeCreateRequest(replica_path + "/is_lost", is_lost_value,
            zkutil::CreateMode::Persistent));
        ops.emplace_back(zkutil::makeCreateRequest(replica_path + "/metadata", ReplicatedMergeTreeTableMetadata(*this, metadata_snapshot).toString(),
            zkutil::CreateMode::Persistent));
        ops.emplace_back(zkutil::makeCreateRequest(replica_path + "/columns", metadata_snapshot->getColumns().toString(),
            zkutil::CreateMode::Persistent));
        ops.emplace_back(zkutil::makeCreateRequest(replica_path + "/metadata_version", std::to_string(metadata_version),
            zkutil::CreateMode::Persistent));

        /// Check version of /replicas to see if there are any replicas created at the same moment of time.
        ops.emplace_back(zkutil::makeSetRequest(zookeeper_path + "/replicas", "last added replica: " + replica_name, replicas_stat.version));

        Coordination::Responses responses;
        code = zookeeper->tryMulti(ops, responses);

        switch (code)
        {
            case Coordination::Error::ZNODEEXISTS:
                throw Exception(ErrorCodes::REPLICA_IS_ALREADY_EXIST, "Replica {} already exists", replica_path);
            case Coordination::Error::ZBADVERSION:
                LOG_ERROR(log, "Retrying createReplica(), because some other replicas were created at the same time");
                break;
            case Coordination::Error::ZNONODE:
                throw Exception(ErrorCodes::ALL_REPLICAS_LOST, "Table {} was suddenly removed", zookeeper_path);
            default:
                zkutil::KeeperMultiException::check(code, ops, responses);
        }
    } while (code == Coordination::Error::ZBADVERSION);
}

void StorageReplicatedMergeTree::drop()
{
    /// There is also the case when user has configured ClickHouse to wrong ZooKeeper cluster
    /// or metadata of staled replica were removed manually,
    /// in this case, has_metadata_in_zookeeper = false, and we also permit to drop the table.

    if (has_metadata_in_zookeeper)
    {
        /// Table can be shut down, restarting thread is not active
        /// and calling StorageReplicatedMergeTree::getZooKeeper()/getAuxiliaryZooKeeper() won't suffice.
        zkutil::ZooKeeperPtr zookeeper;
        if (zookeeper_name == default_zookeeper_name)
            zookeeper = getContext()->getZooKeeper();
        else
            zookeeper = getContext()->getAuxiliaryZooKeeper(zookeeper_name);

        /// If probably there is metadata in ZooKeeper, we don't allow to drop the table.
        if (!zookeeper)
            throw Exception("Can't drop readonly replicated table (need to drop data in ZooKeeper as well)", ErrorCodes::TABLE_IS_READ_ONLY);

        shutdown();
        dropReplica(zookeeper, zookeeper_path, replica_name, log);
    }

    dropAllData();
}

void StorageReplicatedMergeTree::dropReplica(zkutil::ZooKeeperPtr zookeeper, const String & zookeeper_path, const String & replica, Poco::Logger * logger)
{
    if (zookeeper->expired())
        throw Exception("Table was not dropped because ZooKeeper session has expired.", ErrorCodes::TABLE_WAS_NOT_DROPPED);

    auto remote_replica_path = zookeeper_path + "/replicas/" + replica;

    LOG_INFO(logger, "Removing replica {}, marking it as lost", remote_replica_path);
    /// Mark itself lost before removing, because the following recursive removal may fail
    /// and partially dropped replica may be considered as alive one (until someone will mark it lost)
    zookeeper->trySet(remote_replica_path + "/is_lost", "1");

    /// NOTE: we should check for remote_replica_path existence,
    /// since otherwise DROP REPLICA will fail if the replica had been already removed.
    if (!zookeeper->exists(remote_replica_path))
    {
        LOG_INFO(logger, "Removing replica {} does not exist", remote_replica_path);
        return;
    }

    /// Analog of removeRecursive(remote_replica_path)
    /// but it removes "metadata" firstly.
    ///
    /// This will allow to mark table as readonly
    /// and skip any checks of parts between on-disk and in the zookeeper.
    ///
    /// Without this removeRecursive() may remove "parts" first
    /// and on DETACH/ATTACH (or server restart) it will trigger the following error:
    ///
    ///       "The local set of parts of table X doesn't look like the set of parts in ZooKeeper"
    ///
    {
        Strings children = zookeeper->getChildren(remote_replica_path);

        if (std::find(children.begin(), children.end(), "metadata") != children.end())
            zookeeper->remove(fs::path(remote_replica_path) / "metadata");

        for (const auto & child : children)
        {
            if (child != "metadata")
                zookeeper->removeRecursive(fs::path(remote_replica_path) / child);
        }

        zookeeper->remove(remote_replica_path);
    }

    /// It may left some garbage if replica_path subtree are concurrently modified
    if (zookeeper->exists(remote_replica_path))
        LOG_ERROR(logger, "Replica was not completely removed from ZooKeeper, {} still exists and may contain some garbage.", remote_replica_path);

    /// Check that `zookeeper_path` exists: it could have been deleted by another replica after execution of previous line.
    Strings replicas;
    if (Coordination::Error::ZOK != zookeeper->tryGetChildren(zookeeper_path + "/replicas", replicas) || !replicas.empty())
        return;

    LOG_INFO(logger, "{} is the last replica, will remove table", remote_replica_path);

    /** At this moment, another replica can be created and we cannot remove the table.
      * Try to remove /replicas node first. If we successfully removed it,
      * it guarantees that we are the only replica that proceed to remove the table
      * and no new replicas can be created after that moment (it requires the existence of /replicas node).
      * and table cannot be recreated with new /replicas node on another servers while we are removing data,
      * because table creation is executed in single transaction that will conflict with remaining nodes.
      */

    /// Node /dropped works like a lock that protects from concurrent removal of old table and creation of new table.
    /// But recursive removal may fail in the middle of operation leaving some garbage in zookeeper_path, so
    /// we remove it on table creation if there is /dropped node. Creating thread may remove /dropped node created by
    /// removing thread, and it causes race condition if removing thread is not finished yet.
    /// To avoid this we also create ephemeral child before starting recursive removal.
    /// (The existence of child node does not allow to remove parent node).
    Coordination::Requests ops;
    Coordination::Responses responses;
    String drop_lock_path = zookeeper_path + "/dropped/lock";
    ops.emplace_back(zkutil::makeRemoveRequest(zookeeper_path + "/replicas", -1));
    ops.emplace_back(zkutil::makeCreateRequest(zookeeper_path + "/dropped", "", zkutil::CreateMode::Persistent));
    ops.emplace_back(zkutil::makeCreateRequest(drop_lock_path, "", zkutil::CreateMode::Ephemeral));
    Coordination::Error code = zookeeper->tryMulti(ops, responses);

    if (code == Coordination::Error::ZNONODE || code == Coordination::Error::ZNODEEXISTS)
    {
        LOG_WARNING(logger, "Table {} is already started to be removing by another replica right now", remote_replica_path);
    }
    else if (code == Coordination::Error::ZNOTEMPTY)
    {
        LOG_WARNING(logger, "Another replica was suddenly created, will keep the table {}", remote_replica_path);
    }
    else if (code != Coordination::Error::ZOK)
    {
        zkutil::KeeperMultiException::check(code, ops, responses);
    }
    else
    {
        auto metadata_drop_lock = zkutil::EphemeralNodeHolder::existing(drop_lock_path, *zookeeper);
        LOG_INFO(logger, "Removing table {} (this might take several minutes)", zookeeper_path);
        removeTableNodesFromZooKeeper(zookeeper, zookeeper_path, metadata_drop_lock, logger);
    }
}

bool StorageReplicatedMergeTree::removeTableNodesFromZooKeeper(zkutil::ZooKeeperPtr zookeeper,
        const String & zookeeper_path, const zkutil::EphemeralNodeHolder::Ptr & metadata_drop_lock, Poco::Logger * logger)
{
    bool completely_removed = false;
    Strings children;
    Coordination::Error code = zookeeper->tryGetChildren(zookeeper_path, children);
    if (code == Coordination::Error::ZNONODE)
        throw Exception(ErrorCodes::LOGICAL_ERROR, "There is a race condition between creation and removal of replicated table. It's a bug");


    for (const auto & child : children)
        if (child != "dropped")
            zookeeper->tryRemoveRecursive(fs::path(zookeeper_path) / child);

    Coordination::Requests ops;
    Coordination::Responses responses;
    ops.emplace_back(zkutil::makeRemoveRequest(metadata_drop_lock->getPath(), -1));
    ops.emplace_back(zkutil::makeRemoveRequest(fs::path(zookeeper_path) / "dropped", -1));
    ops.emplace_back(zkutil::makeRemoveRequest(zookeeper_path, -1));
    code = zookeeper->tryMulti(ops, responses);

    if (code == Coordination::Error::ZNONODE)
    {
        throw Exception(ErrorCodes::LOGICAL_ERROR, "There is a race condition between creation and removal of replicated table. It's a bug");
    }
    else if (code == Coordination::Error::ZNOTEMPTY)
    {
        LOG_ERROR(logger, "Table was not completely removed from ZooKeeper, {} still exists and may contain some garbage,"
                          "but someone is removing it right now.", zookeeper_path);
    }
    else if (code != Coordination::Error::ZOK)
    {
        /// It is still possible that ZooKeeper session is expired or server is killed in the middle of the delete operation.
        zkutil::KeeperMultiException::check(code, ops, responses);
    }
    else
    {
        metadata_drop_lock->setAlreadyRemoved();
        completely_removed = true;
        LOG_INFO(logger, "Table {} was successfully removed from ZooKeeper", zookeeper_path);
    }

    return completely_removed;
}


/** Verify that list of columns and table storage_settings_ptr match those specified in ZK (/metadata).
  * If not, throw an exception.
  */
void StorageReplicatedMergeTree::checkTableStructure(const String & zookeeper_prefix, const StorageMetadataPtr & metadata_snapshot)
{
    auto zookeeper = getZooKeeper();

    ReplicatedMergeTreeTableMetadata old_metadata(*this, metadata_snapshot);

    Coordination::Stat metadata_stat;
    String metadata_str = zookeeper->get(fs::path(zookeeper_prefix) / "metadata", &metadata_stat);
    auto metadata_from_zk = ReplicatedMergeTreeTableMetadata::parse(metadata_str);
    old_metadata.checkEquals(metadata_from_zk, metadata_snapshot->getColumns(), getContext());

    Coordination::Stat columns_stat;
    auto columns_from_zk = ColumnsDescription::parse(zookeeper->get(fs::path(zookeeper_prefix) / "columns", &columns_stat));

    const ColumnsDescription & old_columns = metadata_snapshot->getColumns();
    if (columns_from_zk != old_columns)
    {
        throw Exception(ErrorCodes::INCOMPATIBLE_COLUMNS,
            "Table columns structure in ZooKeeper is different from local table structure. Local columns:\n"
            "{}\nZookeeper columns:\n{}", old_columns.toString(), columns_from_zk.toString());
    }
}

void StorageReplicatedMergeTree::setTableStructure(
    ColumnsDescription new_columns, const ReplicatedMergeTreeTableMetadata::Diff & metadata_diff)
{
    StorageInMemoryMetadata new_metadata = getInMemoryMetadata();
    StorageInMemoryMetadata old_metadata = getInMemoryMetadata();

    new_metadata.columns = new_columns;

    if (!metadata_diff.empty())
    {
        auto parse_key_expr = [] (const String & key_expr)
        {
            ParserNotEmptyExpressionList parser(false);
            auto new_sorting_key_expr_list = parseQuery(parser, key_expr, 0, DBMS_DEFAULT_MAX_PARSER_DEPTH);

            ASTPtr order_by_ast;
            if (new_sorting_key_expr_list->children.size() == 1)
                order_by_ast = new_sorting_key_expr_list->children[0];
            else
            {
                auto tuple = makeASTFunction("tuple");
                tuple->arguments->children = new_sorting_key_expr_list->children;
                order_by_ast = tuple;
            }
            return order_by_ast;
        };

        if (metadata_diff.sorting_key_changed)
        {
            auto order_by_ast = parse_key_expr(metadata_diff.new_sorting_key);
            auto & sorting_key = new_metadata.sorting_key;
            auto & primary_key = new_metadata.primary_key;

            sorting_key.recalculateWithNewAST(order_by_ast, new_metadata.columns, getContext());

            if (primary_key.definition_ast == nullptr)
            {
                /// Primary and sorting key become independent after this ALTER so we have to
                /// save the old ORDER BY expression as the new primary key.
                auto old_sorting_key_ast = old_metadata.getSortingKey().definition_ast;
                primary_key = KeyDescription::getKeyFromAST(
                    old_sorting_key_ast, new_metadata.columns, getContext());
            }
        }

        if (metadata_diff.sampling_expression_changed)
        {
            if (!metadata_diff.new_sampling_expression.empty())
            {
                auto sample_by_ast = parse_key_expr(metadata_diff.new_sampling_expression);
                new_metadata.sampling_key.recalculateWithNewAST(sample_by_ast, new_metadata.columns, getContext());
            }
            else /// SAMPLE BY was removed
            {
                new_metadata.sampling_key = {};
            }
        }

        if (metadata_diff.skip_indices_changed)
            new_metadata.secondary_indices = IndicesDescription::parse(metadata_diff.new_skip_indices, new_columns, getContext());

        if (metadata_diff.constraints_changed)
            new_metadata.constraints = ConstraintsDescription::parse(metadata_diff.new_constraints);

        if (metadata_diff.projections_changed)
            new_metadata.projections = ProjectionsDescription::parse(metadata_diff.new_projections, new_columns, getContext());

        if (metadata_diff.ttl_table_changed)
        {
            if (!metadata_diff.new_ttl_table.empty())
            {
                ParserTTLExpressionList parser;
                auto ttl_for_table_ast = parseQuery(parser, metadata_diff.new_ttl_table, 0, DBMS_DEFAULT_MAX_PARSER_DEPTH);
                new_metadata.table_ttl = TTLTableDescription::getTTLForTableFromAST(
                    ttl_for_table_ast, new_metadata.columns, getContext(), new_metadata.primary_key);
            }
            else /// TTL was removed
            {
                new_metadata.table_ttl = TTLTableDescription{};
            }
        }
    }

    /// Changes in columns may affect following metadata fields
    new_metadata.column_ttls_by_name.clear();
    for (const auto & [name, ast] : new_metadata.columns.getColumnTTLs())
    {
        auto new_ttl_entry = TTLDescription::getTTLFromAST(ast, new_metadata.columns, getContext(), new_metadata.primary_key);
        new_metadata.column_ttls_by_name[name] = new_ttl_entry;
    }

    if (new_metadata.partition_key.definition_ast != nullptr)
        new_metadata.partition_key.recalculateWithNewColumns(new_metadata.columns, getContext());

    if (!metadata_diff.sorting_key_changed) /// otherwise already updated
        new_metadata.sorting_key.recalculateWithNewColumns(new_metadata.columns, getContext());

    /// Primary key is special, it exists even if not defined
    if (new_metadata.primary_key.definition_ast != nullptr)
    {
        new_metadata.primary_key.recalculateWithNewColumns(new_metadata.columns, getContext());
    }
    else
    {
        new_metadata.primary_key = KeyDescription::getKeyFromAST(new_metadata.sorting_key.definition_ast, new_metadata.columns, getContext());
        new_metadata.primary_key.definition_ast = nullptr;
    }

    if (!metadata_diff.sampling_expression_changed && new_metadata.sampling_key.definition_ast != nullptr)
        new_metadata.sampling_key.recalculateWithNewColumns(new_metadata.columns, getContext());

    if (!metadata_diff.skip_indices_changed) /// otherwise already updated
    {
        for (auto & index : new_metadata.secondary_indices)
            index.recalculateWithNewColumns(new_metadata.columns, getContext());
    }

    if (!metadata_diff.ttl_table_changed && new_metadata.table_ttl.definition_ast != nullptr)
        new_metadata.table_ttl = TTLTableDescription::getTTLForTableFromAST(
            new_metadata.table_ttl.definition_ast, new_metadata.columns, getContext(), new_metadata.primary_key);

    /// Even if the primary/sorting/partition keys didn't change we must reinitialize it
    /// because primary/partition key column types might have changed.
    checkTTLExpressions(new_metadata, old_metadata);
    setProperties(new_metadata, old_metadata);

    auto table_id = getStorageID();
    DatabaseCatalog::instance().getDatabase(table_id.database_name)->alterTable(getContext(), table_id, new_metadata);
}


/** If necessary, restore a part, replica itself adds a record for its receipt.
  * What time should I put for this entry in the queue? Time is taken into account when calculating lag of replica.
  * For these purposes, it makes sense to use creation time of missing part
  *  (that is, in calculating lag, it will be taken into account how old is the part we need to recover).
  */
static time_t tryGetPartCreateTime(zkutil::ZooKeeperPtr & zookeeper, const String & replica_path, const String & part_name)
{
    time_t res = 0;

    /// We get creation time of part, if it still exists (was not merged, for example).
    Coordination::Stat stat;
    String unused;
    if (zookeeper->tryGet(fs::path(replica_path) / "parts" / part_name, unused, &stat))
        res = stat.ctime / 1000;

    return res;
}


void StorageReplicatedMergeTree::checkParts(bool skip_sanity_checks)
{
    auto zookeeper = getZooKeeper();

    Strings expected_parts_vec = zookeeper->getChildren(fs::path(replica_path) / "parts");

    /// Parts in ZK.
    NameSet expected_parts(expected_parts_vec.begin(), expected_parts_vec.end());

    /// There are no PreCommitted parts at startup.
    auto parts = getDataParts({MergeTreeDataPartState::Committed, MergeTreeDataPartState::Outdated});

    /** Local parts that are not in ZK.
      * In very rare cases they may cover missing parts
      * and someone may think that pushing them to zookeeper is good idea.
      * But actually we can't precisely determine that ALL missing parts
      * covered by this unexpected part. So missing parts will be downloaded.
      */
    DataParts unexpected_parts;

    /// Collect unexpected parts
    for (const auto & part : parts)
        if (!expected_parts.count(part->name))
            unexpected_parts.insert(part); /// this parts we will place to detached with ignored_ prefix

    /// Which parts should be taken from other replicas.
    Strings parts_to_fetch;

    for (const String & missing_name : expected_parts)
        if (!getActiveContainingPart(missing_name))
            parts_to_fetch.push_back(missing_name);

    /** To check the adequacy, for the parts that are in the FS, but not in ZK, we will only consider not the most recent parts.
      * Because unexpected new parts usually arise only because they did not have time to enroll in ZK with a rough restart of the server.
      * It also occurs from deduplicated parts that did not have time to retire.
      */
    size_t unexpected_parts_nonnew = 0;
    UInt64 unexpected_parts_nonnew_rows = 0;
    UInt64 unexpected_parts_rows = 0;

    for (const auto & part : unexpected_parts)
    {
        if (part->info.level > 0)
        {
            ++unexpected_parts_nonnew;
            unexpected_parts_nonnew_rows += part->rows_count;
        }

        unexpected_parts_rows += part->rows_count;
    }

    const UInt64 parts_to_fetch_blocks = std::accumulate(parts_to_fetch.cbegin(), parts_to_fetch.cend(), 0,
        [&](UInt64 acc, const String& part_name)
        {
            if (const auto part_info = MergeTreePartInfo::tryParsePartName(part_name, format_version))
                return acc + part_info->getBlocksCount();

            LOG_ERROR(log, "Unexpected part name: {}", part_name);
            return acc;
        });

    /** We can automatically synchronize data,
      *  if the ratio of the total number of errors to the total number of parts (minimum - on the local filesystem or in ZK)
      *  is no more than some threshold (for example 50%).
      *
      * A large ratio of mismatches in the data on the filesystem and the expected data
      *  may indicate a configuration error (the server accidentally connected as a replica not from right shard).
      * In this case, the protection mechanism does not allow the server to start.
      */

    UInt64 total_rows_on_filesystem = 0;
    for (const auto & part : parts)
        total_rows_on_filesystem += part->rows_count;

    const auto storage_settings_ptr = getSettings();
    bool insane = unexpected_parts_rows > total_rows_on_filesystem * storage_settings_ptr->replicated_max_ratio_of_wrong_parts;

    constexpr const char * sanity_report_fmt = "The local set of parts of table {} doesn't look like the set of parts in ZooKeeper: "
                                               "{} rows of {} total rows in filesystem are suspicious. "
                                               "There are {} unexpected parts with {} rows ({} of them is not just-written with {} rows), "
                                               "{} missing parts (with {} blocks).";

    if (insane && !skip_sanity_checks)
    {
        throw Exception(ErrorCodes::TOO_MANY_UNEXPECTED_DATA_PARTS, sanity_report_fmt, getStorageID().getNameForLogs(),
                        formatReadableQuantity(unexpected_parts_rows), formatReadableQuantity(total_rows_on_filesystem),
                        unexpected_parts.size(), unexpected_parts_rows, unexpected_parts_nonnew, unexpected_parts_nonnew_rows,
                        parts_to_fetch.size(), parts_to_fetch_blocks);
    }

    if (unexpected_parts_nonnew_rows > 0)
    {
        LOG_WARNING(log, sanity_report_fmt, getStorageID().getNameForLogs(),
                    formatReadableQuantity(unexpected_parts_rows), formatReadableQuantity(total_rows_on_filesystem),
                    unexpected_parts.size(), unexpected_parts_rows, unexpected_parts_nonnew, unexpected_parts_nonnew_rows,
                    parts_to_fetch.size(), parts_to_fetch_blocks);
    }

    /// Add to the queue jobs to pick up the missing parts from other replicas and remove from ZK the information that we have them.
    queue.setBrokenPartsToEnqueueFetchesOnLoading(std::move(parts_to_fetch));

    /// Remove extra local parts.
    for (const DataPartPtr & part : unexpected_parts)
    {
        LOG_ERROR(log, "Renaming unexpected part {} to ignored_{}", part->name, part->name);
        forgetPartAndMoveToDetached(part, "ignored", true);
    }
}


void StorageReplicatedMergeTree::syncPinnedPartUUIDs()
{
    auto zookeeper = getZooKeeper();

    Coordination::Stat stat;
    String s = zookeeper->get(zookeeper_path + "/pinned_part_uuids", &stat);

    std::lock_guard lock(pinned_part_uuids_mutex);

    /// Unsure whether or not this can be called concurrently.
    if (pinned_part_uuids->stat.version < stat.version)
    {
        auto new_pinned_part_uuids = std::make_shared<PinnedPartUUIDs>();
        new_pinned_part_uuids->fromString(s);
        new_pinned_part_uuids->stat = stat;

        pinned_part_uuids = new_pinned_part_uuids;
    }
}

void StorageReplicatedMergeTree::checkPartChecksumsAndAddCommitOps(const zkutil::ZooKeeperPtr & zookeeper,
    const DataPartPtr & part, Coordination::Requests & ops, String part_name, NameSet * absent_replicas_paths)
{
    if (part_name.empty())
        part_name = part->name;

    auto local_part_header = ReplicatedMergeTreePartHeader::fromColumnsAndChecksums(
        part->getColumns(), part->checksums);

    Strings replicas = zookeeper->getChildren(fs::path(zookeeper_path) / "replicas");
    std::shuffle(replicas.begin(), replicas.end(), thread_local_rng);
    bool has_been_already_added = false;

    for (const String & replica : replicas)
    {
        String current_part_path = fs::path(zookeeper_path) / "replicas" / replica / "parts" / part_name;

        String part_zk_str;
        if (!zookeeper->tryGet(current_part_path, part_zk_str))
        {
            if (absent_replicas_paths)
                absent_replicas_paths->emplace(current_part_path);

            continue;
        }

        ReplicatedMergeTreePartHeader replica_part_header;
        if (part_zk_str.empty())
        {
            String columns_str;
            String checksums_str;
            if (zookeeper->tryGet(fs::path(current_part_path) / "columns", columns_str) &&
                zookeeper->tryGet(fs::path(current_part_path) / "checksums", checksums_str))
            {
                replica_part_header = ReplicatedMergeTreePartHeader::fromColumnsAndChecksumsZNodes(columns_str, checksums_str);
            }
            else
            {
                if (zookeeper->exists(current_part_path))
                    throw Exception(ErrorCodes::LOGICAL_ERROR, "Part {} has empty header and does not have columns and checksums. "
                                                               "Looks like a bug.", current_part_path);
                LOG_INFO(log, "Not checking checksums of part {} with replica {} because part was removed from ZooKeeper", part_name, replica);
                continue;
            }
        }
        else
        {
            replica_part_header = ReplicatedMergeTreePartHeader::fromString(part_zk_str);
        }

        if (replica_part_header.getColumnsHash() != local_part_header.getColumnsHash())
        {
            /// Either it's a bug or ZooKeeper contains broken data.
            /// TODO Fix KILL MUTATION and replace CHECKSUM_DOESNT_MATCH with LOGICAL_ERROR
            /// (some replicas may skip killed mutation even if it was executed on other replicas)
            throw Exception(ErrorCodes::CHECKSUM_DOESNT_MATCH, "Part {} from {} has different columns hash", part_name, replica);
        }

        replica_part_header.getChecksums().checkEqual(local_part_header.getChecksums(), true);

        if (replica == replica_name)
            has_been_already_added = true;

        /// If we verify checksums in "sequential manner" (i.e. recheck absence of checksums on other replicas when commit)
        /// then it is enough to verify checksums on at least one replica since checksums on other replicas must be the same.
        if (absent_replicas_paths)
        {
            absent_replicas_paths->clear();
            break;
        }
    }

    if (!has_been_already_added)
    {
        const auto storage_settings_ptr = getSettings();
        String part_path = fs::path(replica_path) / "parts" / part_name;

        if (storage_settings_ptr->use_minimalistic_part_header_in_zookeeper)
        {
            ops.emplace_back(zkutil::makeCreateRequest(
                part_path, local_part_header.toString(), zkutil::CreateMode::Persistent));
        }
        else
        {
            ops.emplace_back(zkutil::makeCreateRequest(
                part_path, "", zkutil::CreateMode::Persistent));
            ops.emplace_back(zkutil::makeCreateRequest(
                fs::path(part_path) / "columns", part->getColumns().toString(), zkutil::CreateMode::Persistent));
            ops.emplace_back(zkutil::makeCreateRequest(
                fs::path(part_path) / "checksums", getChecksumsForZooKeeper(part->checksums), zkutil::CreateMode::Persistent));
        }
    }
    else
    {
        LOG_WARNING(log, "checkPartAndAddToZooKeeper: node {} already exists. Will not commit any nodes.",
                    (fs::path(replica_path) / "parts" / part_name).string());
    }
}

MergeTreeData::DataPartsVector StorageReplicatedMergeTree::checkPartChecksumsAndCommit(Transaction & transaction,
    const DataPartPtr & part)
{
    auto zookeeper = getZooKeeper();

    while (true)
    {
        Coordination::Requests ops;
        NameSet absent_part_paths_on_replicas;

        /// Checksums are checked here and `ops` is filled. In fact, the part is added to ZK just below, when executing `multi`.
        checkPartChecksumsAndAddCommitOps(zookeeper, part, ops, part->name, &absent_part_paths_on_replicas);

        /// Do not commit if the part is obsolete, we have just briefly checked its checksums
        if (transaction.isEmpty())
            return {};

        /// Will check that the part did not suddenly appear on skipped replicas
        if (!absent_part_paths_on_replicas.empty())
        {
            Coordination::Requests new_ops;
            for (const String & part_path : absent_part_paths_on_replicas)
            {
                /// NOTE Create request may fail with ZNONODE if replica is being dropped, we will throw an exception
                new_ops.emplace_back(zkutil::makeCreateRequest(part_path, "", zkutil::CreateMode::Persistent));
                new_ops.emplace_back(zkutil::makeRemoveRequest(part_path, -1));
            }

            /// Add check ops at the beginning
            new_ops.insert(new_ops.end(), ops.begin(), ops.end());
            ops = std::move(new_ops);
        }

        try
        {
            zookeeper->multi(ops);
            return transaction.commit();
        }
        catch (const zkutil::KeeperMultiException & e)
        {
            size_t num_check_ops = 2 * absent_part_paths_on_replicas.size();
            size_t failed_op_index = e.failed_op_index;

            if (failed_op_index < num_check_ops && e.code == Coordination::Error::ZNODEEXISTS)
            {
                LOG_INFO(log, "The part {} on a replica suddenly appeared, will recheck checksums", e.getPathForFirstFailedOp());
            }
            else
                throw;
        }
    }
}

String StorageReplicatedMergeTree::getChecksumsForZooKeeper(const MergeTreeDataPartChecksums & checksums) const
{
    return MinimalisticDataPartChecksums::getSerializedString(checksums,
        getSettings()->use_minimalistic_checksums_in_zookeeper);
}

MergeTreeData::MutableDataPartPtr StorageReplicatedMergeTree::attachPartHelperFoundValidPart(const LogEntry& entry) const
{
    const MergeTreePartInfo actual_part_info = MergeTreePartInfo::fromPartName(entry.new_part_name, format_version);
    const String part_new_name = actual_part_info.getPartName();

    for (const DiskPtr & disk : getStoragePolicy()->getDisks())
        for (const auto it = disk->iterateDirectory(fs::path(relative_data_path) / "detached/"); it->isValid(); it->next())
        {
            const auto part_info = MergeTreePartInfo::tryParsePartName(it->name(), format_version);

            if (!part_info || part_info->partition_id != actual_part_info.partition_id)
                continue;

            const String part_old_name = part_info->getPartName();
            const String part_path = fs::path("detached") / part_old_name;

            const VolumePtr volume = std::make_shared<SingleDiskVolume>("volume_" + part_old_name, disk);

            /// actual_part_info is more recent than part_info so we use it
            MergeTreeData::MutableDataPartPtr part = createPart(part_new_name, actual_part_info, volume, part_path);

            try
            {
                part->loadColumnsChecksumsIndexes(true, true);
            }
            catch (const Exception&)
            {
                /// This method throws if the part data is corrupted or partly missing. In this case, we simply don't
                /// process the part.
                continue;
            }

            if (entry.part_checksum == part->checksums.getTotalChecksumHex())
            {
                part->modification_time = disk->getLastModified(part->getFullRelativePath()).epochTime();
                return part;
            }
        }

    return {};
}

bool StorageReplicatedMergeTree::executeLogEntry(LogEntry & entry)
{
    if (entry.type == LogEntry::DROP_RANGE)
    {
        executeDropRange(entry);
        return true;
    }

    if (entry.type == LogEntry::REPLACE_RANGE)
    {
        executeReplaceRange(entry);
        return true;
    }

    const bool is_get_or_attach = entry.type == LogEntry::GET_PART || entry.type == LogEntry::ATTACH_PART;

    if (is_get_or_attach || entry.type == LogEntry::MERGE_PARTS || entry.type == LogEntry::MUTATE_PART)
    {
        /// If we already have this part or a part covering it, we do not need to do anything.
        /// The part may be still in the PreCommitted -> Committed transition so we first search
        /// among PreCommitted parts to definitely find the desired part if it exists.
        DataPartPtr existing_part = getPartIfExists(entry.new_part_name, {MergeTreeDataPartState::PreCommitted});

        if (!existing_part)
            existing_part = getActiveContainingPart(entry.new_part_name);

        /// Even if the part is local, it (in exceptional cases) may not be in ZooKeeper. Let's check that it is there.
        if (existing_part && getZooKeeper()->exists(fs::path(replica_path) / "parts" / existing_part->name))
        {
            if (!is_get_or_attach || entry.source_replica != replica_name)
                LOG_DEBUG(log, "Skipping action for part {} because part {} already exists.",
                    entry.new_part_name, existing_part->name);

            return true;
        }
    }

    if (entry.type == LogEntry::ATTACH_PART)
    {
        if (MutableDataPartPtr part = attachPartHelperFoundValidPart(entry); part)
        {
            LOG_TRACE(log, "Found valid local part for {}, preparing the transaction", part->name);

            Transaction transaction(*this);

            renameTempPartAndReplace(part, nullptr, &transaction);
            checkPartChecksumsAndCommit(transaction, part);

            writePartLog(PartLogElement::Type::NEW_PART, {}, 0 /** log entry is fake so we don't measure the time */,
                part->name, part, {} /** log entry is fake so there are no initial parts */, nullptr);

            return true;
        }

        LOG_TRACE(log, "Didn't find valid local part for {} ({}), will fetch it from other replica",
            entry.new_part_name,
            entry.actual_new_part_name);
    }

    if (is_get_or_attach && entry.source_replica == replica_name)
        LOG_WARNING(log, "Part {} from own log doesn't exist.", entry.new_part_name);

    /// Perhaps we don't need this part, because during write with quorum, the quorum has failed
    /// (see below about `/quorum/failed_parts`).
    if (entry.quorum && getZooKeeper()->exists(fs::path(zookeeper_path) / "quorum" / "failed_parts" / entry.new_part_name))
    {
        LOG_DEBUG(log, "Skipping action for part {} because quorum for that part was failed.", entry.new_part_name);
        return true;    /// NOTE Deletion from `virtual_parts` is not done, but it is only necessary for merge.
    }

    // bool do_fetch = false;

    switch (entry.type)
    {
        case LogEntry::ATTACH_PART:
            /// We surely don't have this part locally as we've checked it before, so download it.
            [[fallthrough]];
        case LogEntry::GET_PART:
            return executeFetch(entry);
            // do_fetch = true;
        case LogEntry::MERGE_PARTS:
            throw Exception(ErrorCodes::LOGICAL_ERROR, "Merge has to be executed by another function");
        case LogEntry::MUTATE_PART:
            throw Exception(ErrorCodes::LOGICAL_ERROR, "Mutation has to be executed by another function");
        case LogEntry::ALTER_METADATA:
            return executeMetadataAlter(entry);
        case LogEntry::SYNC_PINNED_PART_UUIDS:
            syncPinnedPartUUIDs();
            return true;
        case LogEntry::CLONE_PART_FROM_SHARD:
            executeClonePartFromShard(entry);
            return true;
        default:
            throw Exception(ErrorCodes::LOGICAL_ERROR, "Unexpected log entry type: {}", static_cast<int>(entry.type));
    }

    // return true;
}


bool StorageReplicatedMergeTree::executeFetch(LogEntry & entry)
{
    /// Looking for covering part. After that entry.actual_new_part_name may be filled.
    String replica = findReplicaHavingCoveringPart(entry, true);
    const auto storage_settings_ptr = getSettings();
    auto metadata_snapshot = getInMemoryMetadataPtr();

    try
    {
        if (replica.empty())
        {
            /** If a part is to be written with a quorum and the quorum is not reached yet,
              *  then (due to the fact that a part is impossible to download right now),
              *  the quorum entry should be considered unsuccessful.
              * TODO Complex code, extract separately.
              */
            if (entry.quorum)
            {
                if (entry.type != LogEntry::GET_PART)
                    throw Exception("Logical error: log entry with quorum but type is not GET_PART", ErrorCodes::LOGICAL_ERROR);

                LOG_DEBUG(log, "No active replica has part {} which needs to be written with quorum. Will try to mark that quorum as failed.", entry.new_part_name);

                /** Atomically:
                  * - if replicas do not become active;
                  * - if there is a `quorum` node with this part;
                  * - delete `quorum` node;
                  * - add a part to the list `quorum/failed_parts`;
                  * - if the part is not already removed from the list for deduplication `blocks/block_num`, then delete it;
                  *
                  * If something changes, then we will nothing - we'll get here again next time.
                  */

                /** We collect the `host` node versions from the replicas.
                  * When the replica becomes active, it changes the value of host in the same transaction (with the creation of `is_active`).
                  * This will ensure that the replicas do not become active.
                  */

                auto zookeeper = getZooKeeper();

                Strings replicas = zookeeper->getChildren(fs::path(zookeeper_path) / "replicas");

                Coordination::Requests ops;

                for (const auto & path_part : replicas)
                {
                    Coordination::Stat stat;
                    String path = fs::path(zookeeper_path) / "replicas" / path_part / "host";
                    zookeeper->get(path, &stat);
                    ops.emplace_back(zkutil::makeCheckRequest(path, stat.version));
                }

                /// We verify that while we were collecting versions, the replica with the necessary part did not come alive.
                replica = findReplicaHavingPart(entry.new_part_name, true);

                /// Also during this time a completely new replica could be created.
                /// But if a part does not appear on the old, then it can not be on the new one either.

                if (replica.empty())
                {
                    Coordination::Stat quorum_stat;
                    const String quorum_unparallel_path = fs::path(zookeeper_path) / "quorum" / "status";
                    const String quorum_parallel_path = fs::path(zookeeper_path) / "quorum" / "parallel" / entry.new_part_name;
                    String quorum_str, quorum_path;
                    ReplicatedMergeTreeQuorumEntry quorum_entry;

                    if (zookeeper->tryGet(quorum_unparallel_path, quorum_str, &quorum_stat))
                        quorum_path = quorum_unparallel_path;
                    else
                    {
                        quorum_str = zookeeper->get(quorum_parallel_path, &quorum_stat);
                        quorum_path = quorum_parallel_path;
                    }

                    quorum_entry.fromString(quorum_str);

                    if (quorum_entry.part_name == entry.new_part_name)
                    {
                        ops.emplace_back(zkutil::makeRemoveRequest(quorum_path, quorum_stat.version));
                        auto part_info = MergeTreePartInfo::fromPartName(entry.new_part_name, format_version);

                        if (part_info.min_block != part_info.max_block)
                            throw Exception("Logical error: log entry with quorum for part covering more than one block number",
                                ErrorCodes::LOGICAL_ERROR);

                        ops.emplace_back(zkutil::makeCreateRequest(
                            fs::path(zookeeper_path) / "quorum" / "failed_parts" / entry.new_part_name,
                            "",
                            zkutil::CreateMode::Persistent));

                        /// Deleting from `blocks`.
                        if (!entry.block_id.empty() && zookeeper->exists(fs::path(zookeeper_path) / "blocks" / entry.block_id))
                            ops.emplace_back(zkutil::makeRemoveRequest(fs::path(zookeeper_path) / "blocks" / entry.block_id, -1));

                        Coordination::Responses responses;
                        auto code = zookeeper->tryMulti(ops, responses);

                        if (code == Coordination::Error::ZOK)
                        {
                            LOG_DEBUG(log, "Marked quorum for part {} as failed.", entry.new_part_name);
                            queue.removeFailedQuorumPart(part_info);
                            return true;
                        }
                        else if (code == Coordination::Error::ZBADVERSION || code == Coordination::Error::ZNONODE || code == Coordination::Error::ZNODEEXISTS)
                        {
                            LOG_DEBUG(log, "State was changed or isn't expected when trying to mark quorum for part {} as failed. Code: {}",
                                      entry.new_part_name, Coordination::errorMessage(code));
                        }
                        else
                            throw Coordination::Exception(code);
                    }
                    else
                    {
                        LOG_WARNING(log, "No active replica has part {}, "
                                         "but that part needs quorum and /quorum/status contains entry about another part {}. "
                                         "It means that part was successfully written to {} replicas, but then all of them goes offline. "
                                         "Or it is a bug.", entry.new_part_name, quorum_entry.part_name, entry.quorum);
                    }
                }
            }

            if (replica.empty())
            {
                ProfileEvents::increment(ProfileEvents::ReplicatedPartFailedFetches);
                throw Exception("No active replica has part " + entry.new_part_name + " or covering part", ErrorCodes::NO_REPLICA_HAS_PART);
            }
        }

        try
        {
            String part_name = entry.actual_new_part_name.empty() ? entry.new_part_name : entry.actual_new_part_name;

            if (!entry.actual_new_part_name.empty())
                LOG_DEBUG(log, "Will fetch part {} instead of {}", entry.actual_new_part_name, entry.new_part_name);

            if (!fetchPart(part_name, metadata_snapshot, fs::path(zookeeper_path) / "replicas" / replica, false, entry.quorum))
                return false;
        }
        catch (Exception & e)
        {
            /// No stacktrace, just log message
            if (e.code() == ErrorCodes::RECEIVED_ERROR_TOO_MANY_REQUESTS)
                e.addMessage("Too busy replica. Will try later.");
            throw;
        }

        if (entry.type == LogEntry::MERGE_PARTS)
            ProfileEvents::increment(ProfileEvents::ReplicatedPartFetchesOfMerged);
    }
    catch (...)
    {
        /** If we can not download the part we need for some merge, it's better not to try to get other parts for this merge,
          * but try to get already merged part. To do this, move the action to get the remaining parts
          * for this merge at the end of the queue.
          */
        try
        {
            auto parts_for_merge = queue.moveSiblingPartsForMergeToEndOfQueue(entry.new_part_name);

            if (!parts_for_merge.empty() && replica.empty())
            {
                LOG_INFO(log, "No active replica has part {}. Will fetch merged part instead.", entry.new_part_name);
                /// We should enqueue it for check, because merged part may never appear if source part is lost
                enqueuePartForCheck(entry.new_part_name);
                return false;
            }

            /** If no active replica has a part, and there is no merge in the queue with its participation,
              * check to see if any (active or inactive) replica has such a part or covering it.
              */
            if (replica.empty())
                enqueuePartForCheck(entry.new_part_name);
        }
        catch (...)
        {
            tryLogCurrentException(log, __PRETTY_FUNCTION__);
        }

        throw;
    }

    return true;
}


bool StorageReplicatedMergeTree::executeFetchShared(
    const String & source_replica,
    const String & new_part_name,
    const DiskPtr & disk,
    const String & path)
{
    if (source_replica.empty())
    {
        LOG_INFO(log, "No active replica has part {} on shared storage.", new_part_name);
        return false;
    }

    const auto storage_settings_ptr = getSettings();
    auto metadata_snapshot = getInMemoryMetadataPtr();

    try
    {
        if (!fetchExistsPart(new_part_name, metadata_snapshot, fs::path(zookeeper_path) / "replicas" / source_replica, disk, path))
            return false;
    }
    catch (Exception & e)
    {
        if (e.code() == ErrorCodes::RECEIVED_ERROR_TOO_MANY_REQUESTS)
            e.addMessage("Too busy replica. Will try later.");
        tryLogCurrentException(log, __PRETTY_FUNCTION__);
        throw;
    }

    return true;
}


void StorageReplicatedMergeTree::executeDropRange(const LogEntry & entry)
{
    LOG_TRACE(log, "Executing DROP_RANGE {}", entry.new_part_name);
    auto drop_range_info = MergeTreePartInfo::fromPartName(entry.new_part_name, format_version);
    getContext()->getMergeList().cancelInPartition(getStorageID(), drop_range_info.partition_id, drop_range_info.max_block);
    part_check_thread.cancelRemovedPartsCheck(drop_range_info);
    queue.removePartProducingOpsInRange(getZooKeeper(), drop_range_info, entry);

    /// Delete the parts contained in the range to be deleted.
    /// It's important that no old parts remain (after the merge), because otherwise,
    ///  after adding a new replica, this new replica downloads them, but does not delete them.
    /// And, if you do not, the parts will come to life after the server is restarted.
    /// Therefore, we use all data parts.

    auto metadata_snapshot = getInMemoryMetadataPtr();
    DataPartsVector parts_to_remove;
    {
        auto data_parts_lock = lockParts();
        parts_to_remove = removePartsInRangeFromWorkingSet(drop_range_info, true, data_parts_lock);
        if (parts_to_remove.empty())
        {
            if (!drop_range_info.isFakeDropRangePart())
                LOG_INFO(log, "Log entry {} tried to drop single part {}, but part does not exist", entry.znode_name, entry.new_part_name);
            return;
        }
    }

    if (entry.detach)
        LOG_DEBUG(log, "Detaching parts.");
    else
        LOG_DEBUG(log, "Removing parts.");

    if (entry.detach)
    {
        /// If DETACH clone parts to detached/ directory
        for (const auto & part : parts_to_remove)
        {
            LOG_INFO(log, "Detaching {}", part->relative_path);
            part->makeCloneInDetached("", metadata_snapshot);
        }
    }

    /// Forcibly remove parts from ZooKeeper
    tryRemovePartsFromZooKeeperWithRetries(parts_to_remove);

    if (entry.detach)
        LOG_DEBUG(log, "Detached {} parts inside {}.", parts_to_remove.size(), entry.new_part_name);
    else
        LOG_DEBUG(log, "Removed {} parts inside {}.", parts_to_remove.size(), entry.new_part_name);

    /// We want to remove dropped parts from disk as soon as possible
    /// To be removed a partition should have zero refcount, therefore call the cleanup thread at exit
    parts_to_remove.clear();
    cleanup_thread.wakeup();
}


bool StorageReplicatedMergeTree::executeReplaceRange(const LogEntry & entry)
{
    Stopwatch watch;
    auto & entry_replace = *entry.replace_range_entry;
    LOG_DEBUG(log, "Executing log entry {} to replace parts range {} with {} parts from {}.{}",
              entry.znode_name, entry_replace.drop_range_part_name, entry_replace.new_part_names.size(),
              entry_replace.from_database, entry_replace.from_table);
    auto metadata_snapshot = getInMemoryMetadataPtr();

    MergeTreePartInfo drop_range = MergeTreePartInfo::fromPartName(entry_replace.drop_range_part_name, format_version);
    /// Range with only one block has special meaning: it's ATTACH PARTITION or MOVE PARTITION, so there is no drop range
    bool replace = !LogEntry::ReplaceRangeEntry::isMovePartitionOrAttachFrom(drop_range);

    if (replace)
    {
        getContext()->getMergeList().cancelInPartition(getStorageID(), drop_range.partition_id, drop_range.max_block);
        part_check_thread.cancelRemovedPartsCheck(drop_range);
        queue.removePartProducingOpsInRange(getZooKeeper(), drop_range, entry);
    }
    else
    {
        drop_range = {};
    }

    struct PartDescription
    {
        PartDescription(
            size_t index_,
            const String & src_part_name_,
            const String & new_part_name_,
            const String & checksum_hex_,
            MergeTreeDataFormatVersion format_version)
            : index(index_)
            , src_part_name(src_part_name_)
            , src_part_info(MergeTreePartInfo::fromPartName(src_part_name_, format_version))
            , new_part_name(new_part_name_)
            , new_part_info(MergeTreePartInfo::fromPartName(new_part_name_, format_version))
            , checksum_hex(checksum_hex_)
        {
        }

        size_t index; // in log entry arrays
        String src_part_name;
        MergeTreePartInfo src_part_info;
        String new_part_name;
        MergeTreePartInfo new_part_info;
        String checksum_hex;

        /// Part which will be committed
        MutableDataPartPtr res_part;

        /// We could find a covering part
        MergeTreePartInfo found_new_part_info;
        String found_new_part_name;

        /// Hold pointer to part in source table if will clone it from local table
        DataPartPtr src_table_part;

        /// A replica that will be used to fetch part
        String replica;
    };

    using PartDescriptionPtr = std::shared_ptr<PartDescription>;
    using PartDescriptions = std::vector<PartDescriptionPtr>;

    PartDescriptions all_parts;
    PartDescriptions parts_to_add;
    DataPartsVector parts_to_remove;

    auto table_lock_holder_dst_table = lockForShare(
            RWLockImpl::NO_QUERY, getSettings()->lock_acquire_timeout_for_background_operations);
    auto dst_metadata_snapshot = getInMemoryMetadataPtr();

    for (size_t i = 0; i < entry_replace.new_part_names.size(); ++i)
    {
        all_parts.emplace_back(std::make_shared<PartDescription>(i,
            entry_replace.src_part_names.at(i),
            entry_replace.new_part_names.at(i),
            entry_replace.part_names_checksums.at(i),
            format_version));
    }

    /// What parts we should add? Or we have already added all required parts (we an replica-initializer)
    {
        auto data_parts_lock = lockParts();

        for (const PartDescriptionPtr & part_desc : all_parts)
        {
            if (!getActiveContainingPart(part_desc->new_part_info, MergeTreeDataPartState::Committed, data_parts_lock))
                parts_to_add.emplace_back(part_desc);
        }

        if (parts_to_add.empty() && replace)
        {
            parts_to_remove = removePartsInRangeFromWorkingSet(drop_range, true, data_parts_lock);
            String parts_to_remove_str;
            for (const auto & part : parts_to_remove)
            {
                parts_to_remove_str += part->name;
                parts_to_remove_str += " ";
            }
            LOG_TRACE(log, "Replacing {} parts {}with empty set", parts_to_remove.size(), parts_to_remove_str);
        }
    }

    if (parts_to_add.empty())
    {
        LOG_INFO(log, "All parts from REPLACE PARTITION command have been already attached");
        tryRemovePartsFromZooKeeperWithRetries(parts_to_remove);
        return true;
    }

    if (parts_to_add.size() < all_parts.size())
    {
        LOG_WARNING(log, "Some (but not all) parts from REPLACE PARTITION command already exist. REPLACE PARTITION will not be atomic.");
    }

    StoragePtr source_table;
    TableLockHolder table_lock_holder_src_table;
    StorageID source_table_id{entry_replace.from_database, entry_replace.from_table};

    auto clone_data_parts_from_source_table = [&] () -> size_t
    {
        source_table = DatabaseCatalog::instance().tryGetTable(source_table_id, getContext());
        if (!source_table)
        {
            LOG_DEBUG(log, "Can't use {} as source table for REPLACE PARTITION command. It does not exist.", source_table_id.getNameForLogs());
            return 0;
        }

        auto src_metadata_snapshot = source_table->getInMemoryMetadataPtr();
        MergeTreeData * src_data = nullptr;
        try
        {
            src_data = &checkStructureAndGetMergeTreeData(source_table, src_metadata_snapshot, dst_metadata_snapshot);
        }
        catch (Exception &)
        {
            LOG_INFO(log, "Can't use {} as source table for REPLACE PARTITION command. Will fetch all parts. Reason: {}", source_table_id.getNameForLogs(), getCurrentExceptionMessage(false));
            return 0;
        }

        table_lock_holder_src_table = source_table->lockForShare(
                RWLockImpl::NO_QUERY, getSettings()->lock_acquire_timeout_for_background_operations);

        DataPartStates valid_states{
            MergeTreeDataPartState::PreCommitted, MergeTreeDataPartState::Committed, MergeTreeDataPartState::Outdated};

        size_t num_clonable_parts = 0;
        for (PartDescriptionPtr & part_desc : parts_to_add)
        {
            auto src_part = src_data->getPartIfExists(part_desc->src_part_info, valid_states);
            if (!src_part)
            {
                LOG_DEBUG(log, "There is no part {} in {}", part_desc->src_part_name, source_table_id.getNameForLogs());
                continue;
            }

            String checksum_hex  = src_part->checksums.getTotalChecksumHex();

            if (checksum_hex != part_desc->checksum_hex)
            {
                LOG_DEBUG(log, "Part {} of {} has inappropriate checksum", part_desc->src_part_name, source_table_id.getNameForLogs());
                /// TODO: check version
                continue;
            }

            part_desc->found_new_part_name = part_desc->new_part_name;
            part_desc->found_new_part_info = part_desc->new_part_info;
            part_desc->src_table_part = src_part;

            ++num_clonable_parts;
        }

        return num_clonable_parts;
    };

    size_t num_clonable_parts = clone_data_parts_from_source_table();
    LOG_DEBUG(log, "Found {} parts that could be cloned (of {} required parts)", num_clonable_parts, parts_to_add.size());

    ActiveDataPartSet adding_parts_active_set(format_version);
    std::unordered_map<String, PartDescriptionPtr> part_name_to_desc;

    for (PartDescriptionPtr & part_desc : parts_to_add)
    {
        if (part_desc->src_table_part)
        {
            /// It is clonable part
            adding_parts_active_set.add(part_desc->new_part_name);
            part_name_to_desc.emplace(part_desc->new_part_name, part_desc);
            continue;
        }

        /// Firstly, try find exact part to produce more accurate part set
        String replica = findReplicaHavingPart(part_desc->new_part_name, true);
        String found_part_name;
        /// TODO: check version

        if (replica.empty())
        {
            LOG_DEBUG(log, "Part {} is not found on remote replicas", part_desc->new_part_name);

            /// Fallback to covering part
            replica = findReplicaHavingCoveringPart(part_desc->new_part_name, true, found_part_name);

            if (replica.empty())
            {
                /// It is not fail, since adjacent parts could cover current part
                LOG_DEBUG(log, "Parts covering {} are not found on remote replicas", part_desc->new_part_name);
                continue;
            }
        }
        else
        {
            found_part_name = part_desc->new_part_name;
        }

        part_desc->found_new_part_name = found_part_name;
        part_desc->found_new_part_info = MergeTreePartInfo::fromPartName(found_part_name, format_version);
        part_desc->replica = replica;

        adding_parts_active_set.add(part_desc->found_new_part_name);
        part_name_to_desc.emplace(part_desc->found_new_part_name, part_desc);
    }

    /// Check that we could cover whole range
    for (PartDescriptionPtr & part_desc : parts_to_add)
    {
        if (adding_parts_active_set.getContainingPart(part_desc->new_part_info).empty())
        {
            throw Exception("Not found part " + part_desc->new_part_name +
                            " (or part covering it) neither source table neither remote replicas" , ErrorCodes::NO_REPLICA_HAS_PART);
        }
    }

    /// Filter covered parts
    PartDescriptions final_parts;
    Strings final_part_names;
    {
        final_part_names = adding_parts_active_set.getParts();

        for (const String & final_part_name : final_part_names)
        {
            auto part_desc = part_name_to_desc[final_part_name];
            if (!part_desc)
                throw Exception("There is no final part " + final_part_name + ". This is a bug", ErrorCodes::LOGICAL_ERROR);

            final_parts.emplace_back(part_desc);

            if (final_parts.size() > 1)
            {
                auto & prev = *final_parts[final_parts.size() - 2];
                auto & curr = *final_parts[final_parts.size() - 1];

                if (!prev.found_new_part_info.isDisjoint(curr.found_new_part_info))
                {
                    throw Exception("Intersected final parts detected: " + prev.found_new_part_name
                        + " and " + curr.found_new_part_name + ". It should be investigated.", ErrorCodes::LOGICAL_ERROR);
                }
            }
        }
    }

    static const String TMP_PREFIX = "tmp_replace_from_";

    auto obtain_part = [&] (PartDescriptionPtr & part_desc)
    {
        if (part_desc->src_table_part)
        {

            if (part_desc->checksum_hex != part_desc->src_table_part->checksums.getTotalChecksumHex())
                throw Exception("Checksums of " + part_desc->src_table_part->name + " is suddenly changed", ErrorCodes::UNFINISHED);

            part_desc->res_part = cloneAndLoadDataPartOnSameDisk(
                part_desc->src_table_part, TMP_PREFIX + "clone_", part_desc->new_part_info, metadata_snapshot);
        }
        else if (!part_desc->replica.empty())
        {
            String source_replica_path = fs::path(zookeeper_path) / "replicas" / part_desc->replica;
            ReplicatedMergeTreeAddress address(getZooKeeper()->get(fs::path(source_replica_path) / "host"));
            auto timeouts = getFetchPartHTTPTimeouts(getContext());

            auto credentials = getContext()->getInterserverCredentials();
            String interserver_scheme = getContext()->getInterserverScheme();

            if (interserver_scheme != address.scheme)
                throw Exception("Interserver schemas are different '" + interserver_scheme + "' != '" + address.scheme + "', can't fetch part from " + address.host, ErrorCodes::LOGICAL_ERROR);

            part_desc->res_part = fetcher.fetchPart(
                metadata_snapshot, getContext(), part_desc->found_new_part_name, source_replica_path,
                address.host, address.replication_port, timeouts, credentials->getUser(), credentials->getPassword(),
                interserver_scheme, replicated_fetches_throttler, false, TMP_PREFIX + "fetch_");

            /// TODO: check columns_version of fetched part

            ProfileEvents::increment(ProfileEvents::ReplicatedPartFetches);
        }
        else
            throw Exception("There is no receipt to produce part " + part_desc->new_part_name + ". This is bug", ErrorCodes::LOGICAL_ERROR);
    };

    /// Download or clone parts
    /// TODO: make it in parallel
    for (PartDescriptionPtr & part_desc : final_parts)
        obtain_part(part_desc);

    MutableDataPartsVector res_parts;
    for (PartDescriptionPtr & part_desc : final_parts)
        res_parts.emplace_back(part_desc->res_part);

    try
    {
        /// Commit parts
        auto zookeeper = getZooKeeper();
        Transaction transaction(*this);

        Coordination::Requests ops;
        for (PartDescriptionPtr & part_desc : final_parts)
        {
            renameTempPartAndReplace(part_desc->res_part, nullptr, &transaction);
            getCommitPartOps(ops, part_desc->res_part);
        }

        if (!ops.empty())
            zookeeper->multi(ops);

        {
            auto data_parts_lock = lockParts();

            transaction.commit(&data_parts_lock);
            if (replace)
            {
                parts_to_remove = removePartsInRangeFromWorkingSet(drop_range, true, data_parts_lock);
                String parts_to_remove_str;
                for (const auto & part : parts_to_remove)
                {
                    parts_to_remove_str += part->name;
                    parts_to_remove_str += " ";
                }
                LOG_TRACE(log, "Replacing {} parts {}with {} parts {}", parts_to_remove.size(), parts_to_remove_str,
                          final_parts.size(), boost::algorithm::join(final_part_names, ", "));
            }
        }

        PartLog::addNewParts(getContext(), res_parts, watch.elapsed());
    }
    catch (...)
    {
        PartLog::addNewParts(getContext(), res_parts, watch.elapsed(), ExecutionStatus::fromCurrentException());
        throw;
    }

    tryRemovePartsFromZooKeeperWithRetries(parts_to_remove);
    res_parts.clear();
    parts_to_remove.clear();
    cleanup_thread.wakeup();

    return true;
}


void StorageReplicatedMergeTree::executeClonePartFromShard(const LogEntry & entry)
{
    auto zookeeper = getZooKeeper();

    Strings replicas = zookeeper->getChildren(entry.source_shard + "/replicas");
    std::shuffle(replicas.begin(), replicas.end(), thread_local_rng);
    String replica;
    for (const String & candidate : replicas)
    {
        if (zookeeper->exists(entry.source_shard + "/replicas/" + candidate + "/is_active"))
        {
            replica = candidate;
            break;
        }
    }

    if (replica.empty())
        throw Exception(ErrorCodes::NO_REPLICA_HAS_PART, "Not found active replica on shard {} to clone part {}", entry.source_shard, entry.new_part_name);

    LOG_INFO(log, "Will clone part from shard " + entry.source_shard + " and replica " + replica);

    MutableDataPartPtr part;

    {
        auto metadata_snapshot = getInMemoryMetadataPtr();
        String source_replica_path = entry.source_shard + "/replicas/" + replica;
        ReplicatedMergeTreeAddress address(getZooKeeper()->get(source_replica_path + "/host"));
        auto timeouts = ConnectionTimeouts::getHTTPTimeouts(getContext());
        auto credentials = getContext()->getInterserverCredentials();
        String interserver_scheme = getContext()->getInterserverScheme();

        auto get_part = [&, address, timeouts, credentials, interserver_scheme]()
        {
            if (interserver_scheme != address.scheme)
                throw Exception("Interserver schemes are different: '" + interserver_scheme
                                + "' != '" + address.scheme + "', can't fetch part from " + address.host,
                                ErrorCodes::LOGICAL_ERROR);

            return fetcher.fetchPart(
                metadata_snapshot, getContext(), entry.new_part_name, source_replica_path,
                address.host, address.replication_port,
                timeouts, credentials->getUser(), credentials->getPassword(), interserver_scheme,
                replicated_fetches_throttler, true);
        };

        part = get_part();
        // The fetched part is valuable and should not be cleaned like a temp part.
        part->is_temp = false;
        part->renameTo("detached/" + entry.new_part_name, true);
        LOG_INFO(log, "Cloned part {} to detached directory", part->name);
    }
}


void StorageReplicatedMergeTree::cloneReplica(const String & source_replica, Coordination::Stat source_is_lost_stat, zkutil::ZooKeeperPtr & zookeeper)
{
    String source_path = fs::path(zookeeper_path) / "replicas" / source_replica;

    /// The order of the following three actions is important.

    Strings source_queue_names;
    /// We are trying to get consistent /log_pointer and /queue state. Otherwise
    /// we can possibly duplicate entries in queue of cloned replica.
    while (true)
    {
        Coordination::Stat log_pointer_stat;
        String raw_log_pointer = zookeeper->get(fs::path(source_path) / "log_pointer", &log_pointer_stat);

        Coordination::Requests ops;
        ops.push_back(zkutil::makeSetRequest(fs::path(replica_path) / "log_pointer", raw_log_pointer, -1));

        /// For support old versions CH.
        if (source_is_lost_stat.version == -1)
        {
            /// We check that it was not suddenly upgraded to new version.
            /// Otherwise it can be upgraded and instantly become lost, but we cannot notice that.
            ops.push_back(zkutil::makeCreateRequest(fs::path(source_path) / "is_lost", "0", zkutil::CreateMode::Persistent));
            ops.push_back(zkutil::makeRemoveRequest(fs::path(source_path) / "is_lost", -1));
        }
        else /// The replica we clone should not suddenly become lost.
            ops.push_back(zkutil::makeCheckRequest(fs::path(source_path) / "is_lost", source_is_lost_stat.version));

        Coordination::Responses responses;

        /// Let's remember the queue of the reference/master replica.
        source_queue_names = zookeeper->getChildren(fs::path(source_path) / "queue");

        /// Check that log pointer of source replica didn't changed while we read queue entries
        ops.push_back(zkutil::makeCheckRequest(fs::path(source_path) / "log_pointer", log_pointer_stat.version));

        auto rc = zookeeper->tryMulti(ops, responses);

        if (rc == Coordination::Error::ZOK)
        {
            break;
        }
        else if (rc == Coordination::Error::ZNODEEXISTS)
        {
            throw Exception(
                "Can not clone replica, because the " + source_replica + " updated to new ClickHouse version",
                ErrorCodes::REPLICA_STATUS_CHANGED);
        }
        else if (responses[1]->error == Coordination::Error::ZBADVERSION)
        {
            /// If is_lost node version changed than source replica also lost,
            /// so we cannot clone from it.
            throw Exception(
                "Can not clone replica, because the " + source_replica + " became lost", ErrorCodes::REPLICA_STATUS_CHANGED);
        }
        else if (responses.back()->error == Coordination::Error::ZBADVERSION)
        {
            /// If source replica's log_pointer changed than we probably read
            /// stale state of /queue and have to try one more time.
            LOG_WARNING(log, "Log pointer of source replica {} changed while we loading queue nodes. Will retry.", source_replica);
            continue;
        }
        else
        {
            zkutil::KeeperMultiException::check(rc, ops, responses);
        }
    }

    std::sort(source_queue_names.begin(), source_queue_names.end());

    struct QueueEntryInfo
    {
        String data = {};
        Coordination::Stat stat = {};
        LogEntryPtr parsed_entry = {};
    };

    /// We got log pointer and list of queue entries of source replica.
    /// At first we will get queue entries and then we will get list of active parts of source replica
    /// to enqueue fetches for missing parts. If source replica executes and removes some entry concurrently
    /// we will see produced part (or covering part) in replicas/source/parts and will enqueue fetch.
    /// We will try to parse queue entries before copying them
    /// to avoid creation of excessive and duplicating entries in our queue.
    /// See also removePartAndEnqueueFetch(...)
    std::vector<QueueEntryInfo> source_queue;
    ActiveDataPartSet get_part_set{format_version};
    ActiveDataPartSet drop_range_set{format_version};

    {
        std::vector<zkutil::ZooKeeper::FutureGet> queue_get_futures;
        queue_get_futures.reserve(source_queue_names.size());

        for (const String & entry_name : source_queue_names)
            queue_get_futures.push_back(zookeeper->asyncTryGet(fs::path(source_path) / "queue" / entry_name));

        source_queue.reserve(source_queue_names.size());
        for (size_t i = 0; i < source_queue_names.size(); ++i)
        {
            auto res = queue_get_futures[i].get();
            /// It's ok if entry is already executed and removed: we also will get source parts set.
            if (res.error == Coordination::Error::ZNONODE)
                continue;

            assert(res.error == Coordination::Error::ZOK);
            source_queue.emplace_back();
            auto & info = source_queue.back();
            info.data = std::move(res.data);
            info.stat = std::move(res.stat);
            try
            {
                info.parsed_entry = LogEntry::parse(info.data, info.stat);
            }
            catch (...)
            {
                tryLogCurrentException(log, "Cannot parse source queue entry " + source_queue_names[i]);
            }

            /// It may be ok if source replica has newer version. We will copy entry as is.
            if (!info.parsed_entry)
                continue;

            info.parsed_entry->znode_name = source_queue_names[i];

            if (info.parsed_entry->type == LogEntry::DROP_RANGE)
                drop_range_set.add(info.parsed_entry->new_part_name);

            if (info.parsed_entry->type == LogEntry::GET_PART)
            {
                String maybe_covering_drop_range = drop_range_set.getContainingPart(info.parsed_entry->new_part_name);
                if (maybe_covering_drop_range.empty())
                    get_part_set.add(info.parsed_entry->new_part_name);
            }
        }
    }

    /// We should do it after copying queue, because some ALTER_METADATA entries can be lost otherwise.
    cloneMetadataIfNeeded(source_replica, source_path, zookeeper);

    /// Add to the queue jobs to receive all the active parts that the reference/master replica has.
    Strings source_replica_parts = zookeeper->getChildren(fs::path(source_path) / "parts");
    for (const auto & active_part : source_replica_parts)
        get_part_set.add(active_part);

    Strings active_parts = get_part_set.getParts();

    /// Remove local parts if source replica does not have them, because such parts will never be fetched by other replicas.
    Strings local_parts_in_zk = zookeeper->getChildren(fs::path(replica_path) / "parts");
    Strings parts_to_remove_from_zk;

    for (const auto & part : local_parts_in_zk)
    {
        if (get_part_set.getContainingPart(part).empty())
        {
            parts_to_remove_from_zk.emplace_back(part);
            LOG_WARNING(log, "Source replica does not have part {}. Removing it from ZooKeeper.", part);
        }
    }

    {
        /// Check "is_lost" version after retrieving queue and parts.
        /// If version has changed, then replica most likely has been dropped and parts set is inconsistent,
        /// so throw exception and retry cloning.
        Coordination::Stat is_lost_stat_new;
        zookeeper->get(fs::path(source_path) / "is_lost", &is_lost_stat_new);
        if (is_lost_stat_new.version != source_is_lost_stat.version)
            throw Exception(ErrorCodes::REPLICA_STATUS_CHANGED, "Cannot clone {}, because it suddenly become lost "
                                                                "or removed broken part from ZooKeeper", source_replica);
    }

    tryRemovePartsFromZooKeeperWithRetries(parts_to_remove_from_zk);

    auto local_active_parts = getDataParts();

    DataPartsVector parts_to_remove_from_working_set;

    for (const auto & part : local_active_parts)
    {
        if (get_part_set.getContainingPart(part->name).empty())
        {
            parts_to_remove_from_working_set.emplace_back(part);
            LOG_WARNING(log, "Source replica does not have part {}. Removing it from working set.", part->name);
        }
    }

    if (getSettings()->detach_old_local_parts_when_cloning_replica)
    {
        auto metadata_snapshot = getInMemoryMetadataPtr();

        for (const auto & part : parts_to_remove_from_working_set)
        {
            LOG_INFO(log, "Detaching {}", part->relative_path);
            part->makeCloneInDetached("clone", metadata_snapshot);
        }
    }

    removePartsFromWorkingSet(parts_to_remove_from_working_set, true);

    std::unordered_set<String> created_get_parts;

    /// Avoid creation of GET_PART entries which covered by another GET_PART or DROP_RANGE
    /// and creation of multiple entries with the same new_part_name.
    auto should_ignore_log_entry = [&drop_range_set, &get_part_set, this] (std::unordered_set<String> & created_gets,
                                                                    const String & part_name, const String & log_msg_context) -> bool
    {
        /// We should not create entries covered by DROP_RANGE, because we will remove them anyway (kind of optimization).
        String covering_drop_range = drop_range_set.getContainingPart(part_name);
        if (!covering_drop_range.empty())
        {
            LOG_TRACE(log, "{} {}: it's covered by DROP_RANGE {}", log_msg_context, part_name, covering_drop_range);
            return true;
        }

        /// We should not create entries covered by GET_PART,
        /// because GET_PART entry has no source parts and we can execute it only by fetching.
        /// Parts covered by GET_PART are useless and may cause replication to stuck if covered part is lost.
        String covering_get_part_entry = get_part_set.getContainingPart(part_name);

        if (covering_get_part_entry.empty())
            return false;

        if (covering_get_part_entry != part_name)
        {
            LOG_TRACE(log, "{} {}: it's covered by GET_PART {}", log_msg_context, part_name, covering_get_part_entry);
            return true;
        }

        /// NOTE: It does not completely avoids duplication of GET_PART entries,
        /// because it's possible that source replica has executed some GET_PART after we copied it's queue,
        /// but before we copied its active parts set. In this case we will GET_PART entry in our queue
        /// and later will pull the original GET_PART from replication log.
        /// It should not cause any issues, but it does not allow to get rid of duplicated entries and add an assertion.
        if (created_gets.count(part_name))
        {
            /// NOTE It would be better to copy log entry instead of creating GET_PART
            /// if there are GET_PART and log entry of other type with the same new_part_name.
            /// But it's a bit harder to implement, because it requires full-fledged virtual_parts set.
            LOG_TRACE(log, "{} {}: GET_PART for it is already created", log_msg_context, part_name);
            return true;
        }

        return false;
    };

    for (const String & name : active_parts)
    {
        if (should_ignore_log_entry(created_get_parts, name, "Not fetching"))
            continue;

        LogEntry log_entry;

        if (are_restoring_replica)
        {
            LOG_DEBUG(log, "Obtaining checksum for path {}", name);

            // The part we want to fetch is probably present in detached/ folder.
            // However, we need to get part's checksum to check if it's not corrupt.
            log_entry.type = LogEntry::ATTACH_PART;

            MinimalisticDataPartChecksums desired_checksums;

            const fs::path part_path = fs::path(source_path) / "parts" / name;

            const String part_znode = zookeeper->get(part_path);

            if (!part_znode.empty())
                desired_checksums = ReplicatedMergeTreePartHeader::fromString(part_znode).getChecksums();
            else
            {
                String desired_checksums_str = zookeeper->get(part_path / "checksums");
                desired_checksums = MinimalisticDataPartChecksums::deserializeFrom(desired_checksums_str);
            }

            const auto [lo, hi] = desired_checksums.hash_of_all_files;
            log_entry.part_checksum = getHexUIntUppercase(hi) + getHexUIntUppercase(lo);
        }
        else
        {
            log_entry.type = LogEntry::GET_PART;
        }

        log_entry.source_replica = "";
        log_entry.new_part_name = name;
        log_entry.create_time = tryGetPartCreateTime(zookeeper, source_path, name);

        LOG_TEST(log, "Enqueueing {} for fetch", name);
        zookeeper->create(fs::path(replica_path) / "queue/queue-", log_entry.toString(), zkutil::CreateMode::PersistentSequential);
        created_get_parts.insert(name);
    }

    size_t total_parts_to_fetch = created_get_parts.size();
    LOG_DEBUG(log, "Queued {} parts to be fetched, {} parts ignored", total_parts_to_fetch, active_parts.size() - total_parts_to_fetch);

    /// Add content of the reference/master replica queue to the queue.
    size_t total_entries_to_copy = 0;
    for (const auto & entry_info : source_queue)
    {
        assert(!entry_info.data.empty());
        if (entry_info.parsed_entry && !entry_info.parsed_entry->new_part_name.empty())
        {
            const String & part_name = entry_info.parsed_entry->new_part_name;
            const String & entry_name = entry_info.parsed_entry->znode_name;
            const auto & entry_type = entry_info.parsed_entry->type;

            if (should_ignore_log_entry(created_get_parts, part_name, fmt::format("Not copying {} {} ", entry_name, entry_type)))
                continue;

            if (entry_info.parsed_entry->type == LogEntry::GET_PART)
                created_get_parts.insert(part_name);
        }

        LOG_TEST(log, "Copying entry {}", entry_info.data);
        zookeeper->create(fs::path(replica_path) / "queue/queue-", entry_info.data, zkutil::CreateMode::PersistentSequential);
        ++total_entries_to_copy;
    }

    LOG_DEBUG(log, "Copied {} queue entries, {} entries ignored", total_entries_to_copy, source_queue.size() - total_entries_to_copy);
}


void StorageReplicatedMergeTree::cloneMetadataIfNeeded(const String & source_replica, const String & source_path, zkutil::ZooKeeperPtr & zookeeper)
{
    String source_metadata_version_str;
    bool metadata_version_exists = zookeeper->tryGet(source_path + "/metadata_version", source_metadata_version_str);
    if (!metadata_version_exists)
    {
        /// For compatibility with version older than 20.3
        /// TODO fix tests and delete it
        LOG_WARNING(log, "Node {} does not exist. "
                         "Most likely it's because too old version of ClickHouse is running on replica {}. "
                         "Will not check metadata consistency",
                         source_path + "/metadata_version", source_replica);
        return;
    }

    Int32 source_metadata_version = parse<Int32>(source_metadata_version_str);
    if (metadata_version == source_metadata_version)
        return;

    /// Our metadata it not up to date with source replica metadata.
    /// Metadata is updated by ALTER_METADATA entries, but some entries are probably cleaned up from the log.
    /// It's also possible that some newer ALTER_METADATA entries are present in source_queue list,
    /// and source replica are executing such entry right now (or had executed recently).
    /// More than that, /metadata_version update is not atomic with /columns and /metadata update...

    /// Fortunately, ALTER_METADATA seems to be idempotent,
    /// and older entries of such type can be replaced with newer entries.
    /// Let's try to get consistent values of source replica's /columns and /metadata
    /// and prepend dummy ALTER_METADATA to our replication queue.
    /// It should not break anything if source_queue already contains ALTER_METADATA entry
    /// with greater or equal metadata_version, but it will update our metadata
    /// if all such entries were cleaned up from the log and source_queue.

    LOG_WARNING(log, "Metadata version ({}) on replica is not up to date with metadata ({}) on source replica {}",
                metadata_version, source_metadata_version, source_replica);

    String source_metadata;
    String source_columns;
    while (true)
    {
        Coordination::Stat metadata_stat;
        Coordination::Stat columns_stat;
        source_metadata = zookeeper->get(source_path + "/metadata", &metadata_stat);
        source_columns = zookeeper->get(source_path + "/columns", &columns_stat);

        Coordination::Requests ops;
        Coordination::Responses responses;
        ops.emplace_back(zkutil::makeCheckRequest(source_path + "/metadata", metadata_stat.version));
        ops.emplace_back(zkutil::makeCheckRequest(source_path + "/columns", columns_stat.version));

        Coordination::Error code = zookeeper->tryMulti(ops, responses);
        if (code == Coordination::Error::ZOK)
            break;
        else if (code == Coordination::Error::ZBADVERSION)
            LOG_WARNING(log, "Metadata of replica {} was changed", source_path);
        else
            zkutil::KeeperMultiException::check(code, ops, responses);
    }

    ReplicatedMergeTreeLogEntryData dummy_alter;
    dummy_alter.type = LogEntry::ALTER_METADATA;
    dummy_alter.source_replica = source_replica;
    dummy_alter.metadata_str = source_metadata;
    dummy_alter.columns_str = source_columns;
    dummy_alter.alter_version = source_metadata_version;
    dummy_alter.create_time = time(nullptr);

    zookeeper->create(replica_path + "/queue/queue-", dummy_alter.toString(), zkutil::CreateMode::PersistentSequential);

    /// We don't need to do anything with mutation_pointer, because mutation log cleanup process is different from
    /// replication log cleanup. A mutation is removed from ZooKeeper only if all replicas had executed the mutation,
    /// so all mutations which are greater or equal to our mutation pointer are still present in ZooKeeper.
}


void StorageReplicatedMergeTree::cloneReplicaIfNeeded(zkutil::ZooKeeperPtr zookeeper)
{
    Coordination::Stat is_lost_stat;
    bool is_new_replica = true;
    String res;

    if (zookeeper->tryGet(fs::path(replica_path) / "is_lost", res, &is_lost_stat))
    {
        if (res == "0")
            return;
        if (is_lost_stat.version)
            is_new_replica = false;
    }
    else
    {
        /// Replica was created by old version of CH, so me must create "/is_lost".
        /// Note that in old version of CH there was no "lost" replicas possible.
        /// TODO is_lost node should always exist since v18.12, maybe we can replace `tryGet` with `get` and remove old code?
        zookeeper->create(fs::path(replica_path) / "is_lost", "0", zkutil::CreateMode::Persistent);
        return;
    }

    /// is_lost is "1": it means that we are in repair mode.
    /// Try choose source replica to clone.
    /// Source replica must not be lost and should have minimal queue size and maximal log pointer.
    Strings replicas = zookeeper->getChildren(fs::path(zookeeper_path) / "replicas");
    std::vector<zkutil::ZooKeeper::FutureGet> futures;
    for (const String & source_replica_name : replicas)
    {
        /// Do not clone from myself.
        if (source_replica_name == replica_name)
            continue;

        String source_replica_path = fs::path(zookeeper_path) / "replicas" / source_replica_name;

        /// Obviously the following get operations are not atomic, but it's ok to choose good enough replica, not the best one.
        /// NOTE: We may count some entries twice if log_pointer is moved.
        futures.emplace_back(zookeeper->asyncTryGet(fs::path(source_replica_path) / "is_lost"));
        futures.emplace_back(zookeeper->asyncTryGet(fs::path(source_replica_path) / "log_pointer"));
        futures.emplace_back(zookeeper->asyncTryGet(fs::path(source_replica_path) / "queue"));
    }

    /// Wait for results before getting log entries
    for (auto & future : futures)
        future.wait();

    Strings log_entries = zookeeper->getChildren(fs::path(zookeeper_path) / "log");
    size_t max_log_entry = 0;
    if (!log_entries.empty())
    {
        String last_entry = *std::max_element(log_entries.begin(), log_entries.end());
        max_log_entry = parse<UInt64>(last_entry.substr(strlen("log-")));
    }
    /// log_pointer can point to future entry, which was not created yet
    ++max_log_entry;

    size_t min_replication_lag = std::numeric_limits<size_t>::max();
    String source_replica;
    Coordination::Stat source_is_lost_stat;
    size_t future_num = 0;

    for (const String & source_replica_name : replicas)
    {
        if (source_replica_name == replica_name)
            continue;

        auto get_is_lost     = futures[future_num++].get();
        auto get_log_pointer = futures[future_num++].get();
        auto get_queue       = futures[future_num++].get();

        if (get_is_lost.error != Coordination::Error::ZOK)
        {
            LOG_INFO(log, "Not cloning {}, cannot get '/is_lost': {}", source_replica_name, Coordination::errorMessage(get_is_lost.error));
            continue;
        }
        else if (get_is_lost.data != "0")
        {
            LOG_INFO(log, "Not cloning {}, it's lost", source_replica_name);
            continue;
        }

        if (get_log_pointer.error != Coordination::Error::ZOK)
        {
            LOG_INFO(log, "Not cloning {}, cannot get '/log_pointer': {}", source_replica_name, Coordination::errorMessage(get_log_pointer.error));
            continue;
        }
        if (get_queue.error != Coordination::Error::ZOK)
        {
            LOG_INFO(log, "Not cloning {}, cannot get '/queue': {}", source_replica_name, Coordination::errorMessage(get_queue.error));
            continue;
        }

        /// Replica is not lost and we can clone it. Let's calculate approx replication lag.
        size_t source_log_pointer = get_log_pointer.data.empty() ? 0 : parse<UInt64>(get_log_pointer.data);
        assert(source_log_pointer <= max_log_entry);
        size_t replica_queue_lag = max_log_entry - source_log_pointer;
        size_t replica_queue_size = get_queue.stat.numChildren;
        size_t replication_lag = replica_queue_lag + replica_queue_size;
        LOG_INFO(log, "Replica {} has log pointer '{}', approximate {} queue lag and {} queue size",
                 source_replica_name, get_log_pointer.data, replica_queue_lag, replica_queue_size);
        if (replication_lag < min_replication_lag)
        {
            source_replica = source_replica_name;
            source_is_lost_stat = get_is_lost.stat;
            min_replication_lag = replication_lag;
        }
    }

    if (source_replica.empty())
        throw Exception("All replicas are lost", ErrorCodes::ALL_REPLICAS_LOST);

    if (is_new_replica)
        LOG_INFO(log, "Will mimic {}", source_replica);
    else
        LOG_WARNING(log, "Will mimic {}", source_replica);

    /// Clear obsolete queue that we no longer need.
    zookeeper->removeChildren(fs::path(replica_path) / "queue");
    queue.clear();

    /// Will do repair from the selected replica.
    cloneReplica(source_replica, source_is_lost_stat, zookeeper);
    /// If repair fails to whatever reason, the exception is thrown, is_lost will remain "1" and the replica will be repaired later.

    /// If replica is repaired successfully, we remove is_lost flag.
    zookeeper->set(fs::path(replica_path) / "is_lost", "0");
}

String StorageReplicatedMergeTree::getLastQueueUpdateException() const
{
    std::unique_lock lock(last_queue_update_exception_lock);
    return last_queue_update_exception;
}


void StorageReplicatedMergeTree::queueUpdatingTask()
{
    if (!queue_update_in_progress)
    {
        last_queue_update_start_time.store(time(nullptr));
        queue_update_in_progress = true;
    }
    try
    {
        queue.pullLogsToQueue(getZooKeeper(), queue_updating_task->getWatchCallback(), ReplicatedMergeTreeQueue::UPDATE);
        last_queue_update_finish_time.store(time(nullptr));
        queue_update_in_progress = false;
    }
    catch (const Coordination::Exception & e)
    {
        tryLogCurrentException(log, __PRETTY_FUNCTION__);

        std::unique_lock lock(last_queue_update_exception_lock);
        last_queue_update_exception = getCurrentExceptionMessage(false);

        if (e.code == Coordination::Error::ZSESSIONEXPIRED)
        {
            restarting_thread.wakeup();
            return;
        }

        queue_updating_task->scheduleAfter(QUEUE_UPDATE_ERROR_SLEEP_MS);
    }
    catch (...)
    {
        tryLogCurrentException(log, __PRETTY_FUNCTION__);

        std::unique_lock lock(last_queue_update_exception_lock);
        last_queue_update_exception = getCurrentExceptionMessage(false);

        queue_updating_task->scheduleAfter(QUEUE_UPDATE_ERROR_SLEEP_MS);
    }
}


void StorageReplicatedMergeTree::mutationsUpdatingTask()
{
    try
    {
        queue.updateMutations(getZooKeeper(), mutations_updating_task->getWatchCallback());
    }
    catch (const Coordination::Exception & e)
    {
        tryLogCurrentException(log, __PRETTY_FUNCTION__);

        if (e.code == Coordination::Error::ZSESSIONEXPIRED)
            return;

        mutations_updating_task->scheduleAfter(QUEUE_UPDATE_ERROR_SLEEP_MS);
    }
    catch (...)
    {
        tryLogCurrentException(log, __PRETTY_FUNCTION__);
        mutations_updating_task->scheduleAfter(QUEUE_UPDATE_ERROR_SLEEP_MS);
    }
}

ReplicatedMergeTreeQueue::SelectedEntryPtr StorageReplicatedMergeTree::selectQueueEntry()
{
    /// This object will mark the element of the queue as running.
    ReplicatedMergeTreeQueue::SelectedEntryPtr selected;

    try
    {
        selected = queue.selectEntryToProcess(merger_mutator, *this);
    }
    catch (...)
    {
        tryLogCurrentException(log, __PRETTY_FUNCTION__);
    }

    return selected;
}


bool StorageReplicatedMergeTree::processQueueEntry(ReplicatedMergeTreeQueue::SelectedEntryPtr selected_entry)
{
    LogEntryPtr & entry = selected_entry->log_entry;
    return queue.processEntry([this]{ return getZooKeeper(); }, entry, [&](LogEntryPtr & entry_to_process)
    {
        try
        {
            return executeLogEntry(*entry_to_process);
        }
        catch (const Exception & e)
        {
            if (e.code() == ErrorCodes::NO_REPLICA_HAS_PART)
            {
                /// If no one has the right part, probably not all replicas work; We will not write to log with Error level.
                LOG_INFO(log, e.displayText());
            }
            else if (e.code() == ErrorCodes::ABORTED)
            {
                /// Interrupted merge or downloading a part is not an error.
                LOG_INFO(log, e.message());
            }
            else if (e.code() == ErrorCodes::PART_IS_TEMPORARILY_LOCKED)
            {
                /// Part cannot be added temporarily
                LOG_INFO(log, e.displayText());
                cleanup_thread.wakeup();
            }
            else
                tryLogCurrentException(log, __PRETTY_FUNCTION__);

            /** This exception will be written to the queue element, and it can be looked up using `system.replication_queue` table.
              * The thread that performs this action will sleep a few seconds after the exception.
              * See `queue.processEntry` function.
              */
            throw;
        }
        catch (...)
        {
            tryLogCurrentException(log, __PRETTY_FUNCTION__);
            throw;
        }
    });
}

bool StorageReplicatedMergeTree::scheduleDataProcessingJob(BackgroundJobsAssignee & assignee)
{
    /// If replication queue is stopped exit immediately as we successfully executed the task
    if (queue.actions_blocker.isCancelled())
        return false;

    /// This object will mark the element of the queue as running.
    ReplicatedMergeTreeQueue::SelectedEntryPtr selected_entry = selectQueueEntry();

    if (!selected_entry)
        return false;

    auto job_type = selected_entry->log_entry->type;

    /// Depending on entry type execute in fetches (small) pool or big merge_mutate pool
    if (job_type == LogEntry::GET_PART)
    {
        assignee.scheduleFetchTask(ExecutableLambdaAdapter::create(
            [this, selected_entry] () mutable
            {
                return processQueueEntry(selected_entry);
            }, common_assignee_trigger, getStorageID()));
        return true;
    }
    else if (job_type == LogEntry::MERGE_PARTS)
    {
        auto task = MergeFromLogEntryTask::create(selected_entry, *this, common_assignee_trigger);
        assignee.scheduleMergeMutateTask(task);
        return true;
    }
    else if (job_type == LogEntry::MUTATE_PART)
    {
        auto task = MutateFromLogEntryTask::create(selected_entry, *this, common_assignee_trigger);
        assignee.scheduleMergeMutateTask(task);
        return true;
    }
    else
    {
        assignee.scheduleCommonTask(ExecutableLambdaAdapter::create(
            [this, selected_entry] () mutable
            {
                return processQueueEntry(selected_entry);
            }, common_assignee_trigger, getStorageID()), /* need_trigger */ true);
        return true;
    }
}


bool StorageReplicatedMergeTree::canExecuteFetch(const ReplicatedMergeTreeLogEntry & entry, String & disable_reason) const
{
    if (fetcher.blocker.isCancelled())
    {
        disable_reason = fmt::format("Not executing fetch of part {} because replicated fetches are cancelled now.", entry.new_part_name);
        return false;
    }

    size_t busy_threads_in_pool = CurrentMetrics::values[CurrentMetrics::BackgroundFetchesPoolTask].load(std::memory_order_relaxed);
    if (busy_threads_in_pool >= replicated_fetches_pool_size)
    {
        disable_reason = fmt::format("Not executing fetch of part {} because {} fetches already executing, max {}.", entry.new_part_name, busy_threads_in_pool, replicated_fetches_pool_size);
        return false;
    }

    if (replicated_fetches_throttler->isThrottling())
    {
        disable_reason = fmt::format("Not executing fetch of part {} because fetches have already throttled by network settings "
                                     "<max_replicated_fetches_network_bandwidth> or <max_replicated_fetches_network_bandwidth_for_server>.", entry.new_part_name);
        return false;
    }

    return true;
}

bool StorageReplicatedMergeTree::partIsAssignedToBackgroundOperation(const DataPartPtr & part) const
{
    return queue.isVirtualPart(part);
}

void StorageReplicatedMergeTree::mergeSelectingTask()
{
    if (!is_leader)
        return;

    const auto storage_settings_ptr = getSettings();
    const bool deduplicate = false; /// TODO: read deduplicate option from table config
    const Names deduplicate_by_columns = {};
    CreateMergeEntryResult create_result = CreateMergeEntryResult::Other;

    try
    {
        /// We must select parts for merge under merge_selecting_mutex because other threads
        /// (OPTIMIZE queries) can assign new merges.
        std::lock_guard merge_selecting_lock(merge_selecting_mutex);

        auto zookeeper = getZooKeeper();

        ReplicatedMergeTreeMergePredicate merge_pred = queue.getMergePredicate(zookeeper);

        /// If many merges is already queued, then will queue only small enough merges.
        /// Otherwise merge queue could be filled with only large merges,
        /// and in the same time, many small parts could be created and won't be merged.

        auto merges_and_mutations_queued = queue.countMergesAndPartMutations();
        size_t merges_and_mutations_sum = merges_and_mutations_queued.merges + merges_and_mutations_queued.mutations;
        if (merges_and_mutations_sum >= storage_settings_ptr->max_replicated_merges_in_queue)
        {
            LOG_TRACE(log, "Number of queued merges ({}) and part mutations ({})"
                " is greater than max_replicated_merges_in_queue ({}), so won't select new parts to merge or mutate.",
                merges_and_mutations_queued.merges,
                merges_and_mutations_queued.mutations,
                storage_settings_ptr->max_replicated_merges_in_queue);
        }
        else
        {
            UInt64 max_source_parts_size_for_merge = merger_mutator.getMaxSourcePartsSizeForMerge(
                storage_settings_ptr->max_replicated_merges_in_queue, merges_and_mutations_sum);

            UInt64 max_source_part_size_for_mutation = merger_mutator.getMaxSourcePartSizeForMutation();

            bool merge_with_ttl_allowed = merges_and_mutations_queued.merges_with_ttl < storage_settings_ptr->max_replicated_merges_with_ttl_in_queue &&
                getTotalMergesWithTTLInMergeList() < storage_settings_ptr->max_number_of_merges_with_ttl_in_pool;

            auto future_merged_part = std::make_shared<FutureMergedMutatedPart>();
            if (storage_settings.get()->assign_part_uuids)
                future_merged_part->uuid = UUIDHelpers::generateV4();

            if (max_source_parts_size_for_merge > 0 &&
                merger_mutator.selectPartsToMerge(future_merged_part, false, max_source_parts_size_for_merge, merge_pred, merge_with_ttl_allowed, nullptr) == SelectPartsDecision::SELECTED)
            {
                create_result = createLogEntryToMergeParts(
                    zookeeper,
                    future_merged_part->parts,
                    future_merged_part->name,
                    future_merged_part->uuid,
                    future_merged_part->type,
                    deduplicate,
                    deduplicate_by_columns,
                    nullptr,
                    merge_pred.getVersion(),
                    future_merged_part->merge_type);
            }
            /// If there are many mutations in queue, it may happen, that we cannot enqueue enough merges to merge all new parts
            else if (max_source_part_size_for_mutation > 0 && queue.countMutations() > 0
                     && merges_and_mutations_queued.mutations < storage_settings_ptr->max_replicated_mutations_in_queue)
            {
                /// Choose a part to mutate.
                DataPartsVector data_parts = getDataPartsVector();
                for (const auto & part : data_parts)
                {
                    if (part->getBytesOnDisk() > max_source_part_size_for_mutation)
                        continue;

                    std::optional<std::pair<Int64, int>> desired_mutation_version = merge_pred.getDesiredMutationVersion(part);
                    if (!desired_mutation_version)
                        continue;

                    create_result = createLogEntryToMutatePart(
                        *part,
                        future_merged_part->uuid,
                        desired_mutation_version->first,
                        desired_mutation_version->second,
                        merge_pred.getVersion());

                    if (create_result == CreateMergeEntryResult::Ok)
                        break;
                }
            }
        }
    }
    catch (...)
    {
        tryLogCurrentException(log, __PRETTY_FUNCTION__);
    }

    if (!is_leader)
        return;

    if (create_result != CreateMergeEntryResult::Ok
        && create_result != CreateMergeEntryResult::LogUpdated)
    {
        merge_selecting_task->scheduleAfter(storage_settings_ptr->merge_selecting_sleep_ms);
    }
    else
    {
        merge_selecting_task->schedule();
    }
}


void StorageReplicatedMergeTree::mutationsFinalizingTask()
{
    bool needs_reschedule = false;

    try
    {
        needs_reschedule = queue.tryFinalizeMutations(getZooKeeper());
    }
    catch (...)
    {
        tryLogCurrentException(log, __PRETTY_FUNCTION__);
        needs_reschedule = true;
    }

    if (needs_reschedule)
    {
        mutations_finalizing_task->scheduleAfter(MUTATIONS_FINALIZING_SLEEP_MS);
    }
    else
    {
        /// Even if no mutations seems to be done or appeared we are trying to
        /// finalize them in background because manual control the launch of
        /// this function is error prone. This can lead to mutations that
        /// processed all the parts but have is_done=0 state for a long time. Or
        /// killed mutations, which are also considered as undone.
        mutations_finalizing_task->scheduleAfter(MUTATIONS_FINALIZING_IDLE_SLEEP_MS);
    }
}


StorageReplicatedMergeTree::CreateMergeEntryResult StorageReplicatedMergeTree::createLogEntryToMergeParts(
    zkutil::ZooKeeperPtr & zookeeper,
    const DataPartsVector & parts,
    const String & merged_name,
    const UUID & merged_part_uuid,
    const MergeTreeDataPartType & merged_part_type,
    bool deduplicate,
    const Names & deduplicate_by_columns,
    ReplicatedMergeTreeLogEntryData * out_log_entry,
    int32_t log_version,
    MergeType merge_type)
{
    std::vector<std::future<Coordination::ExistsResponse>> exists_futures;
    exists_futures.reserve(parts.size());
    for (const auto & part : parts)
        exists_futures.emplace_back(zookeeper->asyncExists(fs::path(replica_path) / "parts" / part->name));

    bool all_in_zk = true;
    for (size_t i = 0; i < parts.size(); ++i)
    {
        /// If there is no information about part in ZK, we will not merge it.
        if (exists_futures[i].get().error == Coordination::Error::ZNONODE)
        {
            all_in_zk = false;

            const auto & part = parts[i];
            if (part->modification_time + MAX_AGE_OF_LOCAL_PART_THAT_WASNT_ADDED_TO_ZOOKEEPER < time(nullptr))
            {
                LOG_WARNING(log, "Part {} (that was selected for merge) with age {} seconds exists locally but not in ZooKeeper. Won't do merge with that part and will check it.", part->name, (time(nullptr) - part->modification_time));
                enqueuePartForCheck(part->name);
            }
        }
    }

    if (!all_in_zk)
        return CreateMergeEntryResult::MissingPart;

    ReplicatedMergeTreeLogEntryData entry;
    entry.type = LogEntry::MERGE_PARTS;
    entry.source_replica = replica_name;
    entry.new_part_name = merged_name;
    entry.new_part_uuid = merged_part_uuid;
    entry.new_part_type = merged_part_type;
    entry.merge_type = merge_type;
    entry.deduplicate = deduplicate;
    entry.deduplicate_by_columns = deduplicate_by_columns;
    entry.create_time = time(nullptr);

    for (const auto & part : parts)
        entry.source_parts.push_back(part->name);

    Coordination::Requests ops;
    Coordination::Responses responses;

    ops.emplace_back(zkutil::makeCreateRequest(
        fs::path(zookeeper_path) / "log/log-", entry.toString(),
        zkutil::CreateMode::PersistentSequential));

    ops.emplace_back(zkutil::makeSetRequest(
        fs::path(zookeeper_path) / "log", "", log_version)); /// Check and update version.

    Coordination::Error code = zookeeper->tryMulti(ops, responses);

    if (code == Coordination::Error::ZOK)
    {
        String path_created = dynamic_cast<const Coordination::CreateResponse &>(*responses.front()).path_created;
        entry.znode_name = path_created.substr(path_created.find_last_of('/') + 1);

        ProfileEvents::increment(ProfileEvents::CreatedLogEntryForMerge);
        LOG_TRACE(log, "Created log entry {} for merge {}", path_created, merged_name);
    }
    else if (code == Coordination::Error::ZBADVERSION)
    {
        ProfileEvents::increment(ProfileEvents::NotCreatedLogEntryForMerge);
        LOG_TRACE(log, "Log entry is not created for merge {} because log was updated", merged_name);
        return CreateMergeEntryResult::LogUpdated;
    }
    else
    {
        zkutil::KeeperMultiException::check(code, ops, responses);
    }

    if (out_log_entry)
        *out_log_entry = entry;

    return CreateMergeEntryResult::Ok;
}


StorageReplicatedMergeTree::CreateMergeEntryResult StorageReplicatedMergeTree::createLogEntryToMutatePart(
    const IMergeTreeDataPart & part, const UUID & new_part_uuid, Int64 mutation_version, int32_t alter_version, int32_t log_version)
{
    auto zookeeper = getZooKeeper();

    /// If there is no information about part in ZK, we will not mutate it.
    if (!zookeeper->exists(fs::path(replica_path) / "parts" / part.name))
    {
        if (part.modification_time + MAX_AGE_OF_LOCAL_PART_THAT_WASNT_ADDED_TO_ZOOKEEPER < time(nullptr))
        {
            LOG_WARNING(log, "Part {} (that was selected for mutation) with age {} seconds exists locally but not in ZooKeeper."
                " Won't mutate that part and will check it.", part.name, (time(nullptr) - part.modification_time));
            enqueuePartForCheck(part.name);
        }

        return CreateMergeEntryResult::MissingPart;
    }

    MergeTreePartInfo new_part_info = part.info;
    new_part_info.mutation = mutation_version;

    String new_part_name = part.getNewName(new_part_info);

    ReplicatedMergeTreeLogEntryData entry;
    entry.type = LogEntry::MUTATE_PART;
    entry.source_replica = replica_name;
    entry.source_parts.push_back(part.name);
    entry.new_part_name = new_part_name;
    entry.new_part_uuid = new_part_uuid;
    entry.create_time = time(nullptr);
    entry.alter_version = alter_version;

    Coordination::Requests ops;
    Coordination::Responses responses;

    ops.emplace_back(zkutil::makeCreateRequest(
        fs::path(zookeeper_path) / "log/log-", entry.toString(),
        zkutil::CreateMode::PersistentSequential));

    ops.emplace_back(zkutil::makeSetRequest(
        fs::path(zookeeper_path) / "log", "", log_version)); /// Check and update version.

    Coordination::Error code = zookeeper->tryMulti(ops, responses);

    if (code == Coordination::Error::ZBADVERSION)
    {
        ProfileEvents::increment(ProfileEvents::NotCreatedLogEntryForMutation);
        LOG_TRACE(log, "Log entry is not created for mutation {} because log was updated", new_part_name);
        return CreateMergeEntryResult::LogUpdated;
    }

    zkutil::KeeperMultiException::check(code, ops, responses);

    ProfileEvents::increment(ProfileEvents::CreatedLogEntryForMutation);
    LOG_TRACE(log, "Created log entry for mutation {}", new_part_name);
    return CreateMergeEntryResult::Ok;
}


void StorageReplicatedMergeTree::removePartFromZooKeeper(const String & part_name, Coordination::Requests & ops, bool has_children)
{
    String part_path = fs::path(replica_path) / "parts" / part_name;

    if (has_children)
    {
        ops.emplace_back(zkutil::makeRemoveRequest(fs::path(part_path) / "checksums", -1));
        ops.emplace_back(zkutil::makeRemoveRequest(fs::path(part_path) / "columns", -1));
    }
    ops.emplace_back(zkutil::makeRemoveRequest(part_path, -1));
}

void StorageReplicatedMergeTree::removePartFromZooKeeper(const String & part_name)
{
    auto zookeeper = getZooKeeper();
    String part_path = fs::path(replica_path) / "parts" / part_name;
    Coordination::Stat stat;

    /// Part doesn't exist, nothing to remove
    if (!zookeeper->exists(part_path, &stat))
        return;

    Coordination::Requests ops;

    removePartFromZooKeeper(part_name, ops, stat.numChildren > 0);
    zookeeper->multi(ops);
}

void StorageReplicatedMergeTree::removePartAndEnqueueFetch(const String & part_name)
{
    auto zookeeper = getZooKeeper();

    /// We don't know exactly what happened to broken part
    /// and we are going to remove all covered log entries.
    /// It's quite dangerous, so clone covered parts to detached.
    auto broken_part_info = MergeTreePartInfo::fromPartName(part_name, format_version);

    auto partition_range = getDataPartsVectorInPartition(MergeTreeDataPartState::Committed, broken_part_info.partition_id);
    for (const auto & part : partition_range)
    {
        if (!broken_part_info.contains(part->info))
            continue;

        /// Broken part itself ether already moved to detached or does not exist.
        assert(broken_part_info != part->info);
        part->makeCloneInDetached("covered-by-broken", getInMemoryMetadataPtr());
    }

    /// It's possible that queue contains entries covered by part_name.
    /// For example, we had GET_PART all_1_42_5 and MUTATE_PART all_1_42_5_63,
    /// then all_1_42_5_63 was executed by fetching, but part was written to disk incorrectly.
    /// In this case we have to remove it as broken and create GET_PART all_1_42_5_63 to fetch it again,
    /// but GET_PART all_1_42_5 may be still in the queue.
    /// We should remove all covered entries before creating GET_PART entry, because:
    ///    1. In the situation described above, we do not know how to merge/mutate all_1_42_5_63 from all_1_42_5,
    ///       so GET_PART all_1_42_5 (and all source parts) is useless. The only thing we can do is to fetch all_1_42_5_63.
    ///    2. If all_1_42_5_63 is lost, then replication may stuck waiting for all_1_42_5_63 to appear,
    ///       because we may have some covered parts (more precisely, parts with the same min and max blocks)
    queue.removePartProducingOpsInRange(zookeeper, broken_part_info, {});

    String part_path = fs::path(replica_path) / "parts" / part_name;

    Coordination::Requests ops;

    time_t part_create_time = 0;
    Coordination::Stat stat;
    if (zookeeper->exists(part_path, &stat))
    {
        /// Update version of /is_lost node to avoid race condition with cloneReplica(...).
        /// cloneReplica(...) expects that if some entry was executed, then its new_part_name is added to /parts,
        /// but we are going to remove it from /parts and add to queue again.
        Coordination::Stat is_lost_stat;
        String is_lost_value = zookeeper->get(replica_path + "/is_lost", &is_lost_stat);
        assert(is_lost_value == "0");
        ops.emplace_back(zkutil::makeSetRequest(replica_path + "/is_lost", is_lost_value, is_lost_stat.version));

        part_create_time = stat.ctime / 1000;
        removePartFromZooKeeper(part_name, ops, stat.numChildren > 0);
    }

    LogEntryPtr log_entry = std::make_shared<LogEntry>();
    log_entry->type = LogEntry::GET_PART;
    log_entry->create_time = part_create_time;
    log_entry->source_replica = "";
    log_entry->new_part_name = part_name;

    ops.emplace_back(zkutil::makeCreateRequest(
        fs::path(replica_path) / "queue/queue-", log_entry->toString(),
        zkutil::CreateMode::PersistentSequential));

    auto results = zookeeper->multi(ops);

    String path_created = dynamic_cast<const Coordination::CreateResponse &>(*results.back()).path_created;
    log_entry->znode_name = path_created.substr(path_created.find_last_of('/') + 1);
    queue.insert(zookeeper, log_entry);
}


void StorageReplicatedMergeTree::startBeingLeader()
{
    if (!getSettings()->replicated_can_become_leader)
    {
        LOG_INFO(log, "Will not enter leader election because replicated_can_become_leader=0");
        return;
    }

    zkutil::checkNoOldLeaders(log, *current_zookeeper, fs::path(zookeeper_path) / "leader_election");

    LOG_INFO(log, "Became leader");
    is_leader = true;
    merge_selecting_task->activateAndSchedule();
}

void StorageReplicatedMergeTree::stopBeingLeader()
{
    if (!is_leader)
        return;

    LOG_INFO(log, "Stopped being leader");
    is_leader = false;
    merge_selecting_task->deactivate();
}

ConnectionTimeouts StorageReplicatedMergeTree::getFetchPartHTTPTimeouts(ContextPtr local_context)
{
    auto timeouts = ConnectionTimeouts::getHTTPTimeouts(local_context);
    auto settings = getSettings();

    if (settings->replicated_fetches_http_connection_timeout.changed)
        timeouts.connection_timeout = settings->replicated_fetches_http_connection_timeout;

    if (settings->replicated_fetches_http_send_timeout.changed)
        timeouts.send_timeout = settings->replicated_fetches_http_send_timeout;

    if (settings->replicated_fetches_http_receive_timeout.changed)
        timeouts.receive_timeout = settings->replicated_fetches_http_receive_timeout;

    return timeouts;
}

bool StorageReplicatedMergeTree::checkReplicaHavePart(const String & replica, const String & part_name)
{
    auto zookeeper = getZooKeeper();
    return zookeeper->exists(fs::path(zookeeper_path) / "replicas" / replica / "parts" / part_name);
}

String StorageReplicatedMergeTree::findReplicaHavingPart(const String & part_name, bool active)
{
    auto zookeeper = getZooKeeper();
    Strings replicas = zookeeper->getChildren(fs::path(zookeeper_path) / "replicas");

    /// Select replicas in uniformly random order.
    std::shuffle(replicas.begin(), replicas.end(), thread_local_rng);

    LOG_TRACE(log, "Candidate replicas: {}", replicas.size());

    for (const String & replica : replicas)
    {
        /// We aren't interested in ourself.
        if (replica == replica_name)
            continue;

        LOG_TRACE(log, "Candidate replica: {}", replica);

        if (checkReplicaHavePart(replica, part_name) &&
            (!active || zookeeper->exists(fs::path(zookeeper_path) / "replicas" / replica / "is_active")))
            return replica;

        /// Obviously, replica could become inactive or even vanish after return from this method.
    }

    return {};
}

String StorageReplicatedMergeTree::findReplicaHavingCoveringPart(LogEntry & entry, bool active)
{
    auto zookeeper = getZooKeeper();
    Strings replicas = zookeeper->getChildren(fs::path(zookeeper_path) / "replicas");

    /// Select replicas in uniformly random order.
    std::shuffle(replicas.begin(), replicas.end(), thread_local_rng);

    for (const String & replica : replicas)
    {
        if (replica == replica_name)
            continue;

        if (active && !zookeeper->exists(fs::path(zookeeper_path) / "replicas" / replica / "is_active"))
            continue;

        String largest_part_found;
        Strings parts = zookeeper->getChildren(fs::path(zookeeper_path) / "replicas" / replica / "parts");
        for (const String & part_on_replica : parts)
        {
            if (part_on_replica == entry.new_part_name
                || MergeTreePartInfo::contains(part_on_replica, entry.new_part_name, format_version))
            {
                if (largest_part_found.empty()
                    || MergeTreePartInfo::contains(part_on_replica, largest_part_found, format_version))
                {
                    largest_part_found = part_on_replica;
                }
            }
        }

        if (!largest_part_found.empty())
        {
            bool the_same_part = largest_part_found == entry.new_part_name;

            /// Make a check in case if selected part differs from source part
            if (!the_same_part)
            {
                String reject_reason;
                if (!queue.addFuturePartIfNotCoveredByThem(largest_part_found, entry, reject_reason))
                {
                    LOG_INFO(log, "Will not fetch part {} covering {}. {}", largest_part_found, entry.new_part_name, reject_reason);
                    return {};
                }
            }

            return replica;
        }
    }

    return {};
}


String StorageReplicatedMergeTree::findReplicaHavingCoveringPart(
    const String & part_name, bool active, String & found_part_name)
{
    auto zookeeper = getZooKeeper();
    Strings replicas = zookeeper->getChildren(fs::path(zookeeper_path) / "replicas");

    /// Select replicas in uniformly random order.
    std::shuffle(replicas.begin(), replicas.end(), thread_local_rng);

    String largest_part_found;
    String largest_replica_found;

    for (const String & replica : replicas)
    {
        if (replica == replica_name)
            continue;

        if (active && !zookeeper->exists(fs::path(zookeeper_path) / "replicas" / replica / "is_active"))
            continue;

        Strings parts = zookeeper->getChildren(fs::path(zookeeper_path) / "replicas" / replica / "parts");
        for (const String & part_on_replica : parts)
        {
            if (part_on_replica == part_name
                || MergeTreePartInfo::contains(part_on_replica, part_name, format_version))
            {
                if (largest_part_found.empty()
                    || MergeTreePartInfo::contains(part_on_replica, largest_part_found, format_version))
                {
                    largest_part_found = part_on_replica;
                    largest_replica_found = replica;
                }
            }
        }
    }

    found_part_name = largest_part_found;
    return largest_replica_found;
}


/** If a quorum is tracked for a part, update information about it in ZK.
  */
void StorageReplicatedMergeTree::updateQuorum(const String & part_name, bool is_parallel)
{
    auto zookeeper = getZooKeeper();

    /// Information on which replicas a part has been added, if the quorum has not yet been reached.
    String quorum_status_path = fs::path(zookeeper_path) / "quorum" / "status";
    if (is_parallel)
        quorum_status_path = fs::path(zookeeper_path) / "quorum" / "parallel" / part_name;
    /// The name of the previous part for which the quorum was reached.
    const String quorum_last_part_path = fs::path(zookeeper_path) / "quorum" / "last_part";

    String value;
    Coordination::Stat stat;

    /// If there is no node, then all quorum INSERTs have already reached the quorum, and nothing is needed.
    while (zookeeper->tryGet(quorum_status_path, value, &stat))
    {
        ReplicatedMergeTreeQuorumEntry quorum_entry(value);
        if (quorum_entry.part_name != part_name)
        {
            LOG_TRACE(log, "Quorum {}, already achieved for part {} current part {}",
                      quorum_status_path, part_name, quorum_entry.part_name);
            /// The quorum has already been achieved. Moreover, another INSERT with a quorum has already started.
            break;
        }

        quorum_entry.replicas.insert(replica_name);

        if (quorum_entry.replicas.size() >= quorum_entry.required_number_of_replicas)
        {
            /// The quorum is reached. Delete the node, and update information about the last part that was successfully written with quorum.
            LOG_TRACE(log, "Got {} replicas confirmed quorum {}, going to remove node",
                      quorum_entry.replicas.size(), quorum_status_path);

            Coordination::Requests ops;
            Coordination::Responses responses;

            if (!is_parallel)
            {
                Coordination::Stat added_parts_stat;
                String old_added_parts = zookeeper->get(quorum_last_part_path, &added_parts_stat);

                ReplicatedMergeTreeQuorumAddedParts parts_with_quorum(format_version);

                if (!old_added_parts.empty())
                    parts_with_quorum.fromString(old_added_parts);

                auto part_info = MergeTreePartInfo::fromPartName(part_name, format_version);
                /// We store one last part which reached quorum for each partition.
                parts_with_quorum.added_parts[part_info.partition_id] = part_name;

                String new_added_parts = parts_with_quorum.toString();

                ops.emplace_back(zkutil::makeRemoveRequest(quorum_status_path, stat.version));
                ops.emplace_back(zkutil::makeSetRequest(quorum_last_part_path, new_added_parts, added_parts_stat.version));
            }
            else
                ops.emplace_back(zkutil::makeRemoveRequest(quorum_status_path, stat.version));

            auto code = zookeeper->tryMulti(ops, responses);

            if (code == Coordination::Error::ZOK)
            {
                break;
            }
            else if (code == Coordination::Error::ZNONODE)
            {
                /// The quorum has already been achieved.
                break;
            }
            else if (code == Coordination::Error::ZBADVERSION)
            {
                /// Node was updated meanwhile. We must re-read it and repeat all the actions.
                continue;
            }
            else
                throw Coordination::Exception(code, quorum_status_path);
        }
        else
        {
            LOG_TRACE(log, "Quorum {} still not satisfied (have only {} replicas), updating node",
                      quorum_status_path, quorum_entry.replicas.size());
            /// We update the node, registering there one more replica.
            auto code = zookeeper->trySet(quorum_status_path, quorum_entry.toString(), stat.version);

            if (code == Coordination::Error::ZOK)
            {
                break;
            }
            else if (code == Coordination::Error::ZNONODE)
            {
                /// The quorum has already been achieved.
                break;
            }
            else if (code == Coordination::Error::ZBADVERSION)
            {
                /// Node was updated meanwhile. We must re-read it and repeat all the actions.
                continue;
            }
            else
                throw Coordination::Exception(code, quorum_status_path);
        }
    }
}


void StorageReplicatedMergeTree::cleanLastPartNode(const String & partition_id)
{
    auto zookeeper = getZooKeeper();

    /// The name of the previous part for which the quorum was reached.
    const String quorum_last_part_path = fs::path(zookeeper_path) / "quorum" / "last_part";

    /// Delete information from "last_part" node.

    while (true)
    {
        Coordination::Stat added_parts_stat;
        String old_added_parts = zookeeper->get(quorum_last_part_path, &added_parts_stat);

        ReplicatedMergeTreeQuorumAddedParts parts_with_quorum(format_version);

        if (!old_added_parts.empty())
            parts_with_quorum.fromString(old_added_parts);

        /// Delete information about particular partition.
        if (!parts_with_quorum.added_parts.count(partition_id))
        {
            /// There is no information about interested part.
            break;
        }

        parts_with_quorum.added_parts.erase(partition_id);

        String new_added_parts = parts_with_quorum.toString();

        auto code = zookeeper->trySet(quorum_last_part_path, new_added_parts, added_parts_stat.version);

        if (code == Coordination::Error::ZOK)
        {
            break;
        }
        else if (code == Coordination::Error::ZNONODE)
        {
            /// Node is deleted. It is impossible, but it is Ok.
            break;
        }
        else if (code == Coordination::Error::ZBADVERSION)
        {
            /// Node was updated meanwhile. We must re-read it and repeat all the actions.
            continue;
        }
        else
            throw Coordination::Exception(code, quorum_last_part_path);
    }
}


bool StorageReplicatedMergeTree::partIsInsertingWithParallelQuorum(const MergeTreePartInfo & part_info) const
{
    auto zookeeper = getZooKeeper();
    return zookeeper->exists(fs::path(zookeeper_path) / "quorum" / "parallel" / part_info.getPartName());
}


bool StorageReplicatedMergeTree::partIsLastQuorumPart(const MergeTreePartInfo & part_info) const
{
    auto zookeeper = getZooKeeper();

    const String parts_with_quorum_path = fs::path(zookeeper_path) / "quorum" / "last_part";

    String parts_with_quorum_str = zookeeper->get(parts_with_quorum_path);

    if (parts_with_quorum_str.empty())
        return false;

    ReplicatedMergeTreeQuorumAddedParts parts_with_quorum(format_version);
    parts_with_quorum.fromString(parts_with_quorum_str);

    auto partition_it = parts_with_quorum.added_parts.find(part_info.partition_id);
    if (partition_it == parts_with_quorum.added_parts.end())
        return false;

    return partition_it->second == part_info.getPartName();
}


bool StorageReplicatedMergeTree::fetchPart(const String & part_name, const StorageMetadataPtr & metadata_snapshot,
    const String & source_replica_path, bool to_detached, size_t quorum, zkutil::ZooKeeper::Ptr zookeeper_)
{
    auto zookeeper = zookeeper_ ? zookeeper_ : getZooKeeper();
    const auto part_info = MergeTreePartInfo::fromPartName(part_name, format_version);

    if (!to_detached)
    {
        if (auto part = getPartIfExists(part_info, {IMergeTreeDataPart::State::Outdated, IMergeTreeDataPart::State::Deleting}))
        {
            LOG_DEBUG(log, "Part {} should be deleted after previous attempt before fetch", part->name);
            /// Force immediate parts cleanup to delete the part that was left from the previous fetch attempt.
            cleanup_thread.wakeup();
            return false;
        }
    }

    {
        std::lock_guard lock(currently_fetching_parts_mutex);
        if (!currently_fetching_parts.insert(part_name).second)
        {
            LOG_DEBUG(log, "Part {} is already fetching right now", part_name);
            return false;
        }
    }

    SCOPE_EXIT_MEMORY
    ({
        std::lock_guard lock(currently_fetching_parts_mutex);
        currently_fetching_parts.erase(part_name);
    });

    LOG_DEBUG(log, "Fetching part {} from {}", part_name, source_replica_path);

    TableLockHolder table_lock_holder;
    if (!to_detached)
        table_lock_holder = lockForShare(RWLockImpl::NO_QUERY, getSettings()->lock_acquire_timeout_for_background_operations);

    /// Logging
    Stopwatch stopwatch;
    MutableDataPartPtr part;
    DataPartsVector replaced_parts;

    auto write_part_log = [&] (const ExecutionStatus & execution_status)
    {
        writePartLog(
            PartLogElement::DOWNLOAD_PART, execution_status, stopwatch.elapsed(),
            part_name, part, replaced_parts, nullptr);
    };

    DataPartPtr part_to_clone;
    {
        /// If the desired part is a result of a part mutation, try to find the source part and compare
        /// its checksums to the checksums of the desired part. If they match, we can just clone the local part.

        /// If we have the source part, its part_info will contain covered_part_info.
        auto covered_part_info = part_info;
        covered_part_info.mutation = 0;
        auto source_part = getActiveContainingPart(covered_part_info);

        if (source_part)
        {
            MinimalisticDataPartChecksums source_part_checksums;
            source_part_checksums.computeTotalChecksums(source_part->checksums);

            MinimalisticDataPartChecksums desired_checksums;
            String part_path = fs::path(source_replica_path) / "parts" / part_name;
            String part_znode = zookeeper->get(part_path);

            if (!part_znode.empty())
                desired_checksums = ReplicatedMergeTreePartHeader::fromString(part_znode).getChecksums();
            else
            {
                String desired_checksums_str = zookeeper->get(fs::path(part_path) / "checksums");
                desired_checksums = MinimalisticDataPartChecksums::deserializeFrom(desired_checksums_str);
            }

            if (source_part_checksums == desired_checksums)
            {
                LOG_TRACE(log, "Found local part {} with the same checksums as {}", source_part->name, part_name);
                part_to_clone = source_part;
            }
        }

    }

    ReplicatedMergeTreeAddress address;
    ConnectionTimeouts timeouts;
    String interserver_scheme;
    InterserverCredentialsPtr credentials;
    std::optional<CurrentlySubmergingEmergingTagger> tagger_ptr;
    std::function<MutableDataPartPtr()> get_part;

    if (part_to_clone)
    {
        get_part = [&, part_to_clone]()
        {
            return cloneAndLoadDataPartOnSameDisk(part_to_clone, "tmp_clone_", part_info, metadata_snapshot);
        };
    }
    else
    {
        address.fromString(zookeeper->get(fs::path(source_replica_path) / "host"));
        timeouts = getFetchPartHTTPTimeouts(getContext());

        credentials = getContext()->getInterserverCredentials();
        interserver_scheme = getContext()->getInterserverScheme();

        get_part = [&, address, timeouts, credentials, interserver_scheme]()
        {
            if (interserver_scheme != address.scheme)
                throw Exception("Interserver schemes are different: '" + interserver_scheme
                    + "' != '" + address.scheme + "', can't fetch part from " + address.host,
                    ErrorCodes::INTERSERVER_SCHEME_DOESNT_MATCH);

            return fetcher.fetchPart(
                metadata_snapshot,
                getContext(),
                part_name,
                source_replica_path,
                address.host,
                address.replication_port,
                timeouts,
                credentials->getUser(),
                credentials->getPassword(),
                interserver_scheme,
                replicated_fetches_throttler,
                to_detached,
                "",
                &tagger_ptr,
                true);
        };
    }

    try
    {
        part = get_part();

        if (!to_detached)
        {
            Transaction transaction(*this);
            renameTempPartAndReplace(part, nullptr, &transaction);

            replaced_parts = checkPartChecksumsAndCommit(transaction, part);

            /** If a quorum is tracked for this part, you must update it.
              * If you do not have time, in case of losing the session, when you restart the server - see the `ReplicatedMergeTreeRestartingThread::updateQuorumIfWeHavePart` method.
              */
            if (quorum)
            {
                /// Check if this quorum insert is parallel or not
                if (zookeeper->exists(fs::path(zookeeper_path) / "quorum" / "parallel" / part_name))
                    updateQuorum(part_name, true);
                else if (zookeeper->exists(fs::path(zookeeper_path) / "quorum" / "status"))
                    updateQuorum(part_name, false);
            }

            /// merged parts that are still inserted with quorum. if it only contains one block, it hasn't been merged before
            if (part_info.level != 0 || part_info.mutation != 0)
            {
                Strings quorum_parts = zookeeper->getChildren(fs::path(zookeeper_path) / "quorum" / "parallel");
                for (const String & quorum_part : quorum_parts)
                {
                    auto quorum_part_info = MergeTreePartInfo::fromPartName(quorum_part, format_version);
                    if (part_info.contains(quorum_part_info))
                        updateQuorum(quorum_part, true);
                }
            }

            merge_selecting_task->schedule();

            for (const auto & replaced_part : replaced_parts)
            {
                LOG_DEBUG(log, "Part {} is rendered obsolete by fetching part {}", replaced_part->name, part_name);
                ProfileEvents::increment(ProfileEvents::ObsoleteReplicatedParts);
            }

            write_part_log({});
        }
        else
        {
            // The fetched part is valuable and should not be cleaned like a temp part.
            part->is_temp = false;
            part->renameTo(fs::path("detached") / part_name, true);
        }
    }
    catch (const Exception & e)
    {
        /// The same part is being written right now (but probably it's not committed yet).
        /// We will check the need for fetch later.
        if (e.code() == ErrorCodes::DIRECTORY_ALREADY_EXISTS)
            return false;

        throw;
    }
    catch (...)
    {
        if (!to_detached)
            write_part_log(ExecutionStatus::fromCurrentException());

        throw;
    }

    ProfileEvents::increment(ProfileEvents::ReplicatedPartFetches);

    if (part_to_clone)
        LOG_DEBUG(log, "Cloned part {} from {}{}", part_name, part_to_clone->name, to_detached ? " (to 'detached' directory)" : "");
    else
        LOG_DEBUG(log, "Fetched part {} from {}{}", part_name, source_replica_path, to_detached ? " (to 'detached' directory)" : "");

    return true;
}


bool StorageReplicatedMergeTree::fetchExistsPart(const String & part_name, const StorageMetadataPtr & metadata_snapshot,
    const String & source_replica_path, DiskPtr replaced_disk, String replaced_part_path)
{
    auto zookeeper = getZooKeeper();
    const auto part_info = MergeTreePartInfo::fromPartName(part_name, format_version);

    if (auto part = getPartIfExists(part_info, {IMergeTreeDataPart::State::Outdated, IMergeTreeDataPart::State::Deleting}))
    {
        LOG_DEBUG(log, "Part {} should be deleted after previous attempt before fetch", part->name);
        /// Force immediate parts cleanup to delete the part that was left from the previous fetch attempt.
        cleanup_thread.wakeup();
        return false;
    }

    {
        std::lock_guard lock(currently_fetching_parts_mutex);
        if (!currently_fetching_parts.insert(part_name).second)
        {
            LOG_DEBUG(log, "Part {} is already fetching right now", part_name);
            return false;
        }
    }

    SCOPE_EXIT_MEMORY
    ({
        std::lock_guard lock(currently_fetching_parts_mutex);
        currently_fetching_parts.erase(part_name);
    });

    LOG_DEBUG(log, "Fetching part {} from {}", part_name, source_replica_path);

    TableLockHolder table_lock_holder = lockForShare(RWLockImpl::NO_QUERY, getSettings()->lock_acquire_timeout_for_background_operations);

    /// Logging
    Stopwatch stopwatch;
    MutableDataPartPtr part;
    DataPartsVector replaced_parts;

    auto write_part_log = [&] (const ExecutionStatus & execution_status)
    {
        writePartLog(
            PartLogElement::DOWNLOAD_PART, execution_status, stopwatch.elapsed(),
            part_name, part, replaced_parts, nullptr);
    };

    std::function<MutableDataPartPtr()> get_part;

    ReplicatedMergeTreeAddress address(zookeeper->get(fs::path(source_replica_path) / "host"));
    auto timeouts = ConnectionTimeouts::getHTTPTimeouts(getContext());
    auto credentials = getContext()->getInterserverCredentials();
    String interserver_scheme = getContext()->getInterserverScheme();

    get_part = [&, address, timeouts, interserver_scheme, credentials]()
    {
        if (interserver_scheme != address.scheme)
            throw Exception("Interserver schemes are different: '" + interserver_scheme
                + "' != '" + address.scheme + "', can't fetch part from " + address.host,
                ErrorCodes::INTERSERVER_SCHEME_DOESNT_MATCH);

        return fetcher.fetchPart(
            metadata_snapshot, getContext(), part_name, source_replica_path,
            address.host, address.replication_port,
            timeouts, credentials->getUser(), credentials->getPassword(),
            interserver_scheme, replicated_fetches_throttler, false, "", nullptr, true,
            replaced_disk);
    };

    try
    {
        part = get_part();

        if (part->volume->getDisk()->getName() != replaced_disk->getName())
            throw Exception("Part " + part->name + " fetched on wrong disk " + part->volume->getDisk()->getName(), ErrorCodes::LOGICAL_ERROR);
        replaced_disk->removeFileIfExists(replaced_part_path);
        replaced_disk->moveDirectory(part->getFullRelativePath(), replaced_part_path);
    }
    catch (const Exception & e)
    {
        /// The same part is being written right now (but probably it's not committed yet).
        /// We will check the need for fetch later.
        if (e.code() == ErrorCodes::DIRECTORY_ALREADY_EXISTS)
            return false;

        throw;
    }
    catch (...)
    {
        write_part_log(ExecutionStatus::fromCurrentException());
        throw;
    }

    ProfileEvents::increment(ProfileEvents::ReplicatedPartFetches);

    LOG_DEBUG(log, "Fetched part {} from {}", part_name, source_replica_path);

    return true;
}


void StorageReplicatedMergeTree::startup()
{
    if (is_readonly)
        return;

    try
    {
        InterserverIOEndpointPtr data_parts_exchange_ptr = std::make_shared<DataPartsExchange::Service>(*this);
        [[maybe_unused]] auto prev_ptr = std::atomic_exchange(&data_parts_exchange_endpoint, data_parts_exchange_ptr);
        assert(prev_ptr == nullptr);
        getContext()->getInterserverIOHandler().addEndpoint(data_parts_exchange_ptr->getId(replica_path), data_parts_exchange_ptr);

        /// In this thread replica will be activated.
        restarting_thread.start();

        /// Wait while restarting_thread finishing initialization
        startup_event.wait();

        /// Restarting thread has initialized replication queue, replica can become leader now
        startBeingLeader();

        startBackgroundMovesIfNeeded();

        part_moves_between_shards_orchestrator.start();
    }
    catch (...)
    {
        /// Exception safety: failed "startup" does not require a call to "shutdown" from the caller.
        /// And it should be able to safely destroy table after exception in "startup" method.
        /// It means that failed "startup" must not create any background tasks that we will have to wait.
        try
        {
            shutdown();
        }
        catch (...)
        {
            std::terminate();
        }

        /// Note: after failed "startup", the table will be in a state that only allows to destroy the object.
        throw;
    }
}


void StorageReplicatedMergeTree::shutdown()
{
    /// Cancel fetches, merges and mutations to force the queue_task to finish ASAP.
    fetcher.blocker.cancelForever();
    merger_mutator.merges_blocker.cancelForever();
    parts_mover.moves_blocker.cancelForever();
    stopBeingLeader();

    restarting_thread.shutdown();
    background_operations_assignee.finish();
    part_moves_between_shards_orchestrator.shutdown();

    {
        auto lock = queue.lockQueue();
        /// Cancel logs pulling after background task were cancelled. It's still
        /// required because we can trigger pullLogsToQueue during manual OPTIMIZE,
        /// MUTATE, etc. query.
        queue.pull_log_blocker.cancelForever();
    }
    background_moves_assignee.finish();

    auto data_parts_exchange_ptr = std::atomic_exchange(&data_parts_exchange_endpoint, InterserverIOEndpointPtr{});
    if (data_parts_exchange_ptr)
    {
        getContext()->getInterserverIOHandler().removeEndpointIfExists(data_parts_exchange_ptr->getId(replica_path));
        /// Ask all parts exchange handlers to finish asap. New ones will fail to start
        data_parts_exchange_ptr->blocker.cancelForever();
        /// Wait for all of them
        std::unique_lock lock(data_parts_exchange_ptr->rwlock);
    }
}


StorageReplicatedMergeTree::~StorageReplicatedMergeTree()
{
    try
    {
        shutdown();
    }
    catch (...)
    {
        tryLogCurrentException(__PRETTY_FUNCTION__);
    }
}


ReplicatedMergeTreeQuorumAddedParts::PartitionIdToMaxBlock StorageReplicatedMergeTree::getMaxAddedBlocks() const
{
    ReplicatedMergeTreeQuorumAddedParts::PartitionIdToMaxBlock max_added_blocks;

    for (const auto & data_part : getDataParts())
    {
        max_added_blocks[data_part->info.partition_id]
            = std::max(max_added_blocks[data_part->info.partition_id], data_part->info.max_block);
    }

    auto zookeeper = getZooKeeper();

    const String quorum_status_path = fs::path(zookeeper_path) / "quorum" / "status";

    String value;
    Coordination::Stat stat;

    if (zookeeper->tryGet(quorum_status_path, value, &stat))
    {
        ReplicatedMergeTreeQuorumEntry quorum_entry;
        quorum_entry.fromString(value);

        auto part_info = MergeTreePartInfo::fromPartName(quorum_entry.part_name, format_version);

        max_added_blocks[part_info.partition_id] = part_info.max_block - 1;
    }

    String added_parts_str;
    if (zookeeper->tryGet(fs::path(zookeeper_path) / "quorum" / "last_part", added_parts_str))
    {
        if (!added_parts_str.empty())
        {
            ReplicatedMergeTreeQuorumAddedParts part_with_quorum(format_version);
            part_with_quorum.fromString(added_parts_str);

            auto added_parts = part_with_quorum.added_parts;

            for (const auto & added_part : added_parts)
                if (!getActiveContainingPart(added_part.second))
                    throw Exception(
                        "Replica doesn't have part " + added_part.second
                            + " which was successfully written to quorum of other replicas."
                              " Send query to another replica or disable 'select_sequential_consistency' setting.",
                        ErrorCodes::REPLICA_IS_NOT_IN_QUORUM);

            for (const auto & max_block : part_with_quorum.getMaxInsertedBlocks())
                max_added_blocks[max_block.first] = max_block.second;
        }
    }
    return max_added_blocks;
}


void StorageReplicatedMergeTree::read(
    QueryPlan & query_plan,
    const Names & column_names,
    const StorageSnapshotPtr & storage_snapshot,
    SelectQueryInfo & query_info,
    ContextPtr local_context,
    QueryProcessingStage::Enum processed_stage,
    const size_t max_block_size,
    const unsigned num_streams)
{
    /// If true, then we will ask initiator if we can read chosen ranges
    const bool enable_parallel_reading = local_context->getClientInfo().collaborate_with_initiator;

    /** The `select_sequential_consistency` setting has two meanings:
    * 1. To throw an exception if on a replica there are not all parts which have been written down on quorum of remaining replicas.
    * 2. Do not read parts that have not yet been written to the quorum of the replicas.
    * For this you have to synchronously go to ZooKeeper.
    */
    if (local_context->getSettingsRef().select_sequential_consistency)
    {
        auto max_added_blocks = std::make_shared<ReplicatedMergeTreeQuorumAddedParts::PartitionIdToMaxBlock>(getMaxAddedBlocks());
        if (auto plan = reader.read(
<<<<<<< HEAD
                column_names, storage_snapshot, query_info, local_context, max_block_size, num_streams, processed_stage, std::move(max_added_blocks)))
=======
                column_names, metadata_snapshot, query_info, local_context,
                max_block_size, num_streams, processed_stage, std::move(max_added_blocks), enable_parallel_reading))
>>>>>>> 70937088
            query_plan = std::move(*plan);
        return;
    }

<<<<<<< HEAD
    if (auto plan = reader.read(column_names, storage_snapshot, query_info, local_context, max_block_size, num_streams, processed_stage))
=======
    if (auto plan = reader.read(
        column_names, metadata_snapshot, query_info, local_context,
        max_block_size, num_streams, processed_stage, nullptr, enable_parallel_reading))
    {
>>>>>>> 70937088
        query_plan = std::move(*plan);
    }
}

Pipe StorageReplicatedMergeTree::read(
    const Names & column_names,
    const StorageSnapshotPtr & storage_snapshot,
    SelectQueryInfo & query_info,
    ContextPtr local_context,
    QueryProcessingStage::Enum processed_stage,
    const size_t max_block_size,
    const unsigned num_streams)
{
    QueryPlan plan;
    read(plan, column_names, storage_snapshot, query_info, local_context, processed_stage, max_block_size, num_streams);
    return plan.convertToPipe(
        QueryPlanOptimizationSettings::fromContext(local_context),
        BuildQueryPipelineSettings::fromContext(local_context));
}


template <class Func>
void StorageReplicatedMergeTree::foreachCommittedParts(Func && func, bool select_sequential_consistency) const
{
    std::optional<ReplicatedMergeTreeQuorumAddedParts::PartitionIdToMaxBlock> max_added_blocks = {};

    /**
     * Synchronously go to ZooKeeper when select_sequential_consistency enabled
     */
    if (select_sequential_consistency)
        max_added_blocks = getMaxAddedBlocks();

    auto lock = lockParts();
    for (const auto & part : getDataPartsStateRange(DataPartState::Committed))
    {
        if (part->isEmpty())
            continue;

        if (max_added_blocks)
        {
            auto blocks_iterator = max_added_blocks->find(part->info.partition_id);
            if (blocks_iterator == max_added_blocks->end() || part->info.max_block > blocks_iterator->second)
                continue;
        }

        func(part);
    }
}

std::optional<UInt64> StorageReplicatedMergeTree::totalRows(const Settings & settings) const
{
    UInt64 res = 0;
    foreachCommittedParts([&res](auto & part) { res += part->rows_count; }, settings.select_sequential_consistency);
    return res;
}

std::optional<UInt64> StorageReplicatedMergeTree::totalRowsByPartitionPredicate(const SelectQueryInfo & query_info, ContextPtr local_context) const
{
    DataPartsVector parts;
    foreachCommittedParts([&](auto & part) { parts.push_back(part); }, local_context->getSettingsRef().select_sequential_consistency);
    return totalRowsByPartitionPredicateImpl(query_info, local_context, parts);
}

std::optional<UInt64> StorageReplicatedMergeTree::totalBytes(const Settings & settings) const
{
    UInt64 res = 0;
    foreachCommittedParts([&res](auto & part) { res += part->getBytesOnDisk(); }, settings.select_sequential_consistency);
    return res;
}


void StorageReplicatedMergeTree::assertNotReadonly() const
{
    if (is_readonly)
        throw Exception(ErrorCodes::TABLE_IS_READ_ONLY, "Table is in readonly mode (zookeeper path: {})", zookeeper_path);
}


SinkToStoragePtr StorageReplicatedMergeTree::write(const ASTPtr & /*query*/, const StorageMetadataPtr & metadata_snapshot, ContextPtr local_context)
{
    const auto storage_settings_ptr = getSettings();
    assertNotReadonly();

    const Settings & query_settings = local_context->getSettingsRef();
    bool deduplicate = storage_settings_ptr->replicated_deduplication_window != 0 && query_settings.insert_deduplicate;

    // TODO: should we also somehow pass list of columns to deduplicate on to the ReplicatedMergeTreeBlockOutputStream ?
    return std::make_shared<ReplicatedMergeTreeSink>(
        *this, metadata_snapshot, query_settings.insert_quorum,
        query_settings.insert_quorum_timeout.totalMilliseconds(),
        query_settings.max_partitions_per_insert_block,
        query_settings.insert_quorum_parallel,
        deduplicate,
        local_context);
}


bool StorageReplicatedMergeTree::optimize(
    const ASTPtr &,
    const StorageMetadataPtr &,
    const ASTPtr & partition,
    bool final,
    bool deduplicate,
    const Names & deduplicate_by_columns,
    ContextPtr query_context)
{
    /// NOTE: exclusive lock cannot be used here, since this may lead to deadlock (see comments below),
    /// but it should be safe to use non-exclusive to avoid dropping parts that may be required for processing queue.
    auto table_lock = lockForShare(query_context->getCurrentQueryId(), query_context->getSettingsRef().lock_acquire_timeout);

    assertNotReadonly();

    if (!is_leader)
        throw Exception("OPTIMIZE cannot be done on this replica because it is not a leader", ErrorCodes::NOT_A_LEADER);

    auto handle_noop = [&] (const String & message)
    {
        if (query_context->getSettingsRef().optimize_throw_if_noop)
            throw Exception(message, ErrorCodes::CANNOT_ASSIGN_OPTIMIZE);
        return false;
    };

    auto zookeeper = getZooKeeper();
    UInt64 disk_space = getStoragePolicy()->getMaxUnreservedFreeSpace();
    const auto storage_settings_ptr = getSettings();
    auto metadata_snapshot = getInMemoryMetadataPtr();
    std::vector<ReplicatedMergeTreeLogEntryData> merge_entries;

    auto try_assign_merge = [&](const String & partition_id) -> bool
    {
        constexpr size_t max_retries = 10;
        size_t try_no = 0;
        for (; try_no < max_retries; ++try_no)
        {
            /// We must select parts for merge under merge_selecting_mutex because other threads
            /// (merge_selecting_thread or OPTIMIZE queries) could assign new merges.
            std::lock_guard merge_selecting_lock(merge_selecting_mutex);
            ReplicatedMergeTreeMergePredicate can_merge = queue.getMergePredicate(zookeeper);

            auto future_merged_part = std::make_shared<FutureMergedMutatedPart>();
            if (storage_settings.get()->assign_part_uuids)
                future_merged_part->uuid = UUIDHelpers::generateV4();

            constexpr const char * unknown_disable_reason = "unknown reason";
            String disable_reason = unknown_disable_reason;
            SelectPartsDecision select_decision = SelectPartsDecision::CANNOT_SELECT;

            if (partition_id.empty())
            {
                select_decision = merger_mutator.selectPartsToMerge(
                    future_merged_part, /* aggressive */ true, storage_settings_ptr->max_bytes_to_merge_at_max_space_in_pool,
                    can_merge, /* merge_with_ttl_allowed */ false, &disable_reason);
            }
            else
            {
                select_decision = merger_mutator.selectAllPartsToMergeWithinPartition(
                    future_merged_part, disk_space, can_merge, partition_id, final, metadata_snapshot,
                    &disable_reason, query_context->getSettingsRef().optimize_skip_merged_partitions);
            }

            /// If there is nothing to merge then we treat this merge as successful (needed for optimize final optimization)
            if (select_decision == SelectPartsDecision::NOTHING_TO_MERGE)
                return false;

            if (select_decision != SelectPartsDecision::SELECTED)
            {
                constexpr const char * message_fmt = "Cannot select parts for optimization: {}";
                assert(disable_reason != unknown_disable_reason);
                if (!partition_id.empty())
                    disable_reason += fmt::format(" (in partition {})", partition_id);
                String message = fmt::format(message_fmt, disable_reason);
                LOG_INFO(log, message);
                return handle_noop(message);
            }

            ReplicatedMergeTreeLogEntryData merge_entry;
            CreateMergeEntryResult create_result = createLogEntryToMergeParts(
                zookeeper, future_merged_part->parts,
                future_merged_part->name, future_merged_part->uuid, future_merged_part->type,
                deduplicate, deduplicate_by_columns,
                &merge_entry, can_merge.getVersion(), future_merged_part->merge_type);

            if (create_result == CreateMergeEntryResult::MissingPart)
            {
                String message = "Can't create merge queue node in ZooKeeper, because some parts are missing";
                LOG_TRACE(log, message);
                return handle_noop(message);
            }

            if (create_result == CreateMergeEntryResult::LogUpdated)
                continue;

            merge_entries.push_back(std::move(merge_entry));
            return true;
        }

        assert(try_no == max_retries);
        String message = fmt::format("Can't create merge queue node in ZooKeeper, because log was updated in every of {} tries", try_no);
        LOG_TRACE(log, message);
        return handle_noop(message);
    };

    bool assigned = false;
    if (!partition && final)
    {
        DataPartsVector data_parts = getDataPartsVector();
        std::unordered_set<String> partition_ids;

        for (const DataPartPtr & part : data_parts)
            partition_ids.emplace(part->info.partition_id);

        for (const String & partition_id : partition_ids)
        {
            assigned = try_assign_merge(partition_id);
            if (!assigned)
                break;
        }
    }
    else
    {
        String partition_id;
        if (partition)
            partition_id = getPartitionIDFromQuery(partition, query_context);
        assigned = try_assign_merge(partition_id);
    }

    table_lock.reset();

    for (auto & merge_entry : merge_entries)
        waitForLogEntryToBeProcessedIfNecessary(merge_entry, query_context);

    return assigned;
}

bool StorageReplicatedMergeTree::executeMetadataAlter(const StorageReplicatedMergeTree::LogEntry & entry)
{
    if (entry.alter_version < metadata_version)
    {
        /// TODO Can we replace it with LOGICAL_ERROR?
        /// As for now, it may rerely happen due to reordering of ALTER_METADATA entries in the queue of
        /// non-initial replica and also may happen after stale replica recovery.
        LOG_WARNING(log, "Attempt to update metadata of version {} "
                         "to older version {} when processing log entry {}: {}",
                         metadata_version, entry.alter_version, entry.znode_name, entry.toString());
        return true;
    }

    auto zookeeper = getZooKeeper();

    auto columns_from_entry = ColumnsDescription::parse(entry.columns_str);
    auto metadata_from_entry = ReplicatedMergeTreeTableMetadata::parse(entry.metadata_str);

    MergeTreeData::DataParts parts;

    /// If metadata nodes have changed, we will update table structure locally.
    Coordination::Requests requests;
    requests.emplace_back(zkutil::makeSetRequest(fs::path(replica_path) / "columns", entry.columns_str, -1));
    requests.emplace_back(zkutil::makeSetRequest(fs::path(replica_path) / "metadata", entry.metadata_str, -1));

    zookeeper->multi(requests);

    {
        auto table_lock_holder = lockForShare(RWLockImpl::NO_QUERY, getSettings()->lock_acquire_timeout_for_background_operations);
        auto alter_lock_holder = lockForAlter(getSettings()->lock_acquire_timeout_for_background_operations);
        LOG_INFO(log, "Metadata changed in ZooKeeper. Applying changes locally.");

        auto metadata_diff = ReplicatedMergeTreeTableMetadata(*this, getInMemoryMetadataPtr()).checkAndFindDiff(metadata_from_entry);
        setTableStructure(std::move(columns_from_entry), metadata_diff);
        metadata_version = entry.alter_version;

        LOG_INFO(log, "Applied changes to the metadata of the table. Current metadata version: {}", metadata_version);
    }

    /// This transaction may not happen, but it's OK, because on the next retry we will eventually create/update this node
    zookeeper->createOrUpdate(fs::path(replica_path) / "metadata_version", std::to_string(metadata_version), zkutil::CreateMode::Persistent);

    return true;
}


PartitionBlockNumbersHolder StorageReplicatedMergeTree::allocateBlockNumbersInAffectedPartitions(
    const MutationCommands & commands, ContextPtr query_context, const zkutil::ZooKeeperPtr & zookeeper) const
{
    const std::set<String> mutation_affected_partition_ids = getPartitionIdsAffectedByCommands(commands, query_context);

    if (mutation_affected_partition_ids.size() == 1)
    {
        const auto & affected_partition_id = *mutation_affected_partition_ids.cbegin();
        auto block_number_holder = allocateBlockNumber(affected_partition_id, zookeeper);
        if (!block_number_holder.has_value())
            return {};
        auto block_number = block_number_holder->getNumber();  /// Avoid possible UB due to std::move
        return {{{affected_partition_id, block_number}}, std::move(block_number_holder)};
    }
    else
    {
        /// TODO: Implement optimal block number aqcuisition algorithm in multiple (but not all) partitions
        EphemeralLocksInAllPartitions lock_holder(
            fs::path(zookeeper_path) / "block_numbers", "block-", fs::path(zookeeper_path) / "temp", *zookeeper);

        PartitionBlockNumbersHolder::BlockNumbersType block_numbers;
        for (const auto & lock : lock_holder.getLocks())
        {
            if (mutation_affected_partition_ids.empty() || mutation_affected_partition_ids.count(lock.partition_id))
                block_numbers[lock.partition_id] = lock.number;
        }

        return {std::move(block_numbers), std::move(lock_holder)};
    }
}


void StorageReplicatedMergeTree::alter(
    const AlterCommands & commands, ContextPtr query_context, AlterLockHolder & table_lock_holder)
{
    assertNotReadonly();

    auto table_id = getStorageID();

    if (commands.isSettingsAlter())
    {
        /// We don't replicate storage_settings_ptr ALTER. It's local operation.
        /// Also we don't upgrade alter lock to table structure lock.
        StorageInMemoryMetadata future_metadata = getInMemoryMetadata();
        commands.apply(future_metadata, query_context);

        merge_strategy_picker.refreshState();

        changeSettings(future_metadata.settings_changes, table_lock_holder);

        DatabaseCatalog::instance().getDatabase(table_id.database_name)->alterTable(query_context, table_id, future_metadata);
        return;
    }

    auto ast_to_str = [](ASTPtr query) -> String
    {
        if (!query)
            return "";
        return queryToString(query);
    };

    const auto zookeeper = getZooKeeper();

    std::optional<ReplicatedMergeTreeLogEntryData> alter_entry;
    std::optional<String> mutation_znode;

    while (true)
    {
        /// Clear nodes from previous iteration
        alter_entry.emplace();
        mutation_znode.reset();

        auto current_metadata = getInMemoryMetadataPtr();

        StorageInMemoryMetadata future_metadata = *current_metadata;
        commands.apply(future_metadata, query_context);

        ReplicatedMergeTreeTableMetadata future_metadata_in_zk(*this, current_metadata);
        if (ast_to_str(future_metadata.sorting_key.definition_ast) != ast_to_str(current_metadata->sorting_key.definition_ast))
        {
            /// We serialize definition_ast as list, because code which apply ALTER (setTableStructure) expect serialized non empty expression
            /// list here and we cannot change this representation for compatibility. Also we have preparsed AST `sorting_key.expression_list_ast`
            /// in KeyDescription, but it contain version column for VersionedCollapsingMergeTree, which shouldn't be defined as a part of key definition AST.
            /// So the best compatible way is just to convert definition_ast to list and serialize it. In all other places key.expression_list_ast should be used.
            future_metadata_in_zk.sorting_key = serializeAST(*extractKeyExpressionList(future_metadata.sorting_key.definition_ast));
        }

        if (ast_to_str(future_metadata.sampling_key.definition_ast) != ast_to_str(current_metadata->sampling_key.definition_ast))
            future_metadata_in_zk.sampling_expression = serializeAST(*extractKeyExpressionList(future_metadata.sampling_key.definition_ast));

        if (ast_to_str(future_metadata.partition_key.definition_ast) != ast_to_str(current_metadata->partition_key.definition_ast))
            future_metadata_in_zk.partition_key = serializeAST(*extractKeyExpressionList(future_metadata.partition_key.definition_ast));

        if (ast_to_str(future_metadata.table_ttl.definition_ast) != ast_to_str(current_metadata->table_ttl.definition_ast))
        {
            if (future_metadata.table_ttl.definition_ast)
                future_metadata_in_zk.ttl_table = serializeAST(*future_metadata.table_ttl.definition_ast);
            else /// TTL was removed
                future_metadata_in_zk.ttl_table = "";
        }

        String new_indices_str = future_metadata.secondary_indices.toString();
        if (new_indices_str != current_metadata->secondary_indices.toString())
            future_metadata_in_zk.skip_indices = new_indices_str;

        String new_projections_str = future_metadata.projections.toString();
        if (new_projections_str != current_metadata->projections.toString())
            future_metadata_in_zk.projections = new_projections_str;

        String new_constraints_str = future_metadata.constraints.toString();
        if (new_constraints_str != current_metadata->constraints.toString())
            future_metadata_in_zk.constraints = new_constraints_str;

        Coordination::Requests ops;
        size_t alter_path_idx = std::numeric_limits<size_t>::max();
        size_t mutation_path_idx = std::numeric_limits<size_t>::max();

        String new_metadata_str = future_metadata_in_zk.toString();
        ops.emplace_back(zkutil::makeSetRequest(fs::path(zookeeper_path) / "metadata", new_metadata_str, metadata_version));

        String new_columns_str = future_metadata.columns.toString();
        ops.emplace_back(zkutil::makeSetRequest(fs::path(zookeeper_path) / "columns", new_columns_str, -1));

        if (ast_to_str(current_metadata->settings_changes) != ast_to_str(future_metadata.settings_changes))
        {
            /// Just change settings
            StorageInMemoryMetadata metadata_copy = *current_metadata;
            metadata_copy.settings_changes = future_metadata.settings_changes;
            changeSettings(metadata_copy.settings_changes, table_lock_holder);
            DatabaseCatalog::instance().getDatabase(table_id.database_name)->alterTable(query_context, table_id, metadata_copy);
        }

        /// We can be sure, that in case of successful commit in zookeeper our
        /// version will increments by 1. Because we update with version check.
        int new_metadata_version = metadata_version + 1;

        alter_entry->type = LogEntry::ALTER_METADATA;
        alter_entry->source_replica = replica_name;
        alter_entry->metadata_str = new_metadata_str;
        alter_entry->columns_str = new_columns_str;
        alter_entry->alter_version = new_metadata_version;
        alter_entry->create_time = time(nullptr);

        auto maybe_mutation_commands = commands.getMutationCommands(
            *current_metadata, query_context->getSettingsRef().materialize_ttl_after_modify, query_context);
        bool have_mutation = !maybe_mutation_commands.empty();
        alter_entry->have_mutation = have_mutation;

        alter_path_idx = ops.size();
        ops.emplace_back(zkutil::makeCreateRequest(
            fs::path(zookeeper_path) / "log/log-", alter_entry->toString(), zkutil::CreateMode::PersistentSequential));

        PartitionBlockNumbersHolder partition_block_numbers_holder;
        if (have_mutation)
        {
            const String mutations_path(fs::path(zookeeper_path) / "mutations");

            ReplicatedMergeTreeMutationEntry mutation_entry;
            mutation_entry.alter_version = new_metadata_version;
            mutation_entry.source_replica = replica_name;
            mutation_entry.commands = std::move(maybe_mutation_commands);

            Coordination::Stat mutations_stat;
            zookeeper->get(mutations_path, &mutations_stat);

            partition_block_numbers_holder =
                allocateBlockNumbersInAffectedPartitions(mutation_entry.commands, query_context, zookeeper);

            mutation_entry.block_numbers = partition_block_numbers_holder.getBlockNumbers();
            mutation_entry.create_time = time(nullptr);

            ops.emplace_back(zkutil::makeSetRequest(mutations_path, String(), mutations_stat.version));
            mutation_path_idx = ops.size();
            ops.emplace_back(
                zkutil::makeCreateRequest(fs::path(mutations_path) / "", mutation_entry.toString(), zkutil::CreateMode::PersistentSequential));
        }

        if (auto txn = query_context->getZooKeeperMetadataTransaction())
        {
            /// It would be better to clone ops instead of moving, so we could retry on ZBADVERSION,
            /// but clone() is not implemented for Coordination::Request.
            txn->moveOpsTo(ops);
            /// NOTE: IDatabase::alterTable(...) is called when executing ALTER_METADATA queue entry without query context,
            /// so we have to update metadata of DatabaseReplicated here.
            String metadata_zk_path = fs::path(txn->getDatabaseZooKeeperPath()) / "metadata" / escapeForFileName(table_id.table_name);
            auto ast = DatabaseCatalog::instance().getDatabase(table_id.database_name)->getCreateTableQuery(table_id.table_name, query_context);
            applyMetadataChangesToCreateQuery(ast, future_metadata);
            ops.emplace_back(zkutil::makeSetRequest(metadata_zk_path, getObjectDefinitionFromCreateQuery(ast), -1));
        }

        Coordination::Responses results;
        Coordination::Error rc = zookeeper->tryMulti(ops, results);

        /// For the sake of constitency with mechanics of concurrent background process of assigning parts merge tasks
        /// this placeholder must be held up until the moment of committing into ZK of the mutation entry
        /// See ReplicatedMergeTreeMergePredicate::canMergeTwoParts() method
        partition_block_numbers_holder.reset();

        if (rc == Coordination::Error::ZOK)
        {
            if (have_mutation)
            {
                /// ALTER_METADATA record in replication /log
                String alter_path = dynamic_cast<const Coordination::CreateResponse &>(*results[alter_path_idx]).path_created;
                alter_entry->znode_name = alter_path.substr(alter_path.find_last_of('/') + 1);

                /// ReplicatedMergeTreeMutationEntry record in /mutations
                String mutation_path = dynamic_cast<const Coordination::CreateResponse &>(*results[mutation_path_idx]).path_created;
                mutation_znode = mutation_path.substr(mutation_path.find_last_of('/') + 1);
            }
            else
            {
                /// ALTER_METADATA record in replication /log
                String alter_path = dynamic_cast<const Coordination::CreateResponse &>(*results[alter_path_idx]).path_created;
                alter_entry->znode_name = alter_path.substr(alter_path.find_last_of('/') + 1);
            }
            break;
        }
        else if (rc == Coordination::Error::ZBADVERSION)
        {
            if (results[0]->error != Coordination::Error::ZOK)
                throw Exception("Metadata on replica is not up to date with common metadata in Zookeeper. It means that this replica still not applied some of previous alters."
                                " Probably too many alters executing concurrently (highly not recommended). You can retry this error",
                    ErrorCodes::CANNOT_ASSIGN_ALTER);

            /// Cannot retry automatically, because some zookeeper ops were lost on the first attempt. Will retry on DDLWorker-level.
            if (query_context->getZooKeeperMetadataTransaction())
                throw Exception("Cannot execute alter, because mutations version was suddenly changed due to concurrent alter",
                                ErrorCodes::CANNOT_ASSIGN_ALTER);

            continue;
        }
        else
        {
            throw Coordination::Exception("Alter cannot be assigned because of Zookeeper error", rc);
        }
    }

    table_lock_holder.unlock();

    LOG_DEBUG(log, "Updated shared metadata nodes in ZooKeeper. Waiting for replicas to apply changes.");
    waitForLogEntryToBeProcessedIfNecessary(*alter_entry, query_context, "Some replicas doesn't finish metadata alter: ");

    if (mutation_znode)
    {
        LOG_DEBUG(log, "Metadata changes applied. Will wait for data changes.");
        waitMutation(*mutation_znode, query_context->getSettingsRef().replication_alter_partitions_sync);
        LOG_DEBUG(log, "Data changes applied.");
    }
}

/// If new version returns ordinary name, else returns part name containing the first and last month of the month
/// NOTE: use it in pair with getFakePartCoveringAllPartsInPartition(...)
String getPartNamePossiblyFake(MergeTreeDataFormatVersion format_version, const MergeTreePartInfo & part_info)
{
    if (format_version < MERGE_TREE_DATA_MIN_FORMAT_VERSION_WITH_CUSTOM_PARTITIONING)
    {
        /// The date range is all month long.
        const auto & lut = DateLUT::instance();
        time_t start_time = lut.YYYYMMDDToDate(parse<UInt32>(part_info.partition_id + "01"));
        DayNum left_date = DayNum(lut.toDayNum(start_time).toUnderType());
        DayNum right_date = DayNum(static_cast<size_t>(left_date) + lut.daysInMonth(start_time) - 1);
        return part_info.getPartNameV0(left_date, right_date);
    }

    return part_info.getPartName();
}

bool StorageReplicatedMergeTree::getFakePartCoveringAllPartsInPartition(const String & partition_id, MergeTreePartInfo & part_info,
                                                                        std::optional<EphemeralLockInZooKeeper> & delimiting_block_lock, bool for_replace_range)
{
    /// Even if there is no data in the partition, you still need to mark the range for deletion.
    /// - Because before executing DETACH, tasks for downloading parts to this partition can be executed.
    Int64 left = 0;

    /** Let's skip one number in `block_numbers` for the partition being deleted, and we will only delete parts until this number.
      * This prohibits merges of deleted parts with the new inserted
      * Invariant: merges of deleted parts with other parts do not appear in the log.
      * NOTE: If you need to similarly support a `DROP PART` request, you will have to think of some new mechanism for it,
      *     to guarantee this invariant.
      */
    Int64 right;
    Int64 mutation_version;

    {
        auto zookeeper = getZooKeeper();
        delimiting_block_lock = allocateBlockNumber(partition_id, zookeeper);
        right = delimiting_block_lock->getNumber();
        /// Make sure we cover all parts in drop range.
        /// There might be parts with mutation version greater than current block number
        /// if some part mutation has been assigned after block number allocation, but before creation of DROP_RANGE entry.
        mutation_version = MergeTreePartInfo::MAX_BLOCK_NUMBER;
    }

    if (for_replace_range)
    {
        /// NOTE Do not decrement max block number for REPLACE_RANGE, because there are invariants:
        /// - drop range for REPLACE PARTITION must contain at least 2 blocks (1 skipped block and at least 1 real block)
        /// - drop range for MOVE PARTITION/ATTACH PARTITION FROM always contains 1 block

        /// NOTE UINT_MAX was previously used as max level for REPLACE/MOVE PARTITION (it was incorrect)
        part_info = MergeTreePartInfo(partition_id, left, right, MergeTreePartInfo::MAX_LEVEL, mutation_version);
        return right != 0;
    }

    /// Empty partition.
    if (right == 0)
        return false;

    --right;

    /// Artificial high level is chosen, to make this part "covering" all parts inside.
    part_info = MergeTreePartInfo(partition_id, left, right, MergeTreePartInfo::MAX_LEVEL, mutation_version);
    return true;
}

void StorageReplicatedMergeTree::restoreMetadataInZooKeeper()
{
    LOG_INFO(log, "Restoring replica metadata");

    if (!is_readonly || has_metadata_in_zookeeper)
        throw Exception(ErrorCodes::LOGICAL_ERROR, "It's a bug: replica is not readonly");

    if (are_restoring_replica.exchange(true))
        throw Exception(ErrorCodes::CONCURRENT_ACCESS_NOT_SUPPORTED, "Replica restoration in progress");

    auto metadata_snapshot = getInMemoryMetadataPtr();

    const DataPartsVector all_parts = getAllDataPartsVector();
    Strings active_parts_names;

    /// Why all parts (not only Committed) are moved to detached/:
    /// After ZK metadata restoration ZK resets sequential counters (including block number counters), so one may
    /// potentially encounter a situation that a part we want to attach already exists.
    for (const auto & part : all_parts)
    {
        if (part->getState() == DataPartState::Committed)
            active_parts_names.push_back(part->name);

        forgetPartAndMoveToDetached(part);
    }

    LOG_INFO(log, "Moved all parts to detached/");

    const bool is_first_replica = createTableIfNotExists(metadata_snapshot);

    LOG_INFO(log, "Created initial ZK nodes, replica is first: {}", is_first_replica);

    if (!is_first_replica)
        createReplica(metadata_snapshot);

    createNewZooKeeperNodes();

    LOG_INFO(log, "Created ZK nodes for table");

    is_readonly = false;
    has_metadata_in_zookeeper = true;

    if (is_first_replica)
        for (const String& part_name : active_parts_names)
            attachPartition(std::make_shared<ASTLiteral>(part_name), metadata_snapshot, true, getContext());

    LOG_INFO(log, "Attached all partitions, starting table");

    startup();

    are_restoring_replica.store(false);
}

void StorageReplicatedMergeTree::dropPartNoWaitNoThrow(const String & part_name)
{
    assertNotReadonly();
    if (!is_leader)
        throw Exception("DROP PART cannot be done on this replica because it is not a leader", ErrorCodes::NOT_A_LEADER);

    zkutil::ZooKeeperPtr zookeeper = getZooKeeper();
    LogEntry entry;

    dropPartImpl(zookeeper, part_name, entry, /*detach=*/ false, /*throw_if_noop=*/ false);
}

void StorageReplicatedMergeTree::dropPart(const String & part_name, bool detach, ContextPtr query_context)
{
    assertNotReadonly();
    if (!is_leader)
        throw Exception("DROP PART cannot be done on this replica because it is not a leader", ErrorCodes::NOT_A_LEADER);

    zkutil::ZooKeeperPtr zookeeper = getZooKeeper();
    LogEntry entry;

    dropPartImpl(zookeeper, part_name, entry, detach, /*throw_if_noop=*/ true);

    waitForLogEntryToBeProcessedIfNecessary(entry, query_context);
}

void StorageReplicatedMergeTree::dropPartition(const ASTPtr & partition, bool detach, ContextPtr query_context)
{
    assertNotReadonly();
    if (!is_leader)
        throw Exception("DROP PARTITION cannot be done on this replica because it is not a leader", ErrorCodes::NOT_A_LEADER);

    zkutil::ZooKeeperPtr zookeeper = getZooKeeper();
    LogEntry entry;

    String partition_id = getPartitionIDFromQuery(partition, query_context);
    bool did_drop = dropAllPartsInPartition(*zookeeper, partition_id, entry, query_context, detach);

    if (did_drop)
    {
        waitForLogEntryToBeProcessedIfNecessary(entry, query_context);
        cleanLastPartNode(partition_id);
    }
}


void StorageReplicatedMergeTree::truncate(
    const ASTPtr &, const StorageMetadataPtr &, ContextPtr query_context, TableExclusiveLockHolder & table_lock)
{
    table_lock.release();   /// Truncate is done asynchronously.

    assertNotReadonly();
    if (!is_leader)
        throw Exception("TRUNCATE cannot be done on this replica because it is not a leader", ErrorCodes::NOT_A_LEADER);

    zkutil::ZooKeeperPtr zookeeper = getZooKeeper();

    Strings partitions = zookeeper->getChildren(fs::path(zookeeper_path) / "block_numbers");

    std::vector<std::unique_ptr<LogEntry>> entries_to_wait;
    entries_to_wait.reserve(partitions.size());
    for (String & partition_id : partitions)
    {
        auto entry = std::make_unique<LogEntry>();
        if (dropAllPartsInPartition(*zookeeper, partition_id, *entry, query_context, false))
            entries_to_wait.push_back(std::move(entry));
    }

    for (const auto & entry : entries_to_wait)
        waitForLogEntryToBeProcessedIfNecessary(*entry, query_context);
}


PartitionCommandsResultInfo StorageReplicatedMergeTree::attachPartition(
    const ASTPtr & partition,
    const StorageMetadataPtr & metadata_snapshot,
    bool attach_part,
    ContextPtr query_context)
{
    assertNotReadonly();

    PartitionCommandsResultInfo results;
    PartsTemporaryRename renamed_parts(*this, "detached/");
    MutableDataPartsVector loaded_parts = tryLoadPartsToAttach(partition, attach_part, query_context, renamed_parts);

    /// TODO Allow to use quorum here.
    ReplicatedMergeTreeSink output(*this, metadata_snapshot, 0, 0, 0, false, false, query_context,
        /*is_attach*/true);

    for (size_t i = 0; i < loaded_parts.size(); ++i)
    {
        const String old_name = loaded_parts[i]->name;

        output.writeExistingPart(loaded_parts[i]);

        renamed_parts.old_and_new_names[i].old_name.clear();

        LOG_DEBUG(log, "Attached part {} as {}", old_name, loaded_parts[i]->name);

        results.push_back(PartitionCommandResultInfo{
            .partition_id = loaded_parts[i]->info.partition_id,
            .part_name = loaded_parts[i]->name,
            .old_part_name = old_name,
        });
    }
    return results;
}


void StorageReplicatedMergeTree::checkTableCanBeDropped() const
{
    auto table_id = getStorageID();
    getContext()->checkTableCanBeDropped(table_id.database_name, table_id.table_name, getTotalActiveSizeInBytes());
}

void StorageReplicatedMergeTree::checkTableCanBeRenamed() const
{
    if (!allow_renaming)
        throw Exception("Cannot rename Replicated table, because zookeeper_path contains implicit 'database' or 'table' macro. "
                        "We cannot rename path in ZooKeeper, so path may become inconsistent with table name. If you really want to rename table, "
                        "you should edit metadata file first and restart server or reattach the table.", ErrorCodes::NOT_IMPLEMENTED);
}

void StorageReplicatedMergeTree::rename(const String & new_path_to_table_data, const StorageID & new_table_id)
{
    checkTableCanBeRenamed();
    MergeTreeData::rename(new_path_to_table_data, new_table_id);

    /// Update table name in zookeeper
    if (!is_readonly)
    {
        /// We don't do it for readonly tables, because it will be updated on next table startup.
        /// It is also Ok to skip ZK error for the same reason.
        try
        {
            auto zookeeper = getZooKeeper();
            zookeeper->set(fs::path(replica_path) / "host", getReplicatedMergeTreeAddress().toString());
        }
        catch (Coordination::Exception & e)
        {
            LOG_WARNING(log, "Cannot update the value of 'host' node (replica address) in ZooKeeper: {}", e.displayText());
        }
    }

    /// TODO: You can update names of loggers.
}


bool StorageReplicatedMergeTree::existsNodeCached(const std::string & path) const
{
    {
        std::lock_guard lock(existing_nodes_cache_mutex);
        if (existing_nodes_cache.count(path))
            return true;
    }

    bool res = getZooKeeper()->exists(path);

    if (res)
    {
        std::lock_guard lock(existing_nodes_cache_mutex);
        existing_nodes_cache.insert(path);
    }

    return res;
}


std::optional<EphemeralLockInZooKeeper>
StorageReplicatedMergeTree::allocateBlockNumber(
    const String & partition_id, const zkutil::ZooKeeperPtr & zookeeper, const String & zookeeper_block_id_path, const String & zookeeper_path_prefix) const
{
    String zookeeper_table_path;
    if (zookeeper_path_prefix.empty())
        zookeeper_table_path = zookeeper_path;
    else
        zookeeper_table_path = zookeeper_path_prefix;

    /// Lets check for duplicates in advance, to avoid superfluous block numbers allocation
    Coordination::Requests deduplication_check_ops;
    if (!zookeeper_block_id_path.empty())
    {
        deduplication_check_ops.emplace_back(zkutil::makeCreateRequest(zookeeper_block_id_path, "", zkutil::CreateMode::Persistent));
        deduplication_check_ops.emplace_back(zkutil::makeRemoveRequest(zookeeper_block_id_path, -1));
    }

    String block_numbers_path = fs::path(zookeeper_table_path) / "block_numbers";
    String partition_path = fs::path(block_numbers_path) / partition_id;

    if (!existsNodeCached(partition_path))
    {
        Coordination::Requests ops;
        ops.push_back(zkutil::makeCreateRequest(partition_path, "", zkutil::CreateMode::Persistent));
        /// We increment data version of the block_numbers node so that it becomes possible
        /// to check in a ZK transaction that the set of partitions didn't change
        /// (unfortunately there is no CheckChildren op).
        ops.push_back(zkutil::makeSetRequest(block_numbers_path, "", -1));

        Coordination::Responses responses;
        Coordination::Error code = zookeeper->tryMulti(ops, responses);
        if (code != Coordination::Error::ZOK && code != Coordination::Error::ZNODEEXISTS)
            zkutil::KeeperMultiException::check(code, ops, responses);
    }

    EphemeralLockInZooKeeper lock;
    /// 2 RTT
    try
    {
        lock = EphemeralLockInZooKeeper(
            fs::path(partition_path) / "block-", fs::path(zookeeper_table_path) / "temp", *zookeeper, &deduplication_check_ops);
    }
    catch (const zkutil::KeeperMultiException & e)
    {
        if (e.code == Coordination::Error::ZNODEEXISTS && e.getPathForFirstFailedOp() == zookeeper_block_id_path)
            return {};

        throw Exception("Cannot allocate block number in ZooKeeper: " + e.displayText(), ErrorCodes::KEEPER_EXCEPTION);
    }
    catch (const Coordination::Exception & e)
    {
        throw Exception("Cannot allocate block number in ZooKeeper: " + e.displayText(), ErrorCodes::KEEPER_EXCEPTION);
    }

    return {std::move(lock)};
}


Strings StorageReplicatedMergeTree::tryWaitForAllReplicasToProcessLogEntry(
    const String & table_zookeeper_path, const ReplicatedMergeTreeLogEntryData & entry, Int64 wait_for_inactive_timeout)
{
    LOG_DEBUG(log, "Waiting for all replicas to process {}", entry.znode_name);

    auto zookeeper = getZooKeeper();
    Strings replicas = zookeeper->getChildren(fs::path(table_zookeeper_path) / "replicas");
    Strings unwaited;
    bool wait_for_inactive = wait_for_inactive_timeout != 0;
    for (const String & replica : replicas)
    {
        if (wait_for_inactive || zookeeper->exists(fs::path(table_zookeeper_path) / "replicas" / replica / "is_active"))
        {
            if (!tryWaitForReplicaToProcessLogEntry(table_zookeeper_path, replica, entry, wait_for_inactive_timeout))
                unwaited.push_back(replica);
        }
        else
        {
            unwaited.push_back(replica);
        }
    }

    LOG_DEBUG(log, "Finished waiting for all replicas to process {}", entry.znode_name);
    return unwaited;
}

void StorageReplicatedMergeTree::waitForAllReplicasToProcessLogEntry(
    const String & table_zookeeper_path, const ReplicatedMergeTreeLogEntryData & entry, Int64 wait_for_inactive_timeout, const String & error_context)
{
    Strings unfinished_replicas = tryWaitForAllReplicasToProcessLogEntry(table_zookeeper_path, entry, wait_for_inactive_timeout);
    if (unfinished_replicas.empty())
        return;

    throw Exception(ErrorCodes::UNFINISHED, "{}Timeout exceeded while waiting for replicas {} to process entry {}. "
                    "Probably some replicas are inactive", error_context, fmt::join(unfinished_replicas, ", "), entry.znode_name);
}

void StorageReplicatedMergeTree::waitForLogEntryToBeProcessedIfNecessary(const ReplicatedMergeTreeLogEntryData & entry, ContextPtr query_context, const String & error_context)
{
    /// If necessary, wait until the operation is performed on itself or on all replicas.
    Int64 wait_for_inactive_timeout = query_context->getSettingsRef().replication_wait_for_inactive_replica_timeout;
    if (query_context->getSettingsRef().replication_alter_partitions_sync == 1)
    {
        bool finished = tryWaitForReplicaToProcessLogEntry(zookeeper_path, replica_name, entry, wait_for_inactive_timeout);
        if (!finished)
        {
            throw Exception(ErrorCodes::UNFINISHED, "{}Log entry {} is not precessed on local replica, "
                            "most likely because the replica was shut down.", error_context, entry.znode_name);
        }
    }
    else if (query_context->getSettingsRef().replication_alter_partitions_sync == 2)
    {
        waitForAllReplicasToProcessLogEntry(zookeeper_path, entry, wait_for_inactive_timeout, error_context);
    }
}

bool StorageReplicatedMergeTree::tryWaitForReplicaToProcessLogEntry(
    const String & table_zookeeper_path, const String & replica, const ReplicatedMergeTreeLogEntryData & entry, Int64 wait_for_inactive_timeout)
{
    String entry_str = entry.toString();
    String log_node_name;

    /** Wait for entries from `log` directory (a common log, from where replicas copy entries to their queue) to be processed.
      *
      * The problem is that the numbers (`sequential` node) of the queue elements in `log` and in `queue` do not match.
      * (And the numbers of the same log element for different replicas do not match in the `queue`.)
      */

    /** First, you need to wait until replica takes `queue` element from the `log` to its queue,
      *  if it has not been done already (see the `pullLogsToQueue` function).
      *
      * To do this, check its node `log_pointer` - the maximum number of the element taken from `log` + 1.
      */

    bool waiting_itself = replica == replica_name;
    /// Do not wait if timeout is zero
    bool wait_for_inactive = wait_for_inactive_timeout != 0;
    /// Wait for unlimited time if timeout is negative
    bool check_timeout = wait_for_inactive_timeout > 0;
    Stopwatch time_waiting;

    const auto & stop_waiting = [&]()
    {
        bool stop_waiting_itself = waiting_itself && partial_shutdown_called;
        bool timeout_exceeded = check_timeout && wait_for_inactive_timeout < time_waiting.elapsedSeconds();
        bool stop_waiting_inactive = (!wait_for_inactive || timeout_exceeded)
            && !getZooKeeper()->exists(fs::path(table_zookeeper_path) / "replicas" / replica / "is_active");
        return is_dropped || stop_waiting_itself || stop_waiting_inactive;
    };

    /// Don't recheck ZooKeeper too often
    constexpr auto event_wait_timeout_ms = 3000;

    LOG_DEBUG(log, "Waiting for {} to process log entry", replica);

    if (startsWith(entry.znode_name, "log-"))
    {
        /// Take the number from the node name `log-xxxxxxxxxx`.
        UInt64 log_index = parse<UInt64>(entry.znode_name.substr(entry.znode_name.size() - 10));
        log_node_name = entry.znode_name;

        LOG_DEBUG(log, "Waiting for {} to pull {} to queue", replica, log_node_name);

        /// Let's wait until entry gets into the replica queue.
        bool pulled_to_queue = false;
        do
        {
            zkutil::EventPtr event = std::make_shared<Poco::Event>();

            String log_pointer = getZooKeeper()->get(fs::path(table_zookeeper_path) / "replicas" / replica / "log_pointer", nullptr, event);
            if (!log_pointer.empty() && parse<UInt64>(log_pointer) > log_index)
            {
                pulled_to_queue = true;
                break;
            }

            /// Wait with timeout because we can be already shut down, but not dropped.
            /// So log_pointer node will exist, but we will never update it because all background threads already stopped.
            /// It can lead to query hung because table drop query can wait for some query (alter, optimize, etc) which called this method,
            /// but the query will never finish because the drop already shut down the table.
            if (!stop_waiting())
                event->tryWait(event_wait_timeout_ms);
        } while (!stop_waiting());

        if (!pulled_to_queue)
            return false;

        LOG_DEBUG(log, "Looking for node corresponding to {} in {} queue", log_node_name, replica);
    }
    else if (!entry.log_entry_id.empty())
    {
        /// First pass, check the table log.
        /// If found in the log, wait for replica to fetch it to the queue.
        /// If not found in the log, it is already in the queue.
        LOG_DEBUG(log, "Looking for log entry with id `{}` in the log", entry.log_entry_id);

        String log_pointer = getZooKeeper()->get(fs::path(table_zookeeper_path) / "replicas" / replica / "log_pointer");

        Strings log_entries = getZooKeeper()->getChildren(fs::path(table_zookeeper_path) / "log");
        UInt64 log_index = 0;
        bool found = false;

        for (const String & log_entry_name : log_entries)
        {
            log_index = parse<UInt64>(log_entry_name.substr(log_entry_name.size() - 10));

            if (!log_pointer.empty() && log_index < parse<UInt64>(log_pointer))
                continue;

            String log_entry_str;
            Coordination::Stat log_entry_stat;
            bool exists = getZooKeeper()->tryGet(fs::path(table_zookeeper_path) / "log" / log_entry_name, log_entry_str, &log_entry_stat);
            ReplicatedMergeTreeLogEntryData log_entry = *ReplicatedMergeTreeLogEntry::parse(log_entry_str, log_entry_stat);
            if (exists && entry.log_entry_id == log_entry.log_entry_id)
            {
                LOG_DEBUG(log, "Found log entry with id `{}` in the log", entry.log_entry_id);

                found = true;
                log_node_name = log_entry_name;
                break;
            }
        }

        if (found)
        {
            LOG_DEBUG(log, "Waiting for {} to pull {} to queue", replica, log_node_name);

            /// Let's wait until entry gets into the replica queue.
            bool pulled_to_queue = false;
            do
            {
                zkutil::EventPtr event = std::make_shared<Poco::Event>();

                log_pointer = getZooKeeper()->get(fs::path(table_zookeeper_path) / "replicas" / replica / "log_pointer", nullptr, event);
                if (!log_pointer.empty() && parse<UInt64>(log_pointer) > log_index)
                {
                    pulled_to_queue = true;
                    break;
                }

                /// Wait with timeout because we can be already shut down, but not dropped.
                /// So log_pointer node will exist, but we will never update it because all background threads already stopped.
                /// It can lead to query hung because table drop query can wait for some query (alter, optimize, etc) which called this method,
                /// but the query will never finish because the drop already shut down the table.
                if (!stop_waiting())
                    event->tryWait(event_wait_timeout_ms);
            } while (!stop_waiting());

            if (!pulled_to_queue)
                return false;
        }
    }
    else
    {
        throw Exception("Logical error: unexpected name of log node: " + entry.znode_name, ErrorCodes::LOGICAL_ERROR);
    }

    /** Second - find the corresponding entry in the queue of the specified replica.
      * Its number may not match the `log` node. Therefore, we search by comparing the content.
      */

    Strings queue_entries = getZooKeeper()->getChildren(fs::path(table_zookeeper_path) / "replicas" / replica / "queue");
    String queue_entry_to_wait_for;

    for (const String & entry_name : queue_entries)
    {
        String queue_entry_str;
        Coordination::Stat queue_entry_stat;
        bool exists = getZooKeeper()->tryGet(fs::path(table_zookeeper_path) / "replicas" / replica / "queue" / entry_name, queue_entry_str, &queue_entry_stat);
        if (exists && queue_entry_str == entry_str)
        {
            queue_entry_to_wait_for = entry_name;
            break;
        }
        else if (!entry.log_entry_id.empty())
        {
            /// Check if the id matches rather than just contents. This entry
            /// might have been written by different ClickHouse versions and
            /// it is hard to guarantee same text representation.
            ReplicatedMergeTreeLogEntryData queue_entry = *ReplicatedMergeTreeLogEntry::parse(queue_entry_str, queue_entry_stat);
            if (entry.log_entry_id == queue_entry.log_entry_id)
            {
                queue_entry_to_wait_for = entry_name;
                break;
            }
        }
    }

    /// While looking for the record, it has already been executed and deleted.
    if (queue_entry_to_wait_for.empty())
    {
        LOG_DEBUG(log, "No corresponding node found. Assuming it has been already processed. Found {} nodes", queue_entries.size());
        return true;
    }

    LOG_DEBUG(log, "Waiting for {} to disappear from {} queue", queue_entry_to_wait_for, replica);

    /// Third - wait until the entry disappears from the replica queue or replica become inactive.
    String path_to_wait_on = fs::path(table_zookeeper_path) / "replicas" / replica / "queue" / queue_entry_to_wait_for;

    return getZooKeeper()->waitForDisappear(path_to_wait_on, stop_waiting);
}


void StorageReplicatedMergeTree::getStatus(Status & res, bool with_zk_fields)
{
    auto zookeeper = tryGetZooKeeper();
    const auto storage_settings_ptr = getSettings();

    res.is_leader = is_leader;
    res.can_become_leader = storage_settings_ptr->replicated_can_become_leader;
    res.is_readonly = is_readonly;
    res.is_session_expired = !zookeeper || zookeeper->expired();

    res.queue = queue.getStatus();
    res.absolute_delay = getAbsoluteDelay(); /// NOTE: may be slightly inconsistent with queue status.

    res.parts_to_check = part_check_thread.size();

    res.zookeeper_path = zookeeper_path;
    res.replica_name = replica_name;
    res.replica_path = replica_path;
    res.columns_version = -1;

    res.log_max_index = 0;
    res.log_pointer = 0;
    res.total_replicas = 0;
    res.active_replicas = 0;
    res.last_queue_update_exception = getLastQueueUpdateException();

    if (with_zk_fields && !res.is_session_expired)
    {
        try
        {
            auto log_entries = zookeeper->getChildren(fs::path(zookeeper_path) / "log");

            if (!log_entries.empty())
            {
                const String & last_log_entry = *std::max_element(log_entries.begin(), log_entries.end());
                res.log_max_index = parse<UInt64>(last_log_entry.substr(strlen("log-")));
            }

            String log_pointer_str = zookeeper->get(fs::path(replica_path) / "log_pointer");
            res.log_pointer = log_pointer_str.empty() ? 0 : parse<UInt64>(log_pointer_str);

            auto all_replicas = zookeeper->getChildren(fs::path(zookeeper_path) / "replicas");
            res.total_replicas = all_replicas.size();

            for (const String & replica : all_replicas)
            {
                bool is_replica_active = zookeeper->exists(fs::path(zookeeper_path) / "replicas" / replica / "is_active");
                res.active_replicas += static_cast<UInt8>(is_replica_active);
                res.replica_is_active.emplace(replica, is_replica_active);
            }
        }
        catch (const Coordination::Exception &)
        {
            res.zookeeper_exception = getCurrentExceptionMessage(false);
        }
    }
}


void StorageReplicatedMergeTree::getQueue(LogEntriesData & res, String & replica_name_)
{
    replica_name_ = replica_name;
    queue.getEntries(res);
}

std::vector<PartMovesBetweenShardsOrchestrator::Entry> StorageReplicatedMergeTree::getPartMovesBetweenShardsEntries()
{
    return part_moves_between_shards_orchestrator.getEntries();
}

time_t StorageReplicatedMergeTree::getAbsoluteDelay() const
{
    time_t min_unprocessed_insert_time = 0;
    time_t max_processed_insert_time = 0;
    queue.getInsertTimes(min_unprocessed_insert_time, max_processed_insert_time);

    /// Load start time, then finish time to avoid reporting false delay when start time is updated
    /// between loading of two variables.
    time_t queue_update_start_time = last_queue_update_start_time.load();
    time_t queue_update_finish_time = last_queue_update_finish_time.load();

    time_t current_time = time(nullptr);

    if (!queue_update_finish_time)
    {
        /// We have not updated queue even once yet (perhaps replica is readonly).
        /// As we have no info about the current state of replication log, return effectively infinite delay.
        return current_time;
    }
    else if (min_unprocessed_insert_time)
    {
        /// There are some unprocessed insert entries in queue.
        return (current_time > min_unprocessed_insert_time) ? (current_time - min_unprocessed_insert_time) : 0;
    }
    else if (queue_update_start_time > queue_update_finish_time)
    {
        /// Queue is empty, but there are some in-flight or failed queue update attempts
        /// (likely because of problems with connecting to ZooKeeper).
        /// Return the time passed since last attempt.
        return (current_time > queue_update_start_time) ? (current_time - queue_update_start_time) : 0;
    }
    else
    {
        /// Everything is up-to-date.
        return 0;
    }
}

void StorageReplicatedMergeTree::getReplicaDelays(time_t & out_absolute_delay, time_t & out_relative_delay)
{
    assertNotReadonly();

    time_t current_time = time(nullptr);

    out_absolute_delay = getAbsoluteDelay();
    out_relative_delay = 0;
    const auto storage_settings_ptr = getSettings();

    /** Relative delay is the maximum difference of absolute delay from any other replica,
      *  (if this replica lags behind any other live replica, or zero, otherwise).
      * Calculated only if the absolute delay is large enough.
      */

    if (out_absolute_delay < static_cast<time_t>(storage_settings_ptr->min_relative_delay_to_measure))
        return;

    auto zookeeper = getZooKeeper();

    time_t max_replicas_unprocessed_insert_time = 0;
    bool have_replica_with_nothing_unprocessed = false;

    Strings replicas = zookeeper->getChildren(fs::path(zookeeper_path) / "replicas");

    for (const auto & replica : replicas)
    {
        if (replica == replica_name)
            continue;

        /// Skip dead replicas.
        if (!zookeeper->exists(fs::path(zookeeper_path) / "replicas" / replica / "is_active"))
            continue;

        String value;
        if (!zookeeper->tryGet(fs::path(zookeeper_path) / "replicas" / replica / "min_unprocessed_insert_time", value))
            continue;

        time_t replica_time = value.empty() ? 0 : parse<time_t>(value);

        if (replica_time == 0)
        {
            /** Note
              * The conclusion that the replica does not lag may be incorrect,
              *  because the information about `min_unprocessed_insert_time` is taken
              *  only from that part of the log that has been moved to the queue.
              * If the replica for some reason has stalled `queueUpdatingTask`,
              *  then `min_unprocessed_insert_time` will be incorrect.
              */

            have_replica_with_nothing_unprocessed = true;
            break;
        }

        if (replica_time > max_replicas_unprocessed_insert_time)
            max_replicas_unprocessed_insert_time = replica_time;
    }

    if (have_replica_with_nothing_unprocessed)
        out_relative_delay = out_absolute_delay;
    else
    {
        max_replicas_unprocessed_insert_time = std::min(current_time, max_replicas_unprocessed_insert_time);
        time_t min_replicas_delay = current_time - max_replicas_unprocessed_insert_time;
        if (out_absolute_delay > min_replicas_delay)
            out_relative_delay = out_absolute_delay - min_replicas_delay;
    }
}

void StorageReplicatedMergeTree::fetchPartition(
    const ASTPtr & partition,
    const StorageMetadataPtr & metadata_snapshot,
    const String & from_,
    bool fetch_part,
    ContextPtr query_context)
{
    Macros::MacroExpansionInfo info;
    info.expand_special_macros_only = false; //-V1048
    info.table_id = getStorageID();
    info.table_id.uuid = UUIDHelpers::Nil;
    auto expand_from = query_context->getMacros()->expand(from_, info);
    String auxiliary_zookeeper_name = extractZooKeeperName(expand_from);
    String from = extractZooKeeperPath(expand_from, /* check_starts_with_slash */ true);
    if (from.empty())
        throw Exception("ZooKeeper path should not be empty", ErrorCodes::ILLEGAL_TYPE_OF_ARGUMENT);

    zkutil::ZooKeeperPtr zookeeper;
    if (auxiliary_zookeeper_name != default_zookeeper_name)
        zookeeper = getContext()->getAuxiliaryZooKeeper(auxiliary_zookeeper_name);
    else
        zookeeper = getZooKeeper();

    if (from.back() == '/')
        from.resize(from.size() - 1);

    if (fetch_part)
    {
        String part_name = partition->as<ASTLiteral &>().value.safeGet<String>();
        auto part_path = findReplicaHavingPart(part_name, from, zookeeper);

        if (part_path.empty())
            throw Exception(ErrorCodes::NO_REPLICA_HAS_PART, "Part {} does not exist on any replica", part_name);
        /** Let's check that there is no such part in the `detached` directory (where we will write the downloaded parts).
          * Unreliable (there is a race condition) - such a part may appear a little later.
          */
        if (checkIfDetachedPartExists(part_name))
            throw Exception(ErrorCodes::DUPLICATE_DATA_PART, "Detached part " + part_name + " already exists.");
        LOG_INFO(log, "Will fetch part {} from shard {} (zookeeper '{}')", part_name, from_, auxiliary_zookeeper_name);

        try
        {
            /// part name , metadata, part_path , true, 0, zookeeper
            if (!fetchPart(part_name, metadata_snapshot, part_path, true, 0, zookeeper))
                throw Exception(ErrorCodes::UNFINISHED, "Failed to fetch part {} from {}", part_name, from_);
        }
        catch (const DB::Exception & e)
        {
            if (e.code() != ErrorCodes::RECEIVED_ERROR_FROM_REMOTE_IO_SERVER && e.code() != ErrorCodes::RECEIVED_ERROR_TOO_MANY_REQUESTS
                && e.code() != ErrorCodes::CANNOT_READ_ALL_DATA)
                throw;

            LOG_INFO(log, e.displayText());
        }
        return;
    }

    String partition_id = getPartitionIDFromQuery(partition, query_context);
    LOG_INFO(log, "Will fetch partition {} from shard {} (zookeeper '{}')", partition_id, from_, auxiliary_zookeeper_name);

    /** Let's check that there is no such partition in the `detached` directory (where we will write the downloaded parts).
      * Unreliable (there is a race condition) - such a partition may appear a little later.
      */
    if (checkIfDetachedPartitionExists(partition_id))
        throw Exception("Detached partition " + partition_id + " already exists.", ErrorCodes::PARTITION_ALREADY_EXISTS);

    zkutil::Strings replicas;
    zkutil::Strings active_replicas;
    String best_replica;

    {

        /// List of replicas of source shard.
        replicas = zookeeper->getChildren(fs::path(from) / "replicas");

        /// Leave only active replicas.
        active_replicas.reserve(replicas.size());

        for (const String & replica : replicas)
            if (zookeeper->exists(fs::path(from) / "replicas" / replica / "is_active"))
                active_replicas.push_back(replica);

        if (active_replicas.empty())
            throw Exception("No active replicas for shard " + from, ErrorCodes::NO_ACTIVE_REPLICAS);

        /** You must select the best (most relevant) replica.
        * This is a replica with the maximum `log_pointer`, then with the minimum `queue` size.
        * NOTE This is not exactly the best criteria. It does not make sense to download old partitions,
        *  and it would be nice to be able to choose the replica closest by network.
        * NOTE Of course, there are data races here. You can solve it by retrying.
        */
        Int64 max_log_pointer = -1;
        UInt64 min_queue_size = std::numeric_limits<UInt64>::max();

        for (const String & replica : active_replicas)
        {
            String current_replica_path = fs::path(from) / "replicas" / replica;

            String log_pointer_str = zookeeper->get(fs::path(current_replica_path) / "log_pointer");
            Int64 log_pointer = log_pointer_str.empty() ? 0 : parse<UInt64>(log_pointer_str);

            Coordination::Stat stat;
            zookeeper->get(fs::path(current_replica_path) / "queue", &stat);
            size_t queue_size = stat.numChildren;

            if (log_pointer > max_log_pointer
                || (log_pointer == max_log_pointer && queue_size < min_queue_size))
            {
                max_log_pointer = log_pointer;
                min_queue_size = queue_size;
                best_replica = replica;
            }
        }
    }

    if (best_replica.empty())
        throw Exception("Logical error: cannot choose best replica.", ErrorCodes::LOGICAL_ERROR);

    LOG_INFO(log, "Found {} replicas, {} of them are active. Selected {} to fetch from.", replicas.size(), active_replicas.size(), best_replica);

    String best_replica_path = fs::path(from) / "replicas" / best_replica;

    /// Let's find out which parts are on the best replica.

    /** Trying to download these parts.
      * Some of them could be deleted due to the merge.
      * In this case, update the information about the available parts and try again.
      */

    unsigned try_no = 0;
    Strings missing_parts;
    do
    {
        if (try_no)
            LOG_INFO(log, "Some of parts ({}) are missing. Will try to fetch covering parts.", missing_parts.size());

        if (try_no >= query_context->getSettings().max_fetch_partition_retries_count)
            throw Exception("Too many retries to fetch parts from " + best_replica_path, ErrorCodes::TOO_MANY_RETRIES_TO_FETCH_PARTS);

        Strings parts = zookeeper->getChildren(fs::path(best_replica_path) / "parts");
        ActiveDataPartSet active_parts_set(format_version, parts);
        Strings parts_to_fetch;

        if (missing_parts.empty())
        {
            parts_to_fetch = active_parts_set.getParts();

            /// Leaving only the parts of the desired partition.
            Strings parts_to_fetch_partition;
            for (const String & part : parts_to_fetch)
            {
                if (MergeTreePartInfo::fromPartName(part, format_version).partition_id == partition_id)
                    parts_to_fetch_partition.push_back(part);
            }

            parts_to_fetch = std::move(parts_to_fetch_partition);

            if (parts_to_fetch.empty())
                throw Exception("Partition " + partition_id + " on " + best_replica_path + " doesn't exist", ErrorCodes::PARTITION_DOESNT_EXIST);
        }
        else
        {
            for (const String & missing_part : missing_parts)
            {
                String containing_part = active_parts_set.getContainingPart(missing_part);
                if (!containing_part.empty())
                    parts_to_fetch.push_back(containing_part);
                else
                    LOG_WARNING(log, "Part {} on replica {} has been vanished.", missing_part, best_replica_path);
            }
        }

        LOG_INFO(log, "Parts to fetch: {}", parts_to_fetch.size());

        missing_parts.clear();
        for (const String & part : parts_to_fetch)
        {
            bool fetched = false;

            try
            {
                fetched = fetchPart(part, metadata_snapshot, best_replica_path, true, 0, zookeeper);
            }
            catch (const DB::Exception & e)
            {
                if (e.code() != ErrorCodes::RECEIVED_ERROR_FROM_REMOTE_IO_SERVER && e.code() != ErrorCodes::RECEIVED_ERROR_TOO_MANY_REQUESTS
                    && e.code() != ErrorCodes::CANNOT_READ_ALL_DATA)
                    throw;

                LOG_INFO(log, e.displayText());
            }

            if (!fetched)
                missing_parts.push_back(part);
        }

        ++try_no;
    } while (!missing_parts.empty());
}


void StorageReplicatedMergeTree::mutate(const MutationCommands & commands, ContextPtr query_context)
{
    /// Overview of the mutation algorithm.
    ///
    /// When the client executes a mutation, this method is called. It acquires block numbers in all
    /// partitions, saves them in the mutation entry and writes the mutation entry to a new ZK node in
    /// the /mutations folder. This block numbers are needed to determine which parts should be mutated and
    /// which shouldn't (parts inserted after the mutation will have the block number higher than the
    /// block number acquired by the mutation in that partition and so will not be mutatied).
    /// This block number is called "mutation version" in that partition.
    ///
    /// Mutation versions are acquired atomically in all partitions, so the case when an insert in some
    /// partition has the block number higher than the mutation version but the following insert into another
    /// partition acquires the block number lower than the mutation version in that partition is impossible.
    /// Another important invariant: mutation entries appear in /mutations in the order of their mutation
    /// versions (in any partition). This means that mutations form a sequence and we can execute them in
    /// the order of their mutation versions and not worry that some mutation with the smaller version
    /// will suddenly appear.
    ///
    /// During mutations individual parts are immutable - when we want to change the contents of a part
    /// we prepare the new part and add it to MergeTreeData (the original part gets replaced). The fact that
    /// we have mutated the part is recorded in the part->info.mutation field of MergeTreePartInfo.
    /// The relation with the original part is preserved because the new part covers the same block range
    /// as the original one.
    ///
    /// We then can for each part determine its "mutation version": the version of the last mutation in
    /// the mutation sequence that we regard as already applied to that part. All mutations with the greater
    /// version number will still need to be applied to that part.
    ///
    /// Execution of mutations is done asynchronously. All replicas watch the /mutations directory and
    /// load new mutation entries as they appear (see mutationsUpdatingTask()). Next we need to determine
    /// how to mutate individual parts consistently with part merges. This is done by the leader replica
    /// (see mergeSelectingTask() and class ReplicatedMergeTreeMergePredicate for details). Important
    /// invariants here are that a) all source parts for a single merge must have the same mutation version
    /// and b) any part can be mutated only once or merged only once (e.g. once we have decided to mutate
    /// a part then we need to execute that mutation and can assign merges only to the new part and not to the
    /// original part). Multiple consecutive mutations can be executed at once (without writing the
    /// intermediate result to a part).
    ///
    /// Leader replica records its decisions to the replication log (/log directory in ZK) in the form of
    /// MUTATE_PART entries and all replicas then execute them in the background pool
    /// (see MutateTask class). When a replica encounters a MUTATE_PART command, it is
    /// guaranteed that the corresponding mutation entry is already loaded (when we pull entries from
    /// replication log into the replica queue, we also load mutation entries). Note that just as with merges
    /// the replica can decide not to do the mutation locally and fetch the mutated part from another replica
    /// instead.
    ///
    /// Mutations of individual parts are in fact pretty similar to merges, e.g. their assignment and execution
    /// is governed by the same storage_settings. TODO: support a single "merge-mutation" operation when the data
    /// read from the the source parts is first mutated on the fly to some uniform mutation version and then
    /// merged to a resulting part.
    ///
    /// After all needed parts are mutated (i.e. all active parts have the mutation version greater than
    /// the version of this mutation), the mutation is considered done and can be deleted.

    ReplicatedMergeTreeMutationEntry mutation_entry;
    mutation_entry.source_replica = replica_name;
    mutation_entry.commands = commands;

    const String mutations_path = fs::path(zookeeper_path) / "mutations";
    const auto zookeeper = getZooKeeper();

    /// Update the mutations_path node when creating the mutation and check its version to ensure that
    /// nodes for mutations are created in the same order as the corresponding block numbers.
    /// Should work well if the number of concurrent mutation requests is small.
    while (true)
    {
        Coordination::Stat mutations_stat;
        zookeeper->get(mutations_path, &mutations_stat);

        PartitionBlockNumbersHolder partition_block_numbers_holder =
                allocateBlockNumbersInAffectedPartitions(mutation_entry.commands, query_context, zookeeper);

        mutation_entry.block_numbers = partition_block_numbers_holder.getBlockNumbers();
        mutation_entry.create_time = time(nullptr);

        /// The following version check guarantees the linearizability property for any pair of mutations:
        /// mutation with higher sequence number is guaranteed to have higher block numbers in every partition
        /// (and thus will be applied strictly according to sequence numbers of mutations)
        Coordination::Requests requests;
        requests.emplace_back(zkutil::makeSetRequest(mutations_path, String(), mutations_stat.version));
        requests.emplace_back(zkutil::makeCreateRequest(
            fs::path(mutations_path) / "", mutation_entry.toString(), zkutil::CreateMode::PersistentSequential));

        if (auto txn = query_context->getZooKeeperMetadataTransaction())
            txn->moveOpsTo(requests);

        Coordination::Responses responses;
        Coordination::Error rc = zookeeper->tryMulti(requests, responses);

        partition_block_numbers_holder.reset();

        if (rc == Coordination::Error::ZOK)
        {
            const String & path_created =
                dynamic_cast<const Coordination::CreateResponse *>(responses[1].get())->path_created;
            mutation_entry.znode_name = path_created.substr(path_created.find_last_of('/') + 1);
            LOG_TRACE(log, "Created mutation with ID {}", mutation_entry.znode_name);
            break;
        }
        else if (rc == Coordination::Error::ZBADVERSION)
        {
            /// Cannot retry automatically, because some zookeeper ops were lost on the first attempt. Will retry on DDLWorker-level.
            if (query_context->getZooKeeperMetadataTransaction())
                throw Exception("Cannot execute alter, because mutations version was suddenly changed due to concurrent alter",
                                ErrorCodes::CANNOT_ASSIGN_ALTER);
            LOG_TRACE(log, "Version conflict when trying to create a mutation node, retrying...");
            continue;
        }
        else
            throw Coordination::Exception("Unable to create a mutation znode", rc);
    }

    waitMutation(mutation_entry.znode_name, query_context->getSettingsRef().mutations_sync);
}

void StorageReplicatedMergeTree::waitMutation(const String & znode_name, size_t mutations_sync) const
{
    if (!mutations_sync)
        return;

    /// we have to wait
    auto zookeeper = getZooKeeper();
    Strings replicas;
    if (mutations_sync == 2) /// wait for all replicas
    {
        replicas = zookeeper->getChildren(fs::path(zookeeper_path) / "replicas");
        /// This replica should be first, to ensure that the mutation will be loaded into memory
        for (auto it = replicas.begin(); it != replicas.end(); ++it)
        {
            if (*it == replica_name)
            {
                std::iter_swap(it, replicas.rbegin());
                break;
            }
        }
    }
    else if (mutations_sync == 1) /// just wait for ourself
        replicas.push_back(replica_name);

    waitMutationToFinishOnReplicas(replicas, znode_name);
}

std::vector<MergeTreeMutationStatus> StorageReplicatedMergeTree::getMutationsStatus() const
{
    return queue.getMutationsStatus();
}

CancellationCode StorageReplicatedMergeTree::killMutation(const String & mutation_id)
{
    assertNotReadonly();

    zkutil::ZooKeeperPtr zookeeper = getZooKeeper();

    LOG_INFO(log, "Killing mutation {}", mutation_id);

    auto mutation_entry = queue.removeMutation(zookeeper, mutation_id);
    if (!mutation_entry)
        return CancellationCode::NotFound;

    /// After this point no new part mutations will start and part mutations that still exist
    /// in the queue will be skipped.

    /// Cancel already running part mutations.
    for (const auto & pair : mutation_entry->block_numbers)
    {
        const String & partition_id = pair.first;
        Int64 block_number = pair.second;
        getContext()->getMergeList().cancelPartMutations(getStorageID(), partition_id, block_number);
    }
    return CancellationCode::CancelSent;
}

void StorageReplicatedMergeTree::clearOldPartsAndRemoveFromZK()
{
    auto table_lock = lockForShare(
            RWLockImpl::NO_QUERY, getSettings()->lock_acquire_timeout_for_background_operations);
    auto zookeeper = getZooKeeper();

    DataPartsVector parts = grabOldParts();
    if (parts.empty())
        return;

    DataPartsVector parts_to_delete_only_from_filesystem;    // Only duplicates
    DataPartsVector parts_to_delete_completely;              // All parts except duplicates
    DataPartsVector parts_to_retry_deletion;                 // Parts that should be retried due to network problems
    DataPartsVector parts_to_remove_from_filesystem;         // Parts removed from ZK

    for (const auto & part : parts)
    {
        if (!part->is_duplicate)
            parts_to_delete_completely.emplace_back(part);
        else
            parts_to_delete_only_from_filesystem.emplace_back(part);
    }
    parts.clear();

    /// Delete duplicate parts from filesystem
    if (!parts_to_delete_only_from_filesystem.empty())
    {
        clearPartsFromFilesystem(parts_to_delete_only_from_filesystem);
        removePartsFinally(parts_to_delete_only_from_filesystem);

        LOG_DEBUG(log, "Removed {} old duplicate parts", parts_to_delete_only_from_filesystem.size());
    }

    /// Delete normal parts from ZooKeeper
    NameSet part_names_to_retry_deletion;
    try
    {
        Strings part_names_to_delete_completely;
        for (const auto & part : parts_to_delete_completely)
            part_names_to_delete_completely.emplace_back(part->name);

        LOG_DEBUG(log, "Removing {} old parts from ZooKeeper", parts_to_delete_completely.size());
        removePartsFromZooKeeper(zookeeper, part_names_to_delete_completely, &part_names_to_retry_deletion);
    }
    catch (...)
    {
        LOG_ERROR(log, "There is a problem with deleting parts from ZooKeeper: {}", getCurrentExceptionMessage(true));
    }

    /// Part names that were reliably deleted from ZooKeeper should be deleted from filesystem
    auto num_reliably_deleted_parts = parts_to_delete_completely.size() - part_names_to_retry_deletion.size();
    LOG_DEBUG(log, "Removed {} old parts from ZooKeeper. Removing them from filesystem.", num_reliably_deleted_parts);

    /// Delete normal parts on two sets
    for (auto & part : parts_to_delete_completely)
    {
        if (part_names_to_retry_deletion.count(part->name) == 0)
            parts_to_remove_from_filesystem.emplace_back(part);
        else
            parts_to_retry_deletion.emplace_back(part);
    }

    /// Will retry deletion
    if (!parts_to_retry_deletion.empty())
    {
        rollbackDeletingParts(parts_to_retry_deletion);
        LOG_DEBUG(log, "Will retry deletion of {} parts in the next time", parts_to_retry_deletion.size());
    }

    /// Remove parts from filesystem and finally from data_parts
    if (!parts_to_remove_from_filesystem.empty())
    {
        clearPartsFromFilesystem(parts_to_remove_from_filesystem);
        removePartsFinally(parts_to_remove_from_filesystem);

        LOG_DEBUG(log, "Removed {} old parts", parts_to_remove_from_filesystem.size());
    }
}


bool StorageReplicatedMergeTree::tryRemovePartsFromZooKeeperWithRetries(DataPartsVector & parts, size_t max_retries)
{
    Strings part_names_to_remove;
    for (const auto & part : parts)
        part_names_to_remove.emplace_back(part->name);

    return tryRemovePartsFromZooKeeperWithRetries(part_names_to_remove, max_retries);
}

bool StorageReplicatedMergeTree::tryRemovePartsFromZooKeeperWithRetries(const Strings & part_names, size_t max_retries)
{
    size_t num_tries = 0;
    bool success = false;

    while (!success && (max_retries == 0 || num_tries < max_retries))
    {
        try
        {
            ++num_tries;
            success = true;

            auto zookeeper = getZooKeeper();

            std::vector<std::future<Coordination::ExistsResponse>> exists_futures;
            exists_futures.reserve(part_names.size());
            for (const String & part_name : part_names)
            {
                String part_path = fs::path(replica_path) / "parts" / part_name;
                exists_futures.emplace_back(zookeeper->asyncExists(part_path));
            }

            std::vector<std::future<Coordination::MultiResponse>> remove_futures;
            remove_futures.reserve(part_names.size());
            for (size_t i = 0; i < part_names.size(); ++i)
            {
                Coordination::ExistsResponse exists_resp = exists_futures[i].get();
                if (exists_resp.error == Coordination::Error::ZOK)
                {
                    Coordination::Requests ops;
                    removePartFromZooKeeper(part_names[i], ops, exists_resp.stat.numChildren > 0);
                    remove_futures.emplace_back(zookeeper->asyncTryMultiNoThrow(ops));
                }
            }

            for (auto & future : remove_futures)
            {
                auto response = future.get();

                if (response.error == Coordination::Error::ZOK || response.error == Coordination::Error::ZNONODE)
                    continue;

                if (Coordination::isHardwareError(response.error))
                {
                    success = false;
                    continue;
                }

                throw Coordination::Exception(response.error);
            }
        }
        catch (Coordination::Exception & e)
        {
            success = false;

            if (Coordination::isHardwareError(e.code))
                tryLogCurrentException(log, __PRETTY_FUNCTION__);
            else
                throw;
        }

        if (!success && num_tries < max_retries)
            std::this_thread::sleep_for(std::chrono::milliseconds(1000));
    }

    return success;
}

void StorageReplicatedMergeTree::removePartsFromZooKeeper(
    zkutil::ZooKeeperPtr & zookeeper, const Strings & part_names, NameSet * parts_should_be_retried)
{
    std::vector<std::future<Coordination::ExistsResponse>> exists_futures;
    std::vector<std::future<Coordination::MultiResponse>> remove_futures;
    exists_futures.reserve(part_names.size());
    remove_futures.reserve(part_names.size());
    try
    {
        /// Exception can be thrown from loop
        /// if zk session will be dropped
        for (const String & part_name : part_names)
        {
            String part_path = fs::path(replica_path) / "parts" / part_name;
            exists_futures.emplace_back(zookeeper->asyncExists(part_path));
        }

        for (size_t i = 0; i < part_names.size(); ++i)
        {
            Coordination::ExistsResponse exists_resp = exists_futures[i].get();
            if (exists_resp.error == Coordination::Error::ZOK)
            {
                Coordination::Requests ops;
                removePartFromZooKeeper(part_names[i], ops, exists_resp.stat.numChildren > 0);
                remove_futures.emplace_back(zookeeper->asyncTryMultiNoThrow(ops));
            }
            else
            {
                LOG_DEBUG(log, "There is no part {} in ZooKeeper, it was only in filesystem", part_names[i]);
                // emplace invalid future so that the total number of futures is the same as part_names.size();
                remove_futures.emplace_back();
            }
        }
    }
    catch (const Coordination::Exception & e)
    {
        if (parts_should_be_retried && Coordination::isHardwareError(e.code))
            parts_should_be_retried->insert(part_names.begin(), part_names.end());
        throw;
    }

    for (size_t i = 0; i < remove_futures.size(); ++i)
    {
        auto & future = remove_futures[i];

        if (!future.valid())
            continue;

        auto response = future.get();
        if (response.error == Coordination::Error::ZOK)
            continue;
        else if (response.error == Coordination::Error::ZNONODE)
        {
            LOG_DEBUG(log, "There is no part {} in ZooKeeper, it was only in filesystem", part_names[i]);
            continue;
        }
        else if (Coordination::isHardwareError(response.error))
        {
            if (parts_should_be_retried)
                parts_should_be_retried->insert(part_names[i]);
            continue;
        }
        else
            LOG_WARNING(log, "Cannot remove part {} from ZooKeeper: {}", part_names[i], Coordination::errorMessage(response.error));
    }
}


void StorageReplicatedMergeTree::getClearBlocksInPartitionOps(
    Coordination::Requests & ops, zkutil::ZooKeeper & zookeeper, const String & partition_id, Int64 min_block_num, Int64 max_block_num)
{
    Strings blocks;
    if (Coordination::Error::ZOK != zookeeper.tryGetChildren(fs::path(zookeeper_path) / "blocks", blocks))
        throw Exception(zookeeper_path + "/blocks doesn't exist", ErrorCodes::NOT_FOUND_NODE);

    String partition_prefix = partition_id + "_";
    zkutil::AsyncResponses<Coordination::GetResponse> get_futures;

    for (const String & block_id : blocks)
    {
        if (startsWith(block_id, partition_prefix))
        {
            String path = fs::path(zookeeper_path) / "blocks" / block_id;
            get_futures.emplace_back(path, zookeeper.asyncTryGet(path));
        }
    }

    for (auto & pair : get_futures)
    {
        const String & path = pair.first;
        auto result = pair.second.get();

        if (result.error == Coordination::Error::ZNONODE)
            continue;

        ReadBufferFromString buf(result.data);

        const auto part_info = MergeTreePartInfo::tryParsePartName(result.data, format_version);

        if (!part_info || (min_block_num <= part_info->min_block && part_info->max_block <= max_block_num))
            ops.emplace_back(zkutil::makeRemoveRequest(path, -1));
    }
}

void StorageReplicatedMergeTree::clearBlocksInPartition(
    zkutil::ZooKeeper & zookeeper, const String & partition_id, Int64 min_block_num, Int64 max_block_num)
{
    Coordination::Requests delete_requests;
    getClearBlocksInPartitionOps(delete_requests, zookeeper, partition_id, min_block_num, max_block_num);
    Coordination::Responses delete_responses;
    auto code = zookeeper.tryMulti(delete_requests, delete_responses);
    if (code != Coordination::Error::ZOK)
    {
        for (size_t i = 0; i < delete_requests.size(); ++i)
            if (delete_responses[i]->error != Coordination::Error::ZOK)
                LOG_WARNING(log, "Error while deleting ZooKeeper path `{}`: {}, ignoring.", delete_requests[i]->getPath(), Coordination::errorMessage(delete_responses[i]->error));
    }

    LOG_TRACE(log, "Deleted {} deduplication block IDs in partition ID {}", delete_requests.size(), partition_id);
}

void StorageReplicatedMergeTree::replacePartitionFrom(
    const StoragePtr & source_table, const ASTPtr & partition, bool replace, ContextPtr query_context)
{
    /// First argument is true, because we possibly will add new data to current table.
    auto lock1 = lockForShare(query_context->getCurrentQueryId(), query_context->getSettingsRef().lock_acquire_timeout);
    auto lock2 = source_table->lockForShare(query_context->getCurrentQueryId(), query_context->getSettingsRef().lock_acquire_timeout);

    auto source_metadata_snapshot = source_table->getInMemoryMetadataPtr();
    auto metadata_snapshot = getInMemoryMetadataPtr();

    Stopwatch watch;
    MergeTreeData & src_data = checkStructureAndGetMergeTreeData(source_table, source_metadata_snapshot, metadata_snapshot);
    String partition_id = getPartitionIDFromQuery(partition, query_context);

    /// NOTE: Some covered parts may be missing in src_all_parts if corresponding log entries are not executed yet.
    DataPartsVector src_all_parts = src_data.getDataPartsVectorInPartition(MergeTreeDataPartState::Committed, partition_id);

    LOG_DEBUG(log, "Cloning {} parts", src_all_parts.size());

    static const String TMP_PREFIX = "tmp_replace_from_";
    auto zookeeper = getZooKeeper();

    /// Retry if alter_partition_version changes
    for (size_t retry = 0; retry < 1000; ++retry)
    {
        DataPartsVector src_parts;
        MutableDataPartsVector dst_parts;
        Strings block_id_paths;
        Strings part_checksums;
        std::vector<EphemeralLockInZooKeeper> ephemeral_locks;
        String alter_partition_version_path = zookeeper_path + "/alter_partition_version";
        Coordination::Stat alter_partition_version_stat;
        zookeeper->get(alter_partition_version_path, &alter_partition_version_stat);

        /// Firstly, generate last block number and compute drop_range
        /// NOTE: Even if we make ATTACH PARTITION instead of REPLACE PARTITION drop_range will not be empty, it will contain a block.
        /// So, such case has special meaning, if drop_range contains only one block it means that nothing to drop.
        /// TODO why not to add normal DROP_RANGE entry to replication queue if `replace` is true?
        MergeTreePartInfo drop_range;
        std::optional<EphemeralLockInZooKeeper> delimiting_block_lock;
        bool partition_was_empty = !getFakePartCoveringAllPartsInPartition(partition_id, drop_range, delimiting_block_lock, true);
        if (replace && partition_was_empty)
        {
            /// Nothing to drop, will just attach new parts
            LOG_INFO(log, "Partition {} was empty, REPLACE PARTITION will work as ATTACH PARTITION FROM", drop_range.partition_id);
            replace = false;
        }

        if (!replace)
        {
            /// It's ATTACH PARTITION FROM, not REPLACE PARTITION. We have to reset drop range
            drop_range = makeDummyDropRangeForMovePartitionOrAttachPartitionFrom(partition_id);
        }

        assert(replace == !LogEntry::ReplaceRangeEntry::isMovePartitionOrAttachFrom(drop_range));

        String drop_range_fake_part_name = getPartNamePossiblyFake(format_version, drop_range);

        for (const auto & src_part : src_all_parts)
        {
            /// We also make some kind of deduplication to avoid duplicated parts in case of ATTACH PARTITION
            /// Assume that merges in the partition are quite rare
            /// Save deduplication block ids with special prefix replace_partition

            if (!canReplacePartition(src_part))
                throw Exception(
                    "Cannot replace partition '" + partition_id + "' because part '" + src_part->name + "' has inconsistent granularity with table",
                    ErrorCodes::LOGICAL_ERROR);

            String hash_hex = src_part->checksums.getTotalChecksumHex();

            if (replace)
                LOG_INFO(log, "Trying to replace {} with hash_hex {}", src_part->name, hash_hex);
            else
                LOG_INFO(log, "Trying to attach {} with hash_hex {}", src_part->name, hash_hex);

            String block_id_path = replace ? "" : (fs::path(zookeeper_path) / "blocks" / (partition_id + "_replace_from_" + hash_hex));

            auto lock = allocateBlockNumber(partition_id, zookeeper, block_id_path);
            if (!lock)
            {
                LOG_INFO(log, "Part {} (hash {}) has been already attached", src_part->name, hash_hex);
                continue;
            }

            UInt64 index = lock->getNumber();
            MergeTreePartInfo dst_part_info(partition_id, index, index, src_part->info.level);
            auto dst_part = cloneAndLoadDataPartOnSameDisk(src_part, TMP_PREFIX, dst_part_info, metadata_snapshot);

            src_parts.emplace_back(src_part);
            dst_parts.emplace_back(dst_part);
            ephemeral_locks.emplace_back(std::move(*lock));
            block_id_paths.emplace_back(block_id_path);
            part_checksums.emplace_back(hash_hex);
        }

        ReplicatedMergeTreeLogEntryData entry;
        {
            auto src_table_id = src_data.getStorageID();
            entry.type = ReplicatedMergeTreeLogEntryData::REPLACE_RANGE;
            entry.source_replica = replica_name;
            entry.create_time = time(nullptr);
            entry.replace_range_entry = std::make_shared<ReplicatedMergeTreeLogEntryData::ReplaceRangeEntry>();

            auto & entry_replace = *entry.replace_range_entry;
            entry_replace.drop_range_part_name = drop_range_fake_part_name;
            entry_replace.from_database = src_table_id.database_name;
            entry_replace.from_table = src_table_id.table_name;
            for (const auto & part : src_parts)
                entry_replace.src_part_names.emplace_back(part->name);
            for (const auto & part : dst_parts)
                entry_replace.new_part_names.emplace_back(part->name);
            for (const String & checksum : part_checksums)
                entry_replace.part_names_checksums.emplace_back(checksum);
            entry_replace.columns_version = -1;
        }

        /// Remove deduplication block_ids of replacing parts
        if (replace)
            clearBlocksInPartition(*zookeeper, drop_range.partition_id, drop_range.max_block, drop_range.max_block);

        DataPartsVector parts_to_remove;
        Coordination::Responses op_results;

        try
        {
            Coordination::Requests ops;
            for (size_t i = 0; i < dst_parts.size(); ++i)
            {
                getCommitPartOps(ops, dst_parts[i], block_id_paths[i]);
                ephemeral_locks[i].getUnlockOps(ops);
            }

            if (auto txn = query_context->getZooKeeperMetadataTransaction())
                txn->moveOpsTo(ops);

            delimiting_block_lock->getUnlockOps(ops);
            /// Check and update version to avoid race with DROP_RANGE
            ops.emplace_back(zkutil::makeSetRequest(alter_partition_version_path, "", alter_partition_version_stat.version));
            /// Just update version, because merges assignment relies on it
            ops.emplace_back(zkutil::makeSetRequest(fs::path(zookeeper_path) / "log", "", -1));
            ops.emplace_back(zkutil::makeCreateRequest(fs::path(zookeeper_path) / "log/log-", entry.toString(), zkutil::CreateMode::PersistentSequential));

            Transaction transaction(*this);
            {
                auto data_parts_lock = lockParts();

                for (MutableDataPartPtr & part : dst_parts)
                    renameTempPartAndReplace(part, nullptr, &transaction, data_parts_lock);
            }

            Coordination::Error code = zookeeper->tryMulti(ops, op_results);
            if (code == Coordination::Error::ZOK)
                delimiting_block_lock->assumeUnlocked();
            else if (code == Coordination::Error::ZBADVERSION)
            {
                /// Cannot retry automatically, because some zookeeper ops were lost on the first attempt. Will retry on DDLWorker-level.
                if (query_context->getZooKeeperMetadataTransaction())
                    throw Exception(
                        "Cannot execute alter, because alter partition version was suddenly changed due to concurrent alter",
                        ErrorCodes::CANNOT_ASSIGN_ALTER);
                continue;
            }
            else
                zkutil::KeeperMultiException::check(code, ops, op_results);

            {
                auto data_parts_lock = lockParts();

                transaction.commit(&data_parts_lock);
                if (replace)
                    parts_to_remove = removePartsInRangeFromWorkingSet(drop_range, true, data_parts_lock);
            }

            PartLog::addNewParts(getContext(), dst_parts, watch.elapsed());
        }
        catch (...)
        {
            PartLog::addNewParts(getContext(), dst_parts, watch.elapsed(), ExecutionStatus::fromCurrentException());
            throw;
        }

        String log_znode_path = dynamic_cast<const Coordination::CreateResponse &>(*op_results.back()).path_created;
        entry.znode_name = log_znode_path.substr(log_znode_path.find_last_of('/') + 1);

        for (auto & lock : ephemeral_locks)
            lock.assumeUnlocked();

        /// Forcibly remove replaced parts from ZooKeeper
        tryRemovePartsFromZooKeeperWithRetries(parts_to_remove);

        /// Speedup removing of replaced parts from filesystem
        parts_to_remove.clear();
        cleanup_thread.wakeup();

        lock2.reset();
        lock1.reset();

        waitForLogEntryToBeProcessedIfNecessary(entry, query_context);

        return;
    }

    throw Exception(
        ErrorCodes::CANNOT_ASSIGN_ALTER, "Cannot assign ALTER PARTITION, because another ALTER PARTITION query was concurrently executed");
}

void StorageReplicatedMergeTree::movePartitionToTable(const StoragePtr & dest_table, const ASTPtr & partition, ContextPtr query_context)
{
    auto lock1 = lockForShare(query_context->getCurrentQueryId(), query_context->getSettingsRef().lock_acquire_timeout);
    auto lock2 = dest_table->lockForShare(query_context->getCurrentQueryId(), query_context->getSettingsRef().lock_acquire_timeout);

    auto dest_table_storage = std::dynamic_pointer_cast<StorageReplicatedMergeTree>(dest_table);
    if (!dest_table_storage)
        throw Exception("Table " + getStorageID().getNameForLogs() + " supports movePartitionToTable only for ReplicatedMergeTree family of table engines."
                        " Got " + dest_table->getName(), ErrorCodes::NOT_IMPLEMENTED);
    if (dest_table_storage->getStoragePolicy() != this->getStoragePolicy())
        throw Exception("Destination table " + dest_table_storage->getStorageID().getNameForLogs() +
                        " should have the same storage policy of source table " + getStorageID().getNameForLogs() + ". " +
                        getStorageID().getNameForLogs() + ": " + this->getStoragePolicy()->getName() + ", " +
                        getStorageID().getNameForLogs() + ": " + dest_table_storage->getStoragePolicy()->getName(), ErrorCodes::UNKNOWN_POLICY);

    auto dest_metadata_snapshot = dest_table->getInMemoryMetadataPtr();
    auto metadata_snapshot = getInMemoryMetadataPtr();

    Stopwatch watch;
    MergeTreeData & src_data = dest_table_storage->checkStructureAndGetMergeTreeData(*this, metadata_snapshot, dest_metadata_snapshot);
    auto src_data_id = src_data.getStorageID();
    String partition_id = getPartitionIDFromQuery(partition, query_context);

    /// A range for log entry to remove parts from the source table (myself).
    auto zookeeper = getZooKeeper();
    /// Retry if alter_partition_version changes
    for (size_t retry = 0; retry < 1000; ++retry)
    {
        String alter_partition_version_path = zookeeper_path + "/alter_partition_version";
        Coordination::Stat alter_partition_version_stat;
        zookeeper->get(alter_partition_version_path, &alter_partition_version_stat);

        MergeTreePartInfo drop_range;
        std::optional<EphemeralLockInZooKeeper> delimiting_block_lock;
        getFakePartCoveringAllPartsInPartition(partition_id, drop_range, delimiting_block_lock, true);
        String drop_range_fake_part_name = getPartNamePossiblyFake(format_version, drop_range);

        DataPartPtr covering_part;
        DataPartsVector src_all_parts;
        {
            /// NOTE: Some covered parts may be missing in src_all_parts if corresponding log entries are not executed yet.
            auto parts_lock = src_data.lockParts();
            src_all_parts = src_data.getActivePartsToReplace(drop_range, drop_range_fake_part_name, covering_part, parts_lock);
        }

        if (covering_part)
            throw Exception(ErrorCodes::LOGICAL_ERROR, "Got part {} covering drop range {}, it's a bug",
                            covering_part->name, drop_range_fake_part_name);

        /// After allocating block number for drop_range we must ensure that it does not intersect block numbers
        /// allocated by concurrent REPLACE query.
        /// We could check it in multi-request atomically with creation of DROP_RANGE entry in source table log,
        /// but it's better to check it here and fail as early as possible (before we have done something to destination table).
        Coordination::Error version_check_code = zookeeper->trySet(alter_partition_version_path, "", alter_partition_version_stat.version);
        if (version_check_code != Coordination::Error::ZOK)
            throw Exception(ErrorCodes::CANNOT_ASSIGN_ALTER, "Cannot DROP PARTITION in {} after copying partition to {}, "
                            "because another ALTER PARTITION query was concurrently executed",
                            getStorageID().getFullTableName(), dest_table_storage->getStorageID().getFullTableName());

        DataPartsVector src_parts;
        MutableDataPartsVector dst_parts;
        Strings block_id_paths;
        Strings part_checksums;
        std::vector<EphemeralLockInZooKeeper> ephemeral_locks;

        LOG_DEBUG(log, "Cloning {} parts", src_all_parts.size());

        static const String TMP_PREFIX = "tmp_move_from_";

        /// Clone parts into destination table.
        String dest_alter_partition_version_path = dest_table_storage->zookeeper_path + "/alter_partition_version";
        Coordination::Stat dest_alter_partition_version_stat;
        zookeeper->get(dest_alter_partition_version_path, &dest_alter_partition_version_stat);
        for (const auto & src_part : src_all_parts)
        {
            if (!dest_table_storage->canReplacePartition(src_part))
                throw Exception(
                    "Cannot move partition '" + partition_id + "' because part '" + src_part->name + "' has inconsistent granularity with table",
                    ErrorCodes::LOGICAL_ERROR);

            String hash_hex = src_part->checksums.getTotalChecksumHex();
            String block_id_path;

            auto lock = dest_table_storage->allocateBlockNumber(partition_id, zookeeper, block_id_path);
            if (!lock)
            {
                LOG_INFO(log, "Part {} (hash {}) has been already attached", src_part->name, hash_hex);
                continue;
            }

            UInt64 index = lock->getNumber();
            MergeTreePartInfo dst_part_info(partition_id, index, index, src_part->info.level);
            auto dst_part = dest_table_storage->cloneAndLoadDataPartOnSameDisk(src_part, TMP_PREFIX, dst_part_info, dest_metadata_snapshot);

            src_parts.emplace_back(src_part);
            dst_parts.emplace_back(dst_part);
            ephemeral_locks.emplace_back(std::move(*lock));
            block_id_paths.emplace_back(block_id_path);
            part_checksums.emplace_back(hash_hex);
        }

        ReplicatedMergeTreeLogEntryData entry_delete;
        {
            entry_delete.type = LogEntry::DROP_RANGE;
            entry_delete.source_replica = replica_name;
            entry_delete.new_part_name = drop_range_fake_part_name;
            entry_delete.detach = false; //-V1048
            entry_delete.create_time = time(nullptr);
        }

        ReplicatedMergeTreeLogEntryData entry;
        {
            MergeTreePartInfo drop_range_dest = makeDummyDropRangeForMovePartitionOrAttachPartitionFrom(partition_id);

            entry.type = ReplicatedMergeTreeLogEntryData::REPLACE_RANGE;
            entry.source_replica = dest_table_storage->replica_name;
            entry.create_time = time(nullptr);
            entry.replace_range_entry = std::make_shared<ReplicatedMergeTreeLogEntryData::ReplaceRangeEntry>();

            auto & entry_replace = *entry.replace_range_entry;
            entry_replace.drop_range_part_name = getPartNamePossiblyFake(format_version, drop_range_dest);
            entry_replace.from_database = src_data_id.database_name;
            entry_replace.from_table = src_data_id.table_name;
            for (const auto & part : src_parts)
                entry_replace.src_part_names.emplace_back(part->name);
            for (const auto & part : dst_parts)
                entry_replace.new_part_names.emplace_back(part->name);
            for (const String & checksum : part_checksums)
                entry_replace.part_names_checksums.emplace_back(checksum);
            entry_replace.columns_version = -1;
        }

        clearBlocksInPartition(*zookeeper, drop_range.partition_id, drop_range.max_block, drop_range.max_block);

        DataPartsVector parts_to_remove;
        Coordination::Responses op_results;

        try
        {
            Coordination::Requests ops;
            for (size_t i = 0; i < dst_parts.size(); ++i)
            {
                dest_table_storage->getCommitPartOps(ops, dst_parts[i], block_id_paths[i]);
                ephemeral_locks[i].getUnlockOps(ops);
            }

            /// Check and update version to avoid race with DROP_RANGE
            ops.emplace_back(zkutil::makeSetRequest(dest_alter_partition_version_path, "", dest_alter_partition_version_stat.version));
            /// Just update version, because merges assignment relies on it
            ops.emplace_back(zkutil::makeSetRequest(fs::path(dest_table_storage->zookeeper_path) / "log", "", -1));
            ops.emplace_back(zkutil::makeCreateRequest(fs::path(dest_table_storage->zookeeper_path) / "log/log-",
                                                       entry.toString(), zkutil::CreateMode::PersistentSequential));

            {
                Transaction transaction(*dest_table_storage);

                auto src_data_parts_lock = lockParts();
                auto dest_data_parts_lock = dest_table_storage->lockParts();

                std::mutex mutex;
                DataPartsLock lock(mutex);

                for (MutableDataPartPtr & part : dst_parts)
                    dest_table_storage->renameTempPartAndReplace(part, nullptr, &transaction, lock);

                Coordination::Error code = zookeeper->tryMulti(ops, op_results);
                if (code == Coordination::Error::ZBADVERSION)
                    continue;
                else
                    zkutil::KeeperMultiException::check(code, ops, op_results);

                parts_to_remove = removePartsInRangeFromWorkingSet(drop_range, true, lock);
                transaction.commit(&lock);
            }

            PartLog::addNewParts(getContext(), dst_parts, watch.elapsed());
        }
        catch (...)
        {
            PartLog::addNewParts(getContext(), dst_parts, watch.elapsed(), ExecutionStatus::fromCurrentException());
            throw;
        }

        String log_znode_path = dynamic_cast<const Coordination::CreateResponse &>(*op_results.back()).path_created;
        entry.znode_name = log_znode_path.substr(log_znode_path.find_last_of('/') + 1);

        for (auto & lock : ephemeral_locks)
            lock.assumeUnlocked();

        tryRemovePartsFromZooKeeperWithRetries(parts_to_remove);

        parts_to_remove.clear();
        cleanup_thread.wakeup();
        lock2.reset();

        dest_table_storage->waitForLogEntryToBeProcessedIfNecessary(entry, query_context);

        /// Create DROP_RANGE for the source table
        Coordination::Requests ops_src;
        ops_src.emplace_back(zkutil::makeCreateRequest(
            fs::path(zookeeper_path) / "log/log-", entry_delete.toString(), zkutil::CreateMode::PersistentSequential));
        /// Just update version, because merges assignment relies on it
        ops_src.emplace_back(zkutil::makeSetRequest(fs::path(zookeeper_path) / "log", "", -1));
        delimiting_block_lock->getUnlockOps(ops_src);

        op_results = zookeeper->multi(ops_src);

        log_znode_path = dynamic_cast<const Coordination::CreateResponse &>(*op_results.front()).path_created;
        entry_delete.znode_name = log_znode_path.substr(log_znode_path.find_last_of('/') + 1);

        lock1.reset();
        waitForLogEntryToBeProcessedIfNecessary(entry_delete, query_context);

        /// Cleaning possibly stored information about parts from /quorum/last_part node in ZooKeeper.
        cleanLastPartNode(partition_id);

        return;
    }

    throw Exception(ErrorCodes::CANNOT_ASSIGN_ALTER, "Cannot assign ALTER PARTITION, because another ALTER PARTITION query was concurrently executed");
}

void StorageReplicatedMergeTree::movePartitionToShard(
    const ASTPtr & partition, bool move_part, const String & to, ContextPtr /*query_context*/)
{
    /// This is a lightweight operation that only optimistically checks if it could succeed and queues tasks.

    if (!move_part)
        throw Exception("MOVE PARTITION TO SHARD is not supported, use MOVE PART instead", ErrorCodes::NOT_IMPLEMENTED);

    if (normalizeZooKeeperPath(zookeeper_path, /* check_starts_with_slash */ true) == normalizeZooKeeperPath(to, /* check_starts_with_slash */ true))
        throw Exception("Source and destination are the same", ErrorCodes::BAD_ARGUMENTS);

    auto zookeeper = getZooKeeper();

    String part_name = partition->as<ASTLiteral &>().value.safeGet<String>();
    auto part_info = MergeTreePartInfo::fromPartName(part_name, format_version);

    auto part = getPartIfExists(part_info, {MergeTreeDataPartState::Committed});
    if (!part)
        throw Exception(ErrorCodes::NO_SUCH_DATA_PART, "Part {} not found locally", part_name);

    if (part->uuid == UUIDHelpers::Nil)
        throw Exception(ErrorCodes::NOT_IMPLEMENTED, "Part {} does not have an uuid assigned and it can't be moved between shards", part_name);


    ReplicatedMergeTreeMergePredicate merge_pred = queue.getMergePredicate(zookeeper);

    /// The following block is pretty much copy & paste from StorageReplicatedMergeTree::dropPart to avoid conflicts while this is WIP.
    /// Extract it to a common method and re-use it before merging.
    {
        if (partIsLastQuorumPart(part->info))
        {
            throw Exception(ErrorCodes::NOT_IMPLEMENTED, "Part {} is last inserted part with quorum in partition. Would not be able to drop", part_name);
        }

        /// canMergeSinglePart is overlapping with dropPart, let's try to use the same code.
        String out_reason;
        if (!merge_pred.canMergeSinglePart(part, &out_reason))
            throw Exception(ErrorCodes::PART_IS_TEMPORARILY_LOCKED, "Part is busy, reason: " + out_reason);
    }

    {
        /// Optimistic check that for compatible destination table structure.
        checkTableStructure(to, getInMemoryMetadataPtr());
    }

    PinnedPartUUIDs src_pins;
    PinnedPartUUIDs dst_pins;

    {
        String s = zookeeper->get(zookeeper_path + "/pinned_part_uuids", &src_pins.stat);
        src_pins.fromString(s);
    }

    {
        String s = zookeeper->get(to + "/pinned_part_uuids", &dst_pins.stat);
        dst_pins.fromString(s);
    }

    if (src_pins.part_uuids.contains(part->uuid) || dst_pins.part_uuids.contains(part->uuid))
        throw Exception(ErrorCodes::PART_IS_TEMPORARILY_LOCKED, "Part {} has it's uuid ({}) already pinned.", part_name, toString(part->uuid));

    src_pins.part_uuids.insert(part->uuid);
    dst_pins.part_uuids.insert(part->uuid);

    PartMovesBetweenShardsOrchestrator::Entry part_move_entry;
    part_move_entry.state = PartMovesBetweenShardsOrchestrator::EntryState::SYNC_SOURCE;
    part_move_entry.create_time = std::time(nullptr);
    part_move_entry.update_time = part_move_entry.create_time;
    part_move_entry.task_uuid = UUIDHelpers::generateV4();
    part_move_entry.part_name = part->name;
    part_move_entry.part_uuid = part->uuid;
    part_move_entry.to_shard = to;

    Coordination::Requests ops;
    ops.emplace_back(zkutil::makeCheckRequest(zookeeper_path + "/log", merge_pred.getVersion())); /// Make sure no new events were added to the log.
    ops.emplace_back(zkutil::makeSetRequest(zookeeper_path + "/pinned_part_uuids", src_pins.toString(), src_pins.stat.version));
    ops.emplace_back(zkutil::makeSetRequest(to + "/pinned_part_uuids", dst_pins.toString(), dst_pins.stat.version));
    ops.emplace_back(zkutil::makeCreateRequest(
        part_moves_between_shards_orchestrator.entries_znode_path + "/task-",
        part_move_entry.toString(),
        zkutil::CreateMode::PersistentSequential));

    Coordination::Responses responses;
    Coordination::Error rc = zookeeper->tryMulti(ops, responses);
    zkutil::KeeperMultiException::check(rc, ops, responses);

    String task_znode_path = dynamic_cast<const Coordination::CreateResponse &>(*responses.back()).path_created;
    LOG_DEBUG(log, "Created task for part movement between shards at " + task_znode_path);

    /// TODO(nv): Nice to have support for `replication_alter_partitions_sync`.
    ///     For now use the system.part_moves_between_shards table for status.
}

CancellationCode StorageReplicatedMergeTree::killPartMoveToShard(const UUID & task_uuid)
{
    return part_moves_between_shards_orchestrator.killPartMoveToShard(task_uuid);
}

void StorageReplicatedMergeTree::getCommitPartOps(
    Coordination::Requests & ops,
    MutableDataPartPtr & part,
    const String & block_id_path) const
{
    const String & part_name = part->name;
    const auto storage_settings_ptr = getSettings();

    if (!block_id_path.empty())
    {
        /// Make final duplicate check and commit block_id
        ops.emplace_back(
            zkutil::makeCreateRequest(
                block_id_path,
                part_name,  /// We will be able to know original part number for duplicate blocks, if we want.
                zkutil::CreateMode::Persistent));
    }

    /// Information about the part, in the replica
    if (storage_settings_ptr->use_minimalistic_part_header_in_zookeeper)
    {
        ops.emplace_back(zkutil::makeCreateRequest(
            fs::path(replica_path) / "parts" / part->name,
            ReplicatedMergeTreePartHeader::fromColumnsAndChecksums(part->getColumns(), part->checksums).toString(),
            zkutil::CreateMode::Persistent));
    }
    else
    {
        ops.emplace_back(zkutil::makeCreateRequest(
            fs::path(replica_path) / "parts" / part->name,
            "",
            zkutil::CreateMode::Persistent));
        ops.emplace_back(zkutil::makeCreateRequest(
            fs::path(replica_path) / "parts" / part->name / "columns",
            part->getColumns().toString(),
            zkutil::CreateMode::Persistent));
        ops.emplace_back(zkutil::makeCreateRequest(
            fs::path(replica_path) / "parts" / part->name / "checksums",
            getChecksumsForZooKeeper(part->checksums),
            zkutil::CreateMode::Persistent));
    }
}

ReplicatedMergeTreeAddress StorageReplicatedMergeTree::getReplicatedMergeTreeAddress() const
{
    auto host_port = getContext()->getInterserverIOAddress();
    auto table_id = getStorageID();

    ReplicatedMergeTreeAddress res;
    res.host = host_port.first;
    res.replication_port = host_port.second;
    res.queries_port = getContext()->getTCPPort();
    res.database = table_id.database_name;
    res.table = table_id.table_name;
    res.scheme = getContext()->getInterserverScheme();
    return res;
}

ActionLock StorageReplicatedMergeTree::getActionLock(StorageActionBlockType action_type)
{
    if (action_type == ActionLocks::PartsMerge)
        return merger_mutator.merges_blocker.cancel();

    if (action_type == ActionLocks::PartsTTLMerge)
        return merger_mutator.ttl_merges_blocker.cancel();

    if (action_type == ActionLocks::PartsFetch)
        return fetcher.blocker.cancel();

    if (action_type == ActionLocks::PartsSend)
    {
        auto data_parts_exchange_ptr = std::atomic_load(&data_parts_exchange_endpoint);
        return data_parts_exchange_ptr ? data_parts_exchange_ptr->blocker.cancel() : ActionLock();
    }

    if (action_type == ActionLocks::ReplicationQueue)
        return queue.actions_blocker.cancel();

    if (action_type == ActionLocks::PartsMove)
        return parts_mover.moves_blocker.cancel();

    return {};
}

void StorageReplicatedMergeTree::onActionLockRemove(StorageActionBlockType action_type)
{
    if (action_type == ActionLocks::PartsMerge || action_type == ActionLocks::PartsTTLMerge
        || action_type == ActionLocks::PartsFetch || action_type == ActionLocks::PartsSend
        || action_type == ActionLocks::ReplicationQueue)
        background_operations_assignee.trigger();
    else if (action_type == ActionLocks::PartsMove)
        background_moves_assignee.trigger();
}

bool StorageReplicatedMergeTree::waitForShrinkingQueueSize(size_t queue_size, UInt64 max_wait_milliseconds)
{
    Stopwatch watch;

    /// Let's fetch new log entries firstly
    queue.pullLogsToQueue(getZooKeeper(), {}, ReplicatedMergeTreeQueue::SYNC);

    /// This is significant, because the execution of this task could be delayed at BackgroundPool.
    /// And we force it to be executed.
    background_operations_assignee.trigger();

    Poco::Event target_size_event;
    auto callback = [&target_size_event, queue_size] (size_t new_queue_size)
    {
        if (new_queue_size <= queue_size)
            target_size_event.set();
    };
    const auto handler = queue.addSubscriber(std::move(callback));

    while (!target_size_event.tryWait(50))
    {
        if (max_wait_milliseconds && watch.elapsedMilliseconds() > max_wait_milliseconds)
            return false;

        if (partial_shutdown_called)
            throw Exception("Shutdown is called for table", ErrorCodes::ABORTED);
    }

    return true;
}

bool StorageReplicatedMergeTree::dropPartImpl(
    zkutil::ZooKeeperPtr & zookeeper, String part_name, LogEntry & entry, bool detach, bool throw_if_noop)
{
    LOG_TRACE(log, "Will try to insert a log entry to DROP_RANGE for part: " + part_name);

    auto part_info = MergeTreePartInfo::fromPartName(part_name, format_version);

    while (true)
    {
        ReplicatedMergeTreeMergePredicate merge_pred = queue.getMergePredicate(zookeeper);

        auto part = getPartIfExists(part_info, {MergeTreeDataPartState::Committed});

        if (!part)
        {
            if (throw_if_noop)
                throw Exception("Part " + part_name + " not found locally, won't try to drop it.", ErrorCodes::NO_SUCH_DATA_PART);
            return false;
        }

        if (merge_pred.hasDropRange(part->info))
        {
            if (throw_if_noop)
                throw Exception("Already has DROP RANGE for part " + part_name + " in queue.", ErrorCodes::PART_IS_TEMPORARILY_LOCKED);

            return false;
        }

        /// There isn't a lot we can do otherwise. Can't cancel merges because it is possible that a replica already
        /// finished the merge.
        if (partIsAssignedToBackgroundOperation(part))
        {
            if (throw_if_noop)
                throw Exception("Part " + part_name
                                + " is currently participating in a background operation (mutation/merge)"
                                + ", try again later", ErrorCodes::PART_IS_TEMPORARILY_LOCKED);
            return false;
        }

        if (partIsLastQuorumPart(part->info))
        {
            if (throw_if_noop)
                throw Exception("Part " + part_name + " is last inserted part with quorum in partition. Cannot drop",
                                ErrorCodes::NOT_IMPLEMENTED);
            return false;
        }

        if (partIsInsertingWithParallelQuorum(part->info))
        {
            if (throw_if_noop)
                throw Exception("Part " + part_name + " is inserting with parallel quorum. Cannot drop",
                                ErrorCodes::NOT_IMPLEMENTED);
            return false;
        }

        Coordination::Requests ops;
        getClearBlocksInPartitionOps(ops, *zookeeper, part_info.partition_id, part_info.min_block, part_info.max_block);
        size_t clear_block_ops_size = ops.size();

        /// If `part_name` is result of a recent merge and source parts are still available then
        /// DROP_RANGE with detach will move this part together with source parts to `detached/` dir.
        entry.type = LogEntry::DROP_RANGE;
        entry.source_replica = replica_name;
        /// We don't set fake drop level (999999999) for the single part DROP_RANGE.
        /// First of all we don't guarantee anything other than the part will not be
        /// active after DROP PART, but covering part (without data of dropped part) can exist.
        /// If we add part with 9999999 level than we can break invariant in virtual_parts of
        /// the queue.
        entry.new_part_name = getPartNamePossiblyFake(format_version, part->info);
        entry.detach = detach;
        entry.create_time = time(nullptr);

        ops.emplace_back(zkutil::makeCheckRequest(fs::path(zookeeper_path) / "log", merge_pred.getVersion())); /// Make sure no new events were added to the log.
        ops.emplace_back(zkutil::makeCreateRequest(fs::path(zookeeper_path) / "log/log-", entry.toString(), zkutil::CreateMode::PersistentSequential));
        /// Just update version, because merges assignment relies on it
        ops.emplace_back(zkutil::makeSetRequest(fs::path(zookeeper_path) / "log", "", -1));
        Coordination::Responses responses;
        Coordination::Error rc = zookeeper->tryMulti(ops, responses);

        if (rc == Coordination::Error::ZBADVERSION)
        {
            LOG_TRACE(log, "A new log entry appeared while trying to commit DROP RANGE. Retry.");
            continue;
        }
        else if (rc == Coordination::Error::ZNONODE)
        {
            LOG_TRACE(log, "Other replica already removing same part {} or part deduplication node was removed by background thread. Retry.", part_name);
            continue;
        }
        else
            zkutil::KeeperMultiException::check(rc, ops, responses);

        String log_znode_path = dynamic_cast<const Coordination::CreateResponse &>(*responses[clear_block_ops_size + 1]).path_created;
        entry.znode_name = log_znode_path.substr(log_znode_path.find_last_of('/') + 1);

        return true;
    }
}

bool StorageReplicatedMergeTree::dropAllPartsInPartition(
    zkutil::ZooKeeper & zookeeper, String & partition_id, LogEntry & entry, ContextPtr query_context, bool detach)
{
    /// Retry if alter_partition_version changes
    for (size_t retry = 0; retry < 1000; ++retry)
    {
        String alter_partition_version_path = zookeeper_path + "/alter_partition_version";
        Coordination::Stat alter_partition_version_stat;
        zookeeper.get(alter_partition_version_path, &alter_partition_version_stat);

        MergeTreePartInfo drop_range_info;

        /// It would prevent other replicas from assigning merges which intersect locked block number.
        std::optional<EphemeralLockInZooKeeper> delimiting_block_lock;

        if (!getFakePartCoveringAllPartsInPartition(partition_id, drop_range_info, delimiting_block_lock))
        {
            LOG_INFO(log, "Will not drop partition {}, it is empty.", partition_id);
            return false;
        }

        clearBlocksInPartition(zookeeper, partition_id, drop_range_info.min_block, drop_range_info.max_block);

        String drop_range_fake_part_name = getPartNamePossiblyFake(format_version, drop_range_info);

        LOG_DEBUG(log, "Disabled merges covered by range {}", drop_range_fake_part_name);

        /// Finally, having achieved the necessary invariants, you can put an entry in the log.
        entry.type = LogEntry::DROP_RANGE;
        entry.source_replica = replica_name;
        entry.new_part_name = drop_range_fake_part_name;
        entry.detach = detach;
        entry.create_time = time(nullptr);

        Coordination::Requests ops;

        ops.emplace_back(zkutil::makeCreateRequest(fs::path(zookeeper_path) / "log/log-", entry.toString(),
            zkutil::CreateMode::PersistentSequential));

        /// Check and update version to avoid race with REPLACE_RANGE.
        /// Otherwise new parts covered by drop_range_info may appear after execution of current DROP_RANGE entry
        /// as a result of execution of concurrently created REPLACE_RANGE entry.
        ops.emplace_back(zkutil::makeSetRequest(alter_partition_version_path, "", alter_partition_version_stat.version));

        /// Just update version, because merges assignment relies on it
        ops.emplace_back(zkutil::makeSetRequest(fs::path(zookeeper_path) / "log", "", -1));
        delimiting_block_lock->getUnlockOps(ops);

        if (auto txn = query_context->getZooKeeperMetadataTransaction())
            txn->moveOpsTo(ops);

        Coordination::Responses responses;
        Coordination::Error code = zookeeper.tryMulti(ops, responses);

        if (code == Coordination::Error::ZOK)
            delimiting_block_lock->assumeUnlocked();
        else if (code == Coordination::Error::ZBADVERSION)
        {
            /// Cannot retry automatically, because some zookeeper ops were lost on the first attempt. Will retry on DDLWorker-level.
            if (query_context->getZooKeeperMetadataTransaction())
                throw Exception(
                    "Cannot execute alter, because alter partition version was suddenly changed due to concurrent alter",
                    ErrorCodes::CANNOT_ASSIGN_ALTER);
            continue;
        }
        else
            zkutil::KeeperMultiException::check(code, ops, responses);

        String log_znode_path = dynamic_cast<const Coordination::CreateResponse &>(*responses.front()).path_created;
        entry.znode_name = log_znode_path.substr(log_znode_path.find_last_of('/') + 1);

        getContext()->getMergeList().cancelInPartition(getStorageID(), partition_id, drop_range_info.max_block);

        return true;
    }
    throw Exception(ErrorCodes::CANNOT_ASSIGN_ALTER,
        "Cannot assign ALTER PARTITION because another ALTER PARTITION query was concurrently executed");
}


CheckResults StorageReplicatedMergeTree::checkData(const ASTPtr & query, ContextPtr local_context)
{
    CheckResults results;
    DataPartsVector data_parts;
    if (const auto & check_query = query->as<ASTCheckQuery &>(); check_query.partition)
    {
        String partition_id = getPartitionIDFromQuery(check_query.partition, local_context);
        data_parts = getDataPartsVectorInPartition(MergeTreeDataPartState::Committed, partition_id);
    }
    else
        data_parts = getDataPartsVector();

    for (auto & part : data_parts)
    {
        try
        {
            results.push_back(part_check_thread.checkPart(part->name));
        }
        catch (const Exception & ex)
        {
            results.emplace_back(part->name, false, "Check of part finished with error: '" + ex.message() + "'");
        }
    }
    return results;
}


bool StorageReplicatedMergeTree::canUseAdaptiveGranularity() const
{
    const auto storage_settings_ptr = getSettings();
    return storage_settings_ptr->index_granularity_bytes != 0 &&
        (storage_settings_ptr->enable_mixed_granularity_parts ||
            (!has_non_adaptive_index_granularity_parts && !other_replicas_fixed_granularity));
}


MutationCommands StorageReplicatedMergeTree::getFirstAlterMutationCommandsForPart(const DataPartPtr & part) const
{
    return queue.getFirstAlterMutationCommandsForPart(part);
}


void StorageReplicatedMergeTree::startBackgroundMovesIfNeeded()
{
    if (areBackgroundMovesNeeded())
        background_moves_assignee.start();
}

std::unique_ptr<MergeTreeSettings> StorageReplicatedMergeTree::getDefaultSettings() const
{
    return std::make_unique<MergeTreeSettings>(getContext()->getReplicatedMergeTreeSettings());
}


void StorageReplicatedMergeTree::lockSharedData(const IMergeTreeDataPart & part) const
{
    if (!part.volume)
        return;
    DiskPtr disk = part.volume->getDisk();
    if (!disk || !disk->supportZeroCopyReplication())
        return;
    String zero_copy = fmt::format("zero_copy_{}", toString(disk->getType()));

    zkutil::ZooKeeperPtr zookeeper = tryGetZooKeeper();
    if (!zookeeper)
        return;

    String id = part.getUniqueId();
    boost::replace_all(id, "/", "_");

    String zookeeper_node = fs::path(zookeeper_path) / zero_copy / "shared" / part.name / id / replica_name;

    LOG_TRACE(log, "Set zookeeper lock {}", zookeeper_node);

    /// In rare case other replica can remove path between createAncestors and createIfNotExists
    /// So we make up to 5 attempts
    for (int attempts = 5; attempts > 0; --attempts)
    {
        try
        {
            zookeeper->createAncestors(zookeeper_node);
            zookeeper->createIfNotExists(zookeeper_node, "lock");
            break;
        }
        catch (const zkutil::KeeperException & e)
        {
            if (e.code == Coordination::Error::ZNONODE)
                continue;
            throw;
        }
    }
}


bool StorageReplicatedMergeTree::unlockSharedData(const IMergeTreeDataPart & part) const
{
    if (!part.volume)
        return true;
    DiskPtr disk = part.volume->getDisk();
    if (!disk || !disk->supportZeroCopyReplication())
        return true;
    String zero_copy = fmt::format("zero_copy_{}", toString(disk->getType()));

    zkutil::ZooKeeperPtr zookeeper = tryGetZooKeeper();
    if (!zookeeper)
        return true;

    String id = part.getUniqueId();
    boost::replace_all(id, "/", "_");

    String zookeeper_part_node = fs::path(zookeeper_path) / zero_copy / "shared" / part.name;
    String zookeeper_part_uniq_node = fs::path(zookeeper_part_node) / id;
    String zookeeper_node = fs::path(zookeeper_part_uniq_node) / replica_name;

    LOG_TRACE(log, "Remove zookeeper lock {}", zookeeper_node);

    zookeeper->tryRemove(zookeeper_node);

    Strings children;
    zookeeper->tryGetChildren(zookeeper_part_uniq_node, children);

    if (!children.empty())
    {
        LOG_TRACE(log, "Found zookeper locks for {}", zookeeper_part_uniq_node);
        return false;
    }

    zookeeper->tryRemove(zookeeper_part_uniq_node);

    /// Even when we have lock with same part name, but with different uniq, we can remove files on S3
    children.clear();
    zookeeper->tryGetChildren(zookeeper_part_node, children);
    if (children.empty())
        /// Cleanup after last uniq removing
        zookeeper->tryRemove(zookeeper_part_node);

    return true;
}


bool StorageReplicatedMergeTree::tryToFetchIfShared(
    const IMergeTreeDataPart & part,
    const DiskPtr & disk,
    const String & path)
{
    const auto settings = getSettings();
    auto disk_type = disk->getType();
    if (!(disk->supportZeroCopyReplication() && settings->allow_remote_fs_zero_copy_replication))
        return false;

    String replica = getSharedDataReplica(part, disk_type);

    /// We can't fetch part when none replicas have this part on a same type remote disk
    if (replica.empty())
        return false;

    return executeFetchShared(replica, part.name, disk, path);
}


String StorageReplicatedMergeTree::getSharedDataReplica(
    const IMergeTreeDataPart & part, DiskType disk_type) const
{
    String best_replica;

    zkutil::ZooKeeperPtr zookeeper = tryGetZooKeeper();
    if (!zookeeper)
        return best_replica;

    String zero_copy = fmt::format("zero_copy_{}", toString(disk_type));
    String zookeeper_part_node = fs::path(zookeeper_path) / zero_copy / "shared" / part.name;

    Strings ids;
    zookeeper->tryGetChildren(zookeeper_part_node, ids);

    Strings replicas;
    for (const auto & id : ids)
    {
        String zookeeper_part_uniq_node = fs::path(zookeeper_part_node) / id;
        Strings id_replicas;
        zookeeper->tryGetChildren(zookeeper_part_uniq_node, id_replicas);
        LOG_TRACE(log, "Found zookeper replicas for {}: {}", zookeeper_part_uniq_node, id_replicas.size());
        replicas.insert(replicas.end(), id_replicas.begin(), id_replicas.end());
    }

    LOG_TRACE(log, "Found zookeper replicas for part {}: {}", part.name, replicas.size());

    Strings active_replicas;

    /// TODO: Move best replica choose in common method (here is the same code as in StorageReplicatedMergeTree::fetchPartition)

    /// Leave only active replicas.
    active_replicas.reserve(replicas.size());

    for (const String & replica : replicas)
        if ((replica != replica_name) && (zookeeper->exists(fs::path(zookeeper_path) / "replicas" / replica / "is_active")))
            active_replicas.push_back(replica);

    LOG_TRACE(log, "Found zookeper active replicas for part {}: {}", part.name, active_replicas.size());

    if (active_replicas.empty())
        return best_replica;

    /** You must select the best (most relevant) replica.
    * This is a replica with the maximum `log_pointer`, then with the minimum `queue` size.
    * NOTE This is not exactly the best criteria. It does not make sense to download old partitions,
    *  and it would be nice to be able to choose the replica closest by network.
    * NOTE Of course, there are data races here. You can solve it by retrying.
    */
    Int64 max_log_pointer = -1;
    UInt64 min_queue_size = std::numeric_limits<UInt64>::max();

    for (const String & replica : active_replicas)
    {
        String current_replica_path = fs::path(zookeeper_path) / "replicas" / replica;

        String log_pointer_str = zookeeper->get(fs::path(current_replica_path) / "log_pointer");
        Int64 log_pointer = log_pointer_str.empty() ? 0 : parse<UInt64>(log_pointer_str);

        Coordination::Stat stat;
        zookeeper->get(fs::path(current_replica_path) / "queue", &stat);
        size_t queue_size = stat.numChildren;

        if (log_pointer > max_log_pointer
            || (log_pointer == max_log_pointer && queue_size < min_queue_size))
        {
            max_log_pointer = log_pointer;
            min_queue_size = queue_size;
            best_replica = replica;
        }
    }

    return best_replica;
}

String StorageReplicatedMergeTree::findReplicaHavingPart(
    const String & part_name, const String & zookeeper_path_, zkutil::ZooKeeper::Ptr zookeeper_)
{
    Strings replicas = zookeeper_->getChildren(fs::path(zookeeper_path_) / "replicas");

    /// Select replicas in uniformly random order.
    std::shuffle(replicas.begin(), replicas.end(), thread_local_rng);

    for (const String & replica : replicas)
    {
        if (zookeeper_->exists(fs::path(zookeeper_path_) / "replicas" / replica / "parts" / part_name)
            && zookeeper_->exists(fs::path(zookeeper_path_) / "replicas" / replica / "is_active"))
            return fs::path(zookeeper_path_) / "replicas" / replica;
    }

    return {};
}

bool StorageReplicatedMergeTree::checkIfDetachedPartExists(const String & part_name)
{
    fs::directory_iterator dir_end;
    for (const std::string & path : getDataPaths())
        for (fs::directory_iterator dir_it{fs::path(path) / "detached/"}; dir_it != dir_end; ++dir_it)
            if (dir_it->path().filename().string() == part_name)
                return true;
    return false;
}

bool StorageReplicatedMergeTree::checkIfDetachedPartitionExists(const String & partition_name)
{
    fs::directory_iterator dir_end;

    for (const std::string & path : getDataPaths())
    {
        for (fs::directory_iterator dir_it{fs::path(path) / "detached/"}; dir_it != dir_end; ++dir_it)
        {
            const String file_name = dir_it->path().filename().string();
            auto part_info = MergeTreePartInfo::tryParsePartName(file_name, format_version);

            if (part_info && part_info->partition_id == partition_name)
                return true;
        }
    }
    return false;
}


bool StorageReplicatedMergeTree::createEmptyPartInsteadOfLost(zkutil::ZooKeeperPtr zookeeper, const String & lost_part_name)
{
    LOG_INFO(log, "Going to replace lost part {} with empty part", lost_part_name);
    auto metadata_snapshot = getInMemoryMetadataPtr();
    auto settings = getSettings();

    constexpr static auto TMP_PREFIX = "tmp_empty_";

    auto new_part_info = MergeTreePartInfo::fromPartName(lost_part_name, format_version);
    auto block = metadata_snapshot->getSampleBlock();

    DB::IMergeTreeDataPart::TTLInfos move_ttl_infos;

    NamesAndTypesList columns = metadata_snapshot->getColumns().getAllPhysical().filter(block.getNames());
    ReservationPtr reservation = reserveSpacePreferringTTLRules(metadata_snapshot, 0, move_ttl_infos, time(nullptr), 0, true);
    VolumePtr volume = getStoragePolicy()->getVolume(0);

    auto minmax_idx = std::make_shared<IMergeTreeDataPart::MinMaxIndex>();
    minmax_idx->update(block, getMinMaxColumnsNames(metadata_snapshot->getPartitionKey()));

    auto new_data_part = createPart(
        lost_part_name,
        choosePartType(0, block.rows()),
        new_part_info,
        createVolumeFromReservation(reservation, volume),
        TMP_PREFIX + lost_part_name);

    if (settings->assign_part_uuids)
        new_data_part->uuid = UUIDHelpers::generateV4();

    new_data_part->setColumns(columns);
    new_data_part->rows_count = block.rows();

    {
        auto lock = lockParts();
        auto parts_in_partition = getDataPartsPartitionRange(new_part_info.partition_id);
        if (!parts_in_partition.empty())
        {
            new_data_part->partition = (*parts_in_partition.begin())->partition;
        }
        else if (auto parsed_partition = MergeTreePartition::tryParseValueFromID(
                     new_part_info.partition_id,
                     metadata_snapshot->getPartitionKey().sample_block))
        {
            new_data_part->partition = MergeTreePartition(*parsed_partition);
        }
        else
        {
            LOG_WARNING(log, "Empty part {} is not created instead of lost part because there are no parts in partition {} (it's empty), "
                             "resolve this manually using DROP/DETACH PARTITION.", lost_part_name, new_part_info.partition_id);
            return false;
        }

    }

    new_data_part->minmax_idx = std::move(minmax_idx);
    new_data_part->is_temp = true;

    SyncGuardPtr sync_guard;
    if (new_data_part->isStoredOnDisk())
    {
        /// The name could be non-unique in case of stale files from previous runs.
        String full_path = new_data_part->getFullRelativePath();

        if (new_data_part->volume->getDisk()->exists(full_path))
        {
            LOG_WARNING(log, "Removing old temporary directory {}", fullPath(new_data_part->volume->getDisk(), full_path));
            new_data_part->volume->getDisk()->removeRecursive(full_path);
        }

        const auto disk = new_data_part->volume->getDisk();
        disk->createDirectories(full_path);

        if (getSettings()->fsync_part_directory)
            sync_guard = disk->getDirectorySyncGuard(full_path);
    }

    /// This effectively chooses minimal compression method:
    ///  either default lz4 or compression method with zero thresholds on absolute and relative part size.
    auto compression_codec = getContext()->chooseCompressionCodec(0, 0);

    const auto & index_factory = MergeTreeIndexFactory::instance();
    MergedBlockOutputStream out(new_data_part, metadata_snapshot, columns,
        index_factory.getMany(metadata_snapshot->getSecondaryIndices()), compression_codec);

    bool sync_on_insert = settings->fsync_after_insert;

    out.write(block);
    /// TODO(ab): What projections should we add to the empty part? How can we make sure that it
    /// won't block future merges? Perhaps we should also check part emptiness when selecting parts
    /// to merge.
    out.writeSuffixAndFinalizePart(new_data_part, sync_on_insert);

    try
    {
        MergeTreeData::Transaction transaction(*this);
        auto replaced_parts = renameTempPartAndReplace(new_data_part, nullptr, &transaction);

        if (!replaced_parts.empty())
        {
            Strings part_names;
            for (const auto & part : replaced_parts)
                part_names.emplace_back(part->name);

            /// Why this exception is not a LOGICAL_ERROR? Because it's possible
            /// to have some source parts for the lost part if replica currently
            /// cloning from another replica, but source replica lost covering
            /// part and finished MERGE_PARTS before clone. It's an extremely
            /// rare case and it's unclear how to resolve it better. Eventually
            /// source replica will replace lost part with empty part and we
            /// will fetch this empty part instead of our source parts. This
            /// will make replicas consistent, but some data will be lost.
            throw Exception(ErrorCodes::INCORRECT_DATA, "Tried to create empty part {}, but it replaces existing parts {}.", lost_part_name, fmt::join(part_names, ", "));
        }

        while (true)
        {

            Coordination::Requests ops;
            Coordination::Stat replicas_stat;
            auto replicas_path = fs::path(zookeeper_path) / "replicas";
            Strings replicas = zookeeper->getChildren(replicas_path, &replicas_stat);

            /// In rare cases new replica can appear during check
            ops.emplace_back(zkutil::makeCheckRequest(replicas_path, replicas_stat.version));

            for (const String & replica : replicas)
            {
                String current_part_path = fs::path(zookeeper_path) / "replicas" / replica / "parts" / lost_part_name;

                /// We must be sure that this part doesn't exist on other replicas
                if (!zookeeper->exists(current_part_path))
                {
                    ops.emplace_back(zkutil::makeCreateRequest(current_part_path, "", zkutil::CreateMode::Persistent));
                    ops.emplace_back(zkutil::makeRemoveRequest(current_part_path, -1));
                }
                else
                {
                    throw Exception(ErrorCodes::DUPLICATE_DATA_PART, "Part {} already exists on replica {} on path {}", lost_part_name, replica, current_part_path);
                }
            }

            getCommitPartOps(ops, new_data_part);

            Coordination::Responses responses;
            if (auto code = zookeeper->tryMulti(ops, responses); code == Coordination::Error::ZOK)
            {
                transaction.commit();
                break;
            }
            else if (code == Coordination::Error::ZBADVERSION)
            {
                LOG_INFO(log, "Looks like new replica appearead while creating new empty part, will retry");
            }
            else
            {
                zkutil::KeeperMultiException::check(code, ops, responses);
            }
        }
    }
    catch (const Exception & ex)
    {
        LOG_WARNING(log, "Cannot commit empty part {} with error {}", lost_part_name, ex.displayText());
        return false;
    }

    LOG_INFO(log, "Created empty part {} instead of lost part", lost_part_name);

    return true;
}

}<|MERGE_RESOLUTION|>--- conflicted
+++ resolved
@@ -4242,24 +4242,16 @@
     {
         auto max_added_blocks = std::make_shared<ReplicatedMergeTreeQuorumAddedParts::PartitionIdToMaxBlock>(getMaxAddedBlocks());
         if (auto plan = reader.read(
-<<<<<<< HEAD
-                column_names, storage_snapshot, query_info, local_context, max_block_size, num_streams, processed_stage, std::move(max_added_blocks)))
-=======
-                column_names, metadata_snapshot, query_info, local_context,
+                column_names, storage_snapshot, query_info, local_context,
                 max_block_size, num_streams, processed_stage, std::move(max_added_blocks), enable_parallel_reading))
->>>>>>> 70937088
             query_plan = std::move(*plan);
         return;
     }
 
-<<<<<<< HEAD
-    if (auto plan = reader.read(column_names, storage_snapshot, query_info, local_context, max_block_size, num_streams, processed_stage))
-=======
     if (auto plan = reader.read(
-        column_names, metadata_snapshot, query_info, local_context,
+        column_names, storage_snapshot, query_info, local_context,
         max_block_size, num_streams, processed_stage, nullptr, enable_parallel_reading))
     {
->>>>>>> 70937088
         query_plan = std::move(*plan);
     }
 }
