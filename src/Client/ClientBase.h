#pragma once

#include "Common/NamePrompter.h"
#include <Common/ProgressIndication.h>
#include <Common/InterruptListener.h>
#include <Common/ShellCommand.h>
#include <Common/Stopwatch.h>
#include <Common/DNSResolver.h>
#include <Core/ExternalTable.h>
#include <Poco/Util/Application.h>
#include <Interpreters/Context.h>
#include <Client/Suggest.h>
#include <Client/QueryFuzzer.h>
#include <boost/program_options.hpp>
#include <Storages/StorageFile.h>
#include <Storages/SelectQueryInfo.h>

namespace po = boost::program_options;


namespace DB
{

namespace ErrorCodes
{
    extern const int NOT_IMPLEMENTED;
}

enum MultiQueryProcessingStage
{
    QUERIES_END,
    PARSING_EXCEPTION,
    CONTINUE_PARSING,
    EXECUTE_QUERY,
    PARSING_FAILED,
};

void interruptSignalHandler(int signum);

class InternalTextLogs;

class ClientBase : public Poco::Util::Application, public IHints<2, ClientBase>
{

public:
    using Arguments = std::vector<String>;

    ClientBase();
    ~ClientBase() override;

    void init(int argc, char ** argv);

    std::vector<String> getAllRegisteredNames() const override { return cmd_options; }

protected:
    void runInteractive();
    void runNonInteractive();

    virtual bool processWithFuzzing(const String &)
    {
        throw Exception("Query processing with fuzzing is not implemented", ErrorCodes::NOT_IMPLEMENTED);
    }

    virtual bool executeMultiQuery(const String & all_queries_text) = 0;
    virtual void connect() = 0;
    virtual void processError(const String & query) const = 0;
    virtual String getName() const = 0;

    void processOrdinaryQuery(const String & query_to_execute, ASTPtr parsed_query);
    void processInsertQuery(const String & query_to_execute, ASTPtr parsed_query);

    void processTextAsSingleQuery(const String & full_query);
    void processParsedSingleQuery(const String & full_query, const String & query_to_execute,
        ASTPtr parsed_query, std::optional<bool> echo_query_ = {}, bool report_error = false);

    static void adjustQueryEnd(const char *& this_query_end, const char * all_queries_end, int max_parser_depth);
    ASTPtr parseQuery(const char *& pos, const char * end, bool allow_multi_statements) const;
    static void setupSignalHandler();

    MultiQueryProcessingStage analyzeMultiQueryText(
        const char *& this_query_begin, const char *& this_query_end, const char * all_queries_end,
        String & query_to_execute, ASTPtr & parsed_query, const String & all_queries_text,
        std::optional<Exception> & current_exception);

    static void clearTerminal();
    void showClientVersion();

    using ProgramOptionsDescription = boost::program_options::options_description;
    using CommandLineOptions = boost::program_options::variables_map;

    struct OptionsDescription
    {
        std::optional<ProgramOptionsDescription> main_description;
        std::optional<ProgramOptionsDescription> external_description;
        std::optional<ProgramOptionsDescription> hosts_and_ports_description;
    };

    virtual void printHelpMessage(const OptionsDescription & options_description) = 0;
    virtual void addOptions(OptionsDescription & options_description) = 0;
    virtual void processOptions(const OptionsDescription & options_description,
                                const CommandLineOptions & options,
                                const std::vector<Arguments> & external_tables_arguments,
                                const std::vector<Arguments> & hosts_and_ports_arguments) = 0;
    virtual void processConfig() = 0;

protected:
    bool processQueryText(const String & text);

private:
    void receiveResult(ASTPtr parsed_query);
    bool receiveAndProcessPacket(ASTPtr parsed_query, bool cancelled_);
    void receiveLogs(ASTPtr parsed_query);
    bool receiveSampleBlock(Block & out, ColumnsDescription & columns_description, ASTPtr parsed_query);
    bool receiveEndOfQuery();

    void onProgress(const Progress & value);
    void onData(Block & block, ASTPtr parsed_query);
    void onLogData(Block & block);
    void onTotals(Block & block, ASTPtr parsed_query);
    void onExtremes(Block & block, ASTPtr parsed_query);
    void onReceiveExceptionFromServer(std::unique_ptr<Exception> && e);
    void onProfileInfo(const ProfileInfo & profile_info);
    void onEndOfStream();
    void onProfileEvents(Block & block);

    void sendData(Block & sample, const ColumnsDescription & columns_description, ASTPtr parsed_query);
    void sendDataFrom(ReadBuffer & buf, Block & sample,
                      const ColumnsDescription & columns_description, ASTPtr parsed_query);
    void sendDataFromPipe(Pipe && pipe, ASTPtr parsed_query);
    void sendExternalTables(ASTPtr parsed_query);

    void initBlockOutputStream(const Block & block, ASTPtr parsed_query);
    void initLogsOutputStream();

    String prompt() const;

    void resetOutput();
    void outputQueryInfo(bool echo_query_);
    void readArguments(
        int argc,
        char ** argv,
        Arguments & common_arguments,
        std::vector<Arguments> & external_tables_arguments,
        std::vector<Arguments> & hosts_and_ports_arguments);
    void parseAndCheckOptions(OptionsDescription & options_description, po::variables_map & options, Arguments & arguments);

    void updateSuggest(const ASTCreateQuery & ast_create);

    void initQueryIdFormats();

protected:
    static bool isSyncInsertWithData(const ASTInsertQuery & insert_query, const ContextPtr & context);

    bool is_interactive = false; /// Use either interactive line editing interface or batch mode.
    bool is_multiquery = false;
    bool delayed_interactive = false;

    bool echo_queries = false; /// Print queries before execution in batch mode.
    bool ignore_error = false; /// In case of errors, don't print error message, continue to next query. Only applicable for non-interactive mode.
    bool print_time_to_stderr = false; /// Output execution time to stderr in batch mode.

    std::optional<Suggest> suggest;
    bool load_suggestions = false;

    std::vector<String> queries_files; /// If not empty, queries will be read from these files
    std::vector<String> interleave_queries_files; /// If not empty, run queries from these files before processing every file from 'queries_files'.
    std::vector<String> cmd_options;

    bool stdin_is_a_tty = false; /// stdin is a terminal.
    bool stdout_is_a_tty = false; /// stdout is a terminal.
    uint64_t terminal_width = 0;

    ServerConnectionPtr connection;
    ConnectionParameters connection_parameters;

    String format; /// Query results output format.
    bool select_into_file = false; /// If writing result INTO OUTFILE. It affects progress rendering.
    bool is_default_format = true; /// false, if format is set in the config or command line.
    size_t format_max_block_size = 0; /// Max block size for console output.
    String insert_format; /// Format of INSERT data that is read from stdin in batch mode.
    size_t insert_format_max_block_size = 0; /// Max block size when reading INSERT data.
    size_t max_client_network_bandwidth = 0; /// The maximum speed of data exchange over the network for the client in bytes per second.

    bool has_vertical_output_suffix = false; /// Is \G present at the end of the query string?

    /// We will format query_id in interactive mode in various ways, the default is just to print Query id: ...
    std::vector<std::pair<String, String>> query_id_formats;

    /// Settings specified via command line args
    Settings cmd_settings;

    SharedContextHolder shared_context;
    ContextMutablePtr global_context;

    /// Buffer that reads from stdin in batch mode.
    ReadBufferFromFileDescriptor std_in{STDIN_FILENO};
    /// Console output.
    WriteBufferFromFileDescriptor std_out{STDOUT_FILENO};
    std::unique_ptr<ShellCommand> pager_cmd;

    /// The user can specify to redirect query output to a file.
    std::unique_ptr<WriteBuffer> out_file_buf;
    std::shared_ptr<IOutputFormat> output_format;

    /// The user could specify special file for server logs (stderr by default)
    std::unique_ptr<WriteBuffer> out_logs_buf;
    String server_logs_file;
    std::unique_ptr<InternalTextLogs> logs_out_stream;

    String home_path;
    String history_file; /// Path to a file containing command history.

    String current_profile;

    UInt64 server_revision = 0;
    String server_version;
    String prompt_by_server_display_name;
    String server_display_name;

    ProgressIndication progress_indication;
    bool need_render_progress = true;
    bool written_first_block = false;
    size_t processed_rows = 0; /// How many rows have been read or written.

    bool print_stack_trace = false;
    /// The last exception that was received from the server. Is used for the
    /// return code in batch mode.
    std::unique_ptr<Exception> server_exception;
    /// Likewise, the last exception that occurred on the client.
    std::unique_ptr<Exception> client_exception;

    /// If the last query resulted in exception. `server_exception` or
    /// `client_exception` must be set.
    bool have_error = false;

    std::list<ExternalTable> external_tables; /// External tables info.
    bool send_external_tables = false;
    NameToNameMap query_parameters; /// Dictionary with query parameters for prepared statements.

    QueryFuzzer fuzzer;
    int query_fuzzer_runs = 0;

    struct
    {
        bool print = false;
        /// UINT64_MAX -- print only last
        UInt64 delay_ms = 0;
        Stopwatch watch;
        /// For printing only last (delay_ms == 0).
        Block last_block;
    } profile_events;

    QueryProcessingStage::Enum query_processing_stage;

    struct HostAndPort
    {
        String host;
        UInt16 port;
    };

    std::vector<HostAndPort> hosts_and_ports{};

<<<<<<< HEAD
    bool allow_repeated_settings = false;
=======
    bool cancelled = false;
>>>>>>> d4cdf046
};

}<|MERGE_RESOLUTION|>--- conflicted
+++ resolved
@@ -260,11 +260,9 @@
 
     std::vector<HostAndPort> hosts_and_ports{};
 
-<<<<<<< HEAD
     bool allow_repeated_settings = false;
-=======
+
     bool cancelled = false;
->>>>>>> d4cdf046
 };
 
 }