--- conflicted
+++ resolved
@@ -20,13 +20,8 @@
 class DatabaseAtomic : public DatabaseOrdinary
 {
 public:
-
-<<<<<<< HEAD
-    DatabaseAtomic(String name_, String metadata_path_, Context & context_);
-    DatabaseAtomic(String name_, String metadata_path_, const String & data_path_, const String & logger, Context & context_);
-=======
     DatabaseAtomic(String name_, String metadata_path_, UUID uuid, Context & context_);
->>>>>>> b4f0e083
+    DatabaseAtomic(String name_, String metadata_path_, UUID uuid, const String & logger, Context & context_);
 
     String getEngineName() const override { return "Atomic"; }
     UUID getUUID() const override { return db_uuid; }
