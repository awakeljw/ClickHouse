--- conflicted
+++ resolved
@@ -74,17 +74,13 @@
         SchemaReaderPtr schema_reader;
         size_t max_rows_to_read = format_settings ? format_settings->max_rows_to_read_for_schema_inference : context->getSettingsRef().input_format_max_rows_to_read_for_schema_inference;
         size_t iterations = 0;
-<<<<<<< HEAD
         ColumnsDescription cached_columns;
-        while ((buf = read_buffer_iterator(cached_columns)))
-=======
         while (true)
->>>>>>> 3fb30153
         {
             bool is_eof = false;
             try
             {
-                buf = read_buffer_iterator();
+                buf = read_buffer_iterator(cached_columns);
                 if (!buf)
                     break;
                 is_eof = buf->eof();
