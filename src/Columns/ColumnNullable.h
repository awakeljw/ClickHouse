--- conflicted
+++ resolved
@@ -73,11 +73,8 @@
     void insert(const Field & x) override;
     bool tryInsert(const Field & x) override;
     void insertFrom(const IColumn & src, size_t n) override;
-<<<<<<< HEAD
     void insertIndicesFrom(const IColumn & src, const Selector & selector) override;
-=======
     void insertManyFrom(const IColumn & src, size_t position, size_t length) override;
->>>>>>> f00f551f
 
     void insertFromNotNullable(const IColumn & src, size_t n);
     void insertRangeFromNotNullable(const IColumn & src, size_t start, size_t length);
