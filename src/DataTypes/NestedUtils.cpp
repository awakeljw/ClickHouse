#include <string.h>

#include <Common/typeid_cast.h>
#include <Common/assert_cast.h>
#include <Common/StringUtils/StringUtils.h>

#include <DataTypes/DataTypeArray.h>
#include <DataTypes/DataTypeTuple.h>
#include <DataTypes/NestedUtils.h>
#include <DataTypes/DataTypeNested.h>

#include <Columns/ColumnArray.h>
#include <Columns/ColumnTuple.h>
#include <Columns/ColumnConst.h>

#include <Parsers/IAST.h>


namespace DB
{

namespace ErrorCodes
{
    extern const int ILLEGAL_COLUMN;
    extern const int SIZES_OF_ARRAYS_DOESNT_MATCH;
}

namespace Nested
{

std::string concatenateName(const std::string & nested_table_name, const std::string & nested_field_name)
{
    return nested_table_name + "." + nested_field_name;
}

static const char * extractSimpleIdentifier(const char * begin, const char * end)
{
    const char * pos = begin;
    if (pos >= end || !isValidIdentifierBegin(*pos))
        return nullptr;

    while (pos < end && isWordCharASCII(*pos))
        ++pos;

    if (pos < end && *pos != '.')
        return nullptr;

    return pos;
}


/** Name can be treated as compound if and only if one part is simple identifier
  * and other part is simple or compound identifier.
  */
std::pair<std::string, std::string> splitName(const std::string & name, bool reverse)
{
    const char * begin = name.data();
    const char * pos = begin;
    const char * end = begin + name.size();

    const char * first_end = nullptr;
    const char * second_begin = nullptr;

    while (true)
    {
        pos = extractSimpleIdentifier(pos, end);
        if (!pos)
            return {name, {}};

        if (pos >= end)
            break;

        if (reverse || !first_end)
            first_end = pos;

<<<<<<< HEAD
    while (pos < end && (isWordCharASCII(*pos) || *pos == '.'))
=======
>>>>>>> b3b29be0
        ++pos;

        if (reverse || !second_begin)
            second_begin = pos;
    }

    if (first_end)
        return {{ begin, first_end }, { second_begin, end }};

    return {name, {}};
}


std::string extractTableName(const std::string & nested_name)
{
    auto split = splitName(nested_name);
    return split.first;
}


Block flatten(const Block & block)
{
    Block res;

    for (const auto & elem : block)
    {
        const DataTypeArray * type_arr = typeid_cast<const DataTypeArray *>(elem.type.get());
        if (type_arr)
        {
            const DataTypeTuple * type_tuple = typeid_cast<const DataTypeTuple *>(type_arr->getNestedType().get());
            if (type_tuple && type_tuple->haveExplicitNames())
            {
                const DataTypes & element_types = type_tuple->getElements();
                const Strings & names = type_tuple->getElementNames();
                size_t tuple_size = element_types.size();

                bool is_const = isColumnConst(*elem.column);
                const ColumnArray * column_array;
                if (is_const)
                    column_array = typeid_cast<const ColumnArray *>(&assert_cast<const ColumnConst &>(*elem.column).getDataColumn());
                else
                    column_array = typeid_cast<const ColumnArray *>(elem.column.get());

                const ColumnPtr & column_offsets = column_array->getOffsetsPtr();

                const ColumnTuple & column_tuple = typeid_cast<const ColumnTuple &>(column_array->getData());
                const auto & element_columns = column_tuple.getColumns();

                for (size_t i = 0; i < tuple_size; ++i)
                {
                    String nested_name = concatenateName(elem.name, names[i]);
                    ColumnPtr column_array_of_element = ColumnArray::create(element_columns[i], column_offsets);

                    res.insert(ColumnWithTypeAndName(
                        is_const
                            ? ColumnConst::create(std::move(column_array_of_element), block.rows())
                            : std::move(column_array_of_element),
                        std::make_shared<DataTypeArray>(element_types[i]),
                        nested_name));
                }
            }
            else
                res.insert(elem);
        }
        else
            res.insert(elem);
    }

    return res;
}

namespace
{

using NameToDataType = std::map<String, DataTypePtr>;

NameToDataType getSubcolumnsOfNested(const NamesAndTypesList & names_and_types)
{
    std::unordered_map<String, NamesAndTypesList> nested;
    for (const auto & name_type : names_and_types)
    {
        const DataTypeArray * type_arr = typeid_cast<const DataTypeArray *>(name_type.type.get());

        /// Ignore true Nested type, but try to unite flatten arrays to Nested type.
        if (!isNested(name_type.type) && type_arr)
        {
            auto split = splitName(name_type.name);
            if (!split.second.empty())
                nested[split.first].emplace_back(split.second, type_arr->getNestedType());
        }
    }

    std::map<String, DataTypePtr> nested_types;

    for (const auto & [name, elems] : nested)
        nested_types.emplace(name, createNested(elems.getTypes(), elems.getNames()));

    return nested_types;
}

}

NamesAndTypesList collect(const NamesAndTypesList & names_and_types)
{
    NamesAndTypesList res;
    auto nested_types = getSubcolumnsOfNested(names_and_types);

    for (const auto & name_type : names_and_types)
        if (!nested_types.count(splitName(name_type.name).first))
            res.push_back(name_type);

    for (const auto & name_type : nested_types)
        res.emplace_back(name_type.first, name_type.second);

    return res;
}

NamesAndTypesList convertToSubcolumns(const NamesAndTypesList & names_and_types)
{
    auto nested_types = getSubcolumnsOfNested(names_and_types);
    auto res = names_and_types;

    for (auto & name_type : res)
    {
        auto split = splitName(name_type.name);
        if (name_type.isSubcolumn() || split.second.empty())
            continue;

        auto it = nested_types.find(split.first);
        if (it != nested_types.end())
            name_type = NameAndTypePair{split.first, split.second, it->second, it->second->getSubcolumnType(split.second)};
    }

    return res;
}


void validateArraySizes(const Block & block)
{
    /// Nested prefix -> position of first column in block.
    std::map<std::string, size_t> nested;

    for (size_t i = 0, size = block.columns(); i < size; ++i)
    {
        const auto & elem = block.getByPosition(i);

        if (isArray(elem.type))
        {
            if (!typeid_cast<const ColumnArray *>(elem.column.get()))
                throw Exception("Column with Array type is not represented by ColumnArray column: " + elem.column->dumpStructure(), ErrorCodes::ILLEGAL_COLUMN);

            auto split = splitName(elem.name);

            /// Is it really a column of Nested data structure.
            if (!split.second.empty())
            {
                auto [it, inserted] = nested.emplace(split.first, i);

                /// It's not the first column of Nested data structure.
                if (!inserted)
                {
                    const ColumnArray & first_array_column = assert_cast<const ColumnArray &>(*block.getByPosition(it->second).column);
                    const ColumnArray & another_array_column = assert_cast<const ColumnArray &>(*elem.column);

                    if (!first_array_column.hasEqualOffsets(another_array_column))
                        throw Exception("Elements '" + block.getByPosition(it->second).name
                            + "' and '" + elem.name
                            + "' of Nested data structure '" + split.first
                            + "' (Array columns) have different array sizes.", ErrorCodes::SIZES_OF_ARRAYS_DOESNT_MATCH);
                }
            }
        }
    }
}

}

}<|MERGE_RESOLUTION|>--- conflicted
+++ resolved
@@ -73,10 +73,6 @@
         if (reverse || !first_end)
             first_end = pos;
 
-<<<<<<< HEAD
-    while (pos < end && (isWordCharASCII(*pos) || *pos == '.'))
-=======
->>>>>>> b3b29be0
         ++pos;
 
         if (reverse || !second_begin)
