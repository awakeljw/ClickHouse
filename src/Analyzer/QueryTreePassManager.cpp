#include <Analyzer/QueryTreePassManager.h>

#include <memory>

#include <Common/Exception.h>

#include <IO/WriteHelpers.h>
#include <IO/Operators.h>

#include <DataTypes/IDataType.h>

#include <Interpreters/Context.h>

#include <Analyzer/ColumnNode.h>
#include <Analyzer/FunctionNode.h>
#include <Analyzer/InDepthQueryTreeVisitor.h>
#include <Analyzer/Utils.h>
#include <Analyzer/Passes/QueryAnalysisPass.h>
#include <Analyzer/Passes/CountDistinctPass.h>
#include <Analyzer/Passes/FunctionToSubcolumnsPass.h>
#include <Analyzer/Passes/RewriteAggregateFunctionWithIfPass.h>
#include <Analyzer/Passes/SumIfToCountIfPass.h>
#include <Analyzer/Passes/MultiIfToIfPass.h>
#include <Analyzer/Passes/IfConstantConditionPass.h>
#include <Analyzer/Passes/IfChainToMultiIfPass.h>
#include <Analyzer/Passes/OrderByTupleEliminationPass.h>
#include <Analyzer/Passes/NormalizeCountVariantsPass.h>
#include <Analyzer/Passes/CustomizeFunctionsPass.h>
#include <Analyzer/Passes/AggregateFunctionsArithmericOperationsPass.h>
#include <Analyzer/Passes/UniqInjectiveFunctionsEliminationPass.h>
#include <Analyzer/Passes/OrderByLimitByDuplicateEliminationPass.h>
#include <Analyzer/Passes/FuseFunctionsPass.h>
#include <Analyzer/Passes/OptimizeGroupByFunctionKeysPass.h>
#include <Analyzer/Passes/IfTransformStringsToEnumPass.h>
#include <Analyzer/Passes/ConvertOrLikeChainPass.h>
#include <Analyzer/Passes/OptimizeRedundantFunctionsInOrderByPass.h>
#include <Analyzer/Passes/GroupingFunctionsResolvePass.h>

namespace DB
{

namespace ErrorCodes
{
    extern const int BAD_ARGUMENTS;
    extern const int LOGICAL_ERROR;
}

namespace
{

#ifndef NDEBUG

/** This visitor checks if Query Tree structure is valid after each pass
  * in debug build.
  */
class ValidationChecker : public InDepthQueryTreeVisitor<ValidationChecker>
{
public:
    explicit ValidationChecker(String pass_name_)
        : pass_name(std::move(pass_name_))
    {}

    void visitImpl(QueryTreeNodePtr & node) const
    {
        if (auto * column = node->as<ColumnNode>())
            return visitColumn(column);
        else if (auto * function = node->as<FunctionNode>())
            return visitFunction(function);
    }
private:
    void visitColumn(ColumnNode * column) const
    {
        if (column->getColumnSourceOrNull() == nullptr && column->getColumnName() != "__grouping_set")
            throw Exception(ErrorCodes::LOGICAL_ERROR,
                "Column {} {} query tree node does not have valid source node after running {} pass",
                column->getColumnName(), column->getColumnType(), pass_name);
    }

    void visitFunction(FunctionNode * function) const
    {
        if (!function->isResolved())
            throw Exception(ErrorCodes::LOGICAL_ERROR,
                "Function {} is not resolved after running {} pass",
                function->toAST()->formatForErrorMessage(), pass_name);

        if (isNameOfInFunction(function->getFunctionName()))
            return;

        const auto & expected_argument_types = function->getArgumentTypes();
        size_t expected_argument_types_size = expected_argument_types.size();
        auto actual_argument_columns = function->getArgumentColumns();

        if (expected_argument_types_size != actual_argument_columns.size())
            throw Exception(ErrorCodes::LOGICAL_ERROR,
                "Function {} expects {} arguments but has {} after running {} pass",
                function->toAST()->formatForErrorMessage(),
                expected_argument_types_size,
                actual_argument_columns.size(),
                pass_name);

        for (size_t i = 0; i < expected_argument_types_size; ++i)
        {
            // Skip lambdas
            if (WhichDataType(expected_argument_types[i]).isFunction())
                continue;

            if (!expected_argument_types[i]->equals(*actual_argument_columns[i].type))
            {
                throw Exception(ErrorCodes::LOGICAL_ERROR,
                    "Function {} expects {} argument to have {} type but receives {} after running {} pass",
                    function->toAST()->formatForErrorMessage(),
                    i + 1,
                    expected_argument_types[i]->getName(),
                    actual_argument_columns[i].type->getName(),
                    pass_name);
            }
        }
    }

    String pass_name;
};
#endif

}

/** ClickHouse query tree pass manager.
  *
  * TODO: Support _shard_num into shardNum() rewriting.
  * TODO: Support logical expressions optimizer.
  * TODO: Support setting convert_query_to_cnf.
  * TODO: Support setting optimize_using_constraints.
  * TODO: Support setting optimize_substitute_columns.
  * TODO: Support GROUP BY injective function elimination.
  * TODO: Support setting optimize_move_functions_out_of_any.
  * TODO: Support setting optimize_aggregators_of_group_by_keys.
  * TODO: Support setting optimize_duplicate_order_by_and_distinct.
  * TODO: Support setting optimize_monotonous_functions_in_order_by.
  * TODO: Add optimizations based on function semantics. Example: SELECT * FROM test_table WHERE id != id. (id is not nullable column).
  */

QueryTreePassManager::QueryTreePassManager(ContextPtr context_) : WithContext(context_) {}

void QueryTreePassManager::addPass(QueryTreePassPtr pass)
{
    passes.push_back(std::move(pass));
}

void QueryTreePassManager::run(QueryTreeNodePtr query_tree_node)
{
    auto current_context = getContext();
    size_t passes_size = passes.size();

    for (size_t i = 0; i < passes_size; ++i)
    {
        passes[i]->run(query_tree_node, current_context);
#ifndef NDEBUG
        ValidationChecker(passes[i]->getName()).visit(query_tree_node);
#endif
    }
}

void QueryTreePassManager::run(QueryTreeNodePtr query_tree_node, size_t up_to_pass_index)
{
    size_t passes_size = passes.size();
    if (up_to_pass_index > passes_size)
        throw Exception(ErrorCodes::BAD_ARGUMENTS,
            "Requested to run passes up to {} pass. There are only {} passes",
            up_to_pass_index,
            passes_size);

    auto current_context = getContext();
    for (size_t i = 0; i < up_to_pass_index; ++i)
    {
        passes[i]->run(query_tree_node, current_context);
#ifndef NDEBUG
        ValidationChecker(passes[i]->getName()).visit(query_tree_node);
#endif
    }
}

void QueryTreePassManager::dump(WriteBuffer & buffer)
{
    size_t passes_size = passes.size();

    for (size_t i = 0; i < passes_size; ++i)
    {
        auto & pass = passes[i];
        buffer << "Pass " << (i + 1) << ' ' << pass->getName() << " - " << pass->getDescription();
        if (i + 1 != passes_size)
            buffer << '\n';
    }
}

void QueryTreePassManager::dump(WriteBuffer & buffer, size_t up_to_pass_index)
{
    size_t passes_size = passes.size();
    if (up_to_pass_index > passes_size)
        throw Exception(ErrorCodes::BAD_ARGUMENTS,
            "Requested to dump passes up to {} pass. There are only {} passes",
            up_to_pass_index,
            passes_size);

    for (size_t i = 0; i < up_to_pass_index; ++i)
    {
        auto & pass = passes[i];
        buffer << "Pass " << (i + 1) << " " << pass->getName() << " - " << pass->getDescription();
        if (i + 1 != up_to_pass_index)
            buffer << '\n';
    }
}

void addQueryTreePasses(QueryTreePassManager & manager)
{
    manager.addPass(std::make_unique<QueryAnalysisPass>());
    manager.addPass(std::make_unique<FunctionToSubcolumnsPass>());

<<<<<<< HEAD
    if (settings.optimize_functions_to_subcolumns)
        manager.addPass(std::make_unique<FunctionToSubcolumnsPass>());

    if (settings.count_distinct_optimization)
        manager.addPass(std::make_unique<CountDistinctPass>());

    if (settings.optimize_rewrite_aggregate_function_with_if)
        manager.addPass(std::make_unique<RewriteAggregateFunctionWithIfPass>());

    if (settings.optimize_rewrite_sum_if_to_count_if)
        manager.addPass(std::make_unique<SumIfToCountIfPass>());

    if (settings.optimize_normalize_count_variants)
        manager.addPass(std::make_unique<NormalizeCountVariantsPass>());
=======
    manager.addPass(std::make_unique<CountDistinctPass>());
    manager.addPass(std::make_unique<SumIfToCountIfPass>());
    manager.addPass(std::make_unique<NormalizeCountVariantsPass>());
>>>>>>> 0a829ad1

    manager.addPass(std::make_unique<CustomizeFunctionsPass>());

    manager.addPass(std::make_unique<AggregateFunctionsArithmericOperationsPass>());
    manager.addPass(std::make_unique<UniqInjectiveFunctionsEliminationPass>());
    manager.addPass(std::make_unique<OptimizeGroupByFunctionKeysPass>());

    manager.addPass(std::make_unique<MultiIfToIfPass>());
    manager.addPass(std::make_unique<IfConstantConditionPass>());
    manager.addPass(std::make_unique<IfChainToMultiIfPass>());

    manager.addPass(std::make_unique<OptimizeRedundantFunctionsInOrderByPass>());

    manager.addPass(std::make_unique<OrderByTupleEliminationPass>());
    manager.addPass(std::make_unique<OrderByLimitByDuplicateEliminationPass>());

    manager.addPass(std::make_unique<FuseFunctionsPass>());

    manager.addPass(std::make_unique<IfTransformStringsToEnumPass>());

    manager.addPass(std::make_unique<ConvertOrLikeChainPass>());

    manager.addPass(std::make_unique<GroupingFunctionsResolvePass>());
}

}<|MERGE_RESOLUTION|>--- conflicted
+++ resolved
@@ -214,26 +214,10 @@
     manager.addPass(std::make_unique<QueryAnalysisPass>());
     manager.addPass(std::make_unique<FunctionToSubcolumnsPass>());
 
-<<<<<<< HEAD
-    if (settings.optimize_functions_to_subcolumns)
-        manager.addPass(std::make_unique<FunctionToSubcolumnsPass>());
-
-    if (settings.count_distinct_optimization)
-        manager.addPass(std::make_unique<CountDistinctPass>());
-
-    if (settings.optimize_rewrite_aggregate_function_with_if)
-        manager.addPass(std::make_unique<RewriteAggregateFunctionWithIfPass>());
-
-    if (settings.optimize_rewrite_sum_if_to_count_if)
-        manager.addPass(std::make_unique<SumIfToCountIfPass>());
-
-    if (settings.optimize_normalize_count_variants)
-        manager.addPass(std::make_unique<NormalizeCountVariantsPass>());
-=======
     manager.addPass(std::make_unique<CountDistinctPass>());
+    manager.addPass(std::make_unique<RewriteAggregateFunctionWithIfPass>());
     manager.addPass(std::make_unique<SumIfToCountIfPass>());
     manager.addPass(std::make_unique<NormalizeCountVariantsPass>());
->>>>>>> 0a829ad1
 
     manager.addPass(std::make_unique<CustomizeFunctionsPass>());
 
