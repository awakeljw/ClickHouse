#include <Access/Authentication.h>
#include <Access/ExternalAuthenticators.h>
#include <Common/Exception.h>
#include <Poco/SHA1Engine.h>


namespace DB
{
namespace ErrorCodes
{
    extern const int BAD_ARGUMENTS;
    extern const int NOT_IMPLEMENTED;
}


Authentication::Digest Authentication::getPasswordDoubleSHA1() const
{
    switch (type)
    {
        case NO_PASSWORD:
        {
            Poco::SHA1Engine engine;
            return engine.digest();
        }

        case PLAINTEXT_PASSWORD:
        {
            Poco::SHA1Engine engine;
            engine.update(getPassword());
            const Digest & first_sha1 = engine.digest();
            engine.update(first_sha1.data(), first_sha1.size());
            return engine.digest();
        }

        case SHA256_PASSWORD:
            throw Exception("Cannot get password double SHA1 for user with 'SHA256_PASSWORD' authentication", ErrorCodes::BAD_ARGUMENTS);

        case DOUBLE_SHA1_PASSWORD:
            return password_hash;

        case LDAP_SERVER:
            throw Exception("Cannot get password double SHA1 for user with 'LDAP_SERVER' authentication", ErrorCodes::BAD_ARGUMENTS);

        case MAX_TYPE:
            break;
    }
    throw Exception("getPasswordDoubleSHA1(): authentication type " + toString(type) + " not supported", ErrorCodes::NOT_IMPLEMENTED);
}


bool Authentication::isCorrectPassword(const String & user_, const String & password_, const ExternalAuthenticators & external_authenticators) const
{
    switch (type)
    {
        case NO_PASSWORD:
            return true;

        case PLAINTEXT_PASSWORD:
        {
            if (password_ == std::string_view{reinterpret_cast<const char *>(password_hash.data()), password_hash.size()})
                return true;

            // For compatibility with MySQL clients which support only native authentication plugin, SHA1 can be passed instead of password.
            auto password_sha1 = encodeSHA1(password_hash);
            return password_ == std::string_view{reinterpret_cast<const char *>(password_sha1.data()), password_sha1.size()};
        }

        case SHA256_PASSWORD:
            return encodeSHA256(password_) == password_hash;

        case DOUBLE_SHA1_PASSWORD:
        {
            auto first_sha1 = encodeSHA1(password_);

            /// If it was MySQL compatibility server, then first_sha1 already contains double SHA1.
            if (first_sha1 == password_hash)
                return true;

            return encodeSHA1(first_sha1) == password_hash;
        }

        case LDAP_SERVER:
<<<<<<< HEAD
        {
            return isCorrectPasswordLDAP(password_, user_, external_authenticators);
        }
=======
            return external_authenticators.checkLDAPCredentials(server_name, user_, password_);
>>>>>>> 176358f0

        case MAX_TYPE:
            break;
    }
    throw Exception("Cannot check if the password is correct for authentication type " + toString(type), ErrorCodes::NOT_IMPLEMENTED);
}

bool Authentication::isCorrectPasswordLDAP(const String & password_, const String & user_, const ExternalAuthenticators & external_authenticators, const LDAPSearchParamsList * search_params, LDAPSearchResultsList * search_results) const
{
    if (type != LDAP_SERVER)
        throw Exception("Cannot check if the password is correct using LDAP logic for authentication type " + toString(type), ErrorCodes::BAD_ARGUMENTS);

    auto ldap_server_params = external_authenticators.getLDAPServerParams(server_name);
    ldap_server_params.user = user_;
    ldap_server_params.password = password_;

    LDAPSimpleAuthClient ldap_client(ldap_server_params);
    return ldap_client.authenticate(search_params, search_results);
}

}<|MERGE_RESOLUTION|>--- conflicted
+++ resolved
@@ -80,13 +80,7 @@
         }
 
         case LDAP_SERVER:
-<<<<<<< HEAD
-        {
-            return isCorrectPasswordLDAP(password_, user_, external_authenticators);
-        }
-=======
             return external_authenticators.checkLDAPCredentials(server_name, user_, password_);
->>>>>>> 176358f0
 
         case MAX_TYPE:
             break;
