<test>


    <stop_conditions>
        <all_of>
            <total_time_ms>30000</total_time_ms>
        </all_of>
        <any_of>
            <total_time_ms>60000</total_time_ms>
        </any_of>
    </stop_conditions>


    <settings>
        <max_threads>1</max_threads>
    </settings>

    <create_query>CREATE TABLE array_data(k UInt16, v Array(UInt64)) ENGINE Log</create_query>

    <fill_query>INSERT INTO array_data SELECT number % 1024, arrayWithConstant(16, number) from numbers(10000000)</fill_query>

<<<<<<< HEAD
    <query>SELECT countMerge(v) FROM (SELECT countState() v FROM numbers(1000000000)) FORMAT Null</query>
    <query>SELECT countMerge(v) FROM (SELECT number % 1024 k, countState() v FROM numbers(100000000) GROUP BY k) FORMAT Null</query>
=======
    <query>SELECT countMerge(v) FROM (SELECT countState() v FROM zeros(1000000000)) FORMAT Null</query>
    <query>SELECT countMerge(v) FROM (SELECT number % 1024 k, countState() v FROM numbers(1000000000) GROUP BY k) FORMAT Null</query>
>>>>>>> bbd9eb3d

    <query>SELECT sumArray(v) FROM array_data FORMAT Null</query>
    <query>SELECT k, sumArray(v) FROM array_data GROUP BY k FORMAT Null</query>
    <query>SELECT arrayReduce('avg', v) FROM array_data FORMAT Null</query>

    <drop_query>DROP TABLE IF EXISTS array_data</drop_query>
</test><|MERGE_RESOLUTION|>--- conflicted
+++ resolved
@@ -19,13 +19,8 @@
 
     <fill_query>INSERT INTO array_data SELECT number % 1024, arrayWithConstant(16, number) from numbers(10000000)</fill_query>
 
-<<<<<<< HEAD
     <query>SELECT countMerge(v) FROM (SELECT countState() v FROM numbers(1000000000)) FORMAT Null</query>
-    <query>SELECT countMerge(v) FROM (SELECT number % 1024 k, countState() v FROM numbers(100000000) GROUP BY k) FORMAT Null</query>
-=======
-    <query>SELECT countMerge(v) FROM (SELECT countState() v FROM zeros(1000000000)) FORMAT Null</query>
-    <query>SELECT countMerge(v) FROM (SELECT number % 1024 k, countState() v FROM numbers(1000000000) GROUP BY k) FORMAT Null</query>
->>>>>>> bbd9eb3d
+    <query>SELECT countMerge(v) FROM (SELECT number % 1024 k, countState() v FROM numbers(10000000) GROUP BY k) FORMAT Null</query>
 
     <query>SELECT sumArray(v) FROM array_data FORMAT Null</query>
     <query>SELECT k, sumArray(v) FROM array_data GROUP BY k FORMAT Null</query>
