--- conflicted
+++ resolved
@@ -49,9 +49,7 @@
             return;
 
         shutdown_called = true;
-        event->set();
-        if (thread.joinable())
-            thread.join();
+        task_handle->deactivate();
     }
 
     ~LeaderElection()
@@ -71,55 +69,33 @@
     EphemeralNodeHolderPtr node;
     std::string node_name;
 
-<<<<<<< HEAD
-    std::thread thread;
     std::atomic<bool> shutdown_called {false};
-    zkutil::EventPtr event = std::make_shared<Poco::Event>();
 
-=======
->>>>>>> f811da7e
     CurrentMetrics::Increment metric_increment{CurrentMetrics::LeaderElection};
 
     void createNode()
     {
-<<<<<<< HEAD
         shutdown_called = false;
-=======
->>>>>>> f811da7e
         node = EphemeralNodeHolder::createSequential(path + "/leader_election-", zookeeper, identifier);
 
         std::string node_path = node->getPath();
         node_name = node_path.substr(node_path.find_last_of('/') + 1);
 
-<<<<<<< HEAD
-        thread = std::thread(&LeaderElection::threadFunction, this);
-=======
-        cleanOldEphemeralNodes();
-
         task_handle->activate();
         task_handle->schedule();
->>>>>>> f811da7e
     }
 
     void releaseNode()
     {
-<<<<<<< HEAD
         shutdown();
-=======
-        task_handle->deactivate();
->>>>>>> f811da7e
         node = nullptr;
     }
 
     void threadFunction()
     {
-<<<<<<< HEAD
-        while (!shutdown_called)
-=======
         bool success = false;
 
         try
->>>>>>> f811da7e
         {
             Strings children = zookeeper.getChildren(path);
             std::sort(children.begin(), children.end());
