#include <Dictionaries/ODBCBlockInputStream.h>
#include <Interpreters/Context.h>
#include <Interpreters/evaluateConstantExpression.h>
#include <Parsers/ASTLiteral.h>
#include <Storages/StorageFactory.h>
#include <Storages/StorageODBC.h>
#include <Storages/transformQueryForExternalDatabase.h>
<<<<<<< HEAD
#include <Poco/Ext/SessionPoolHelpers.h>
=======
>>>>>>> 969225b3
#include <Poco/Util/AbstractConfiguration.h>
#include <common/logger_useful.h>

#include <IO/ReadHelpers.h>
#include <IO/ReadWriteBufferFromHTTP.h>
#include <Poco/File.h>
#include <Poco/Net/HTTPRequest.h>
#include <Poco/Path.h>
#include <Common/ShellCommand.h>
#include <ext/range.h>
namespace DB
{
namespace ErrorCodes
{
    extern const int NUMBER_OF_ARGUMENTS_DOESNT_MATCH;
    extern const int EXTERNAL_EXECUTABLE_NOT_FOUND;
    extern const int EXTERNAL_SERVER_IS_NOT_RESPONDING;
}


StorageODBC::StorageODBC(const std::string & table_name_,
    const std::string & connection_string,
    const std::string & remote_database_name_,
    const std::string & remote_table_name_,
    const ColumnsDescription & columns_,
    const Context & context_)
    : IStorageURLBase(Poco::URI(), context_, table_name_, ODBCBridgeHelper::DEFAULT_FORMAT, columns_)
<<<<<<< HEAD
    , odbc_bridge_helper(context_, connection_string)
    , remote_database_name(remote_database_name_)
    , remote_table_name(remote_table_name_)
    , log(&Poco::Logger::get("StorageODBC"))
{
    const auto & config = context_global.getConfigRef();
    size_t bridge_port = config.getUInt("odbc_bridge.port", ODBCBridgeHelper::DEFAULT_PORT);
    std::string bridge_host = config.getString("odbc_bridge.host", ODBCBridgeHelper::DEFAULT_HOST);

    uri.setHost(bridge_host);
    uri.setPort(bridge_port);
    uri.setScheme("http");
}

std::string StorageODBC::getReadMethod() const
{
    return ODBCBridgeHelper::MAIN_METHOD;
}

std::vector<std::pair<std::string, std::string>> StorageODBC::getReadURIParams(const Names & column_names,
    const SelectQueryInfo & /*query_info*/,
    const Context & /*context*/,
    QueryProcessingStage::Enum & /*processed_stage*/,
    size_t max_block_size) const
{
=======
    , odbc_bridge_helper(context_global.getConfigRef(), context_global.getSettingsRef().http_receive_timeout.value, connection_string)
    , remote_database_name(remote_database_name_)
    , remote_table_name(remote_table_name_)
    , log(&Poco::Logger::get("StorageODBC"))
{
    uri = odbc_bridge_helper.getMainURI();
}

std::string StorageODBC::getReadMethod() const
{
    return Poco::Net::HTTPRequest::HTTP_POST;
}

std::vector<std::pair<std::string, std::string>> StorageODBC::getReadURIParams(const Names & column_names,
    const SelectQueryInfo & /*query_info*/,
    const Context & /*context*/,
    QueryProcessingStage::Enum & /*processed_stage*/,
    size_t max_block_size) const
{
>>>>>>> 969225b3
    NamesAndTypesList cols;
    for (const String & name : column_names)
    {
        auto column_data = getColumn(name);
        cols.emplace_back(column_data.name, column_data.type);
    }
<<<<<<< HEAD
    return odbc_bridge_helper.getURLParams(cols, max_block_size);
=======
    return odbc_bridge_helper.getURLParams(cols.toString(), max_block_size);
>>>>>>> 969225b3
}

std::function<void(std::ostream &)> StorageODBC::getReadPOSTDataCallback(const Names & /*column_names*/,
    const SelectQueryInfo & query_info,
    const Context & context,
    QueryProcessingStage::Enum & /*processed_stage*/,
    size_t /*max_block_size*/) const
{
    String query = transformQueryForExternalDatabase(
        *query_info.query, getColumns().ordinary, IdentifierQuotingStyle::DoubleQuotes, remote_database_name, remote_table_name, context);

    return [query](std::ostream & os) { os << "query=" << query; };
}

BlockInputStreams StorageODBC::read(const Names & column_names,
    const SelectQueryInfo & query_info,
    const Context & context,
<<<<<<< HEAD
    QueryProcessingStage::Enum & processed_stage,
    size_t max_block_size,
    unsigned num_streams)
{
=======
    QueryProcessingStage::Enum processed_stage,
    size_t max_block_size,
    unsigned num_streams)
{
    check(column_names);
    checkQueryProcessingStage(processed_stage, context);
>>>>>>> 969225b3

    odbc_bridge_helper.startODBCBridgeSync();
    return IStorageURLBase::read(column_names, query_info, context, processed_stage, max_block_size, num_streams);
}


void registerStorageODBC(StorageFactory & factory)
{
    factory.registerStorage("ODBC", [](const StorageFactory::Arguments & args) {
        ASTs & engine_args = args.engine_args;

        if (engine_args.size() != 3)
            throw Exception(
                "Storage ODBC requires exactly 3 parameters: ODBC('DSN', database, table).", ErrorCodes::NUMBER_OF_ARGUMENTS_DOESNT_MATCH);

        for (size_t i = 0; i < 2; ++i)
            engine_args[i] = evaluateConstantExpressionOrIdentifierAsLiteral(engine_args[i], args.local_context);

        return StorageODBC::create(args.table_name,
            static_cast<const ASTLiteral &>(*engine_args[0]).value.safeGet<String>(),
            static_cast<const ASTLiteral &>(*engine_args[1]).value.safeGet<String>(),
            static_cast<const ASTLiteral &>(*engine_args[2]).value.safeGet<String>(),
            args.columns,
            args.context);
    });
}
}<|MERGE_RESOLUTION|>--- conflicted
+++ resolved
@@ -5,10 +5,6 @@
 #include <Storages/StorageFactory.h>
 #include <Storages/StorageODBC.h>
 #include <Storages/transformQueryForExternalDatabase.h>
-<<<<<<< HEAD
-#include <Poco/Ext/SessionPoolHelpers.h>
-=======
->>>>>>> 969225b3
 #include <Poco/Util/AbstractConfiguration.h>
 #include <common/logger_useful.h>
 
@@ -36,33 +32,6 @@
     const ColumnsDescription & columns_,
     const Context & context_)
     : IStorageURLBase(Poco::URI(), context_, table_name_, ODBCBridgeHelper::DEFAULT_FORMAT, columns_)
-<<<<<<< HEAD
-    , odbc_bridge_helper(context_, connection_string)
-    , remote_database_name(remote_database_name_)
-    , remote_table_name(remote_table_name_)
-    , log(&Poco::Logger::get("StorageODBC"))
-{
-    const auto & config = context_global.getConfigRef();
-    size_t bridge_port = config.getUInt("odbc_bridge.port", ODBCBridgeHelper::DEFAULT_PORT);
-    std::string bridge_host = config.getString("odbc_bridge.host", ODBCBridgeHelper::DEFAULT_HOST);
-
-    uri.setHost(bridge_host);
-    uri.setPort(bridge_port);
-    uri.setScheme("http");
-}
-
-std::string StorageODBC::getReadMethod() const
-{
-    return ODBCBridgeHelper::MAIN_METHOD;
-}
-
-std::vector<std::pair<std::string, std::string>> StorageODBC::getReadURIParams(const Names & column_names,
-    const SelectQueryInfo & /*query_info*/,
-    const Context & /*context*/,
-    QueryProcessingStage::Enum & /*processed_stage*/,
-    size_t max_block_size) const
-{
-=======
     , odbc_bridge_helper(context_global.getConfigRef(), context_global.getSettingsRef().http_receive_timeout.value, connection_string)
     , remote_database_name(remote_database_name_)
     , remote_table_name(remote_table_name_)
@@ -82,18 +51,13 @@
     QueryProcessingStage::Enum & /*processed_stage*/,
     size_t max_block_size) const
 {
->>>>>>> 969225b3
     NamesAndTypesList cols;
     for (const String & name : column_names)
     {
         auto column_data = getColumn(name);
         cols.emplace_back(column_data.name, column_data.type);
     }
-<<<<<<< HEAD
-    return odbc_bridge_helper.getURLParams(cols, max_block_size);
-=======
     return odbc_bridge_helper.getURLParams(cols.toString(), max_block_size);
->>>>>>> 969225b3
 }
 
 std::function<void(std::ostream &)> StorageODBC::getReadPOSTDataCallback(const Names & /*column_names*/,
@@ -111,19 +75,12 @@
 BlockInputStreams StorageODBC::read(const Names & column_names,
     const SelectQueryInfo & query_info,
     const Context & context,
-<<<<<<< HEAD
-    QueryProcessingStage::Enum & processed_stage,
-    size_t max_block_size,
-    unsigned num_streams)
-{
-=======
     QueryProcessingStage::Enum processed_stage,
     size_t max_block_size,
     unsigned num_streams)
 {
     check(column_names);
     checkQueryProcessingStage(processed_stage, context);
->>>>>>> 969225b3
 
     odbc_bridge_helper.startODBCBridgeSync();
     return IStorageURLBase::read(column_names, query_info, context, processed_stage, max_block_size, num_streams);
