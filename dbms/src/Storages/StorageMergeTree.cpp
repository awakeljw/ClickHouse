<<<<<<< HEAD
#include <optional>
#include <Common/FieldVisitors.h>
#include <Common/localBackup.h>
=======
/* Some modifications Copyright (c) 2018 BlackBerry Limited

Licensed under the Apache License, Version 2.0 (the "License");
you may not use this file except in compliance with the License.
You may obtain a copy of the License at
http://www.apache.org/licenses/LICENSE-2.0
Unless required by applicable law or agreed to in writing, software
distributed under the License is distributed on an "AS IS" BASIS,
WITHOUT WARRANTIES OR CONDITIONS OF ANY KIND, either express or implied.
See the License for the specific language governing permissions and
limitations under the License. */
#include <experimental/optional>
#include <Core/FieldVisitors.h>
>>>>>>> 8c1b11e1
#include <Storages/StorageMergeTree.h>
#include <Storages/MergeTree/MergeTreeBlockOutputStream.h>
#include <Storages/MergeTree/DiskSpaceMonitor.h>
#include <Storages/MergeTree/MergeList.h>
#include <Databases/IDatabase.h>
#include <Common/escapeForFileName.h>
#include <Common/typeid_cast.h>
#include <Interpreters/InterpreterAlterQuery.h>
#include <Interpreters/PartLog.h>
#include <Parsers/ASTFunction.h>
#include <Parsers/ASTLiteral.h>
<<<<<<< HEAD
=======
#include <Parsers/ASTSelectQuery.h>
#include <Parsers/ASTCreateQuery.h>
>>>>>>> 8c1b11e1
#include <Storages/MergeTree/MergeTreeData.h>
#include <Storages/MergeTree/ActiveDataPartSet.h>

#include <Poco/DirectoryIterator.h>
#include <Poco/File.h>
#include <Parsers/queryToString.h>


namespace DB
{

namespace ErrorCodes
{
    extern const int ABORTED;
    extern const int BAD_ARGUMENTS;
    extern const int INCORRECT_DATA;
    extern const int INCORRECT_FILE_NAME;
    extern const int CANNOT_ASSIGN_OPTIMIZE;
    extern const int INCOMPATIBLE_COLUMNS;
}

namespace ActionLocks
{
    extern const StorageActionBlockType PartsMerge;
}


StorageMergeTree::StorageMergeTree(
    const String & path_,
    const String & database_name_,
    const String & table_name_,
    const ColumnsDescription & columns_,
    bool attach,
    Context & context_,
    const ASTPtr & primary_expr_ast_,
    const ASTPtr & secondary_sorting_expr_list_,
    const String & date_column_name,
    const ASTPtr & partition_expr_ast_,
    const ASTPtr & sampling_expression_, /// nullptr, if sampling is not supported.
    const MergeTreeData::MergingParams & merging_params_,
    const MergeTreeSettings & settings_,
    bool has_force_restore_data_flag)
    : path(path_), database_name(database_name_), table_name(table_name_), full_path(path + escapeForFileName(table_name) + '/'),
    context(context_), background_pool(context_.getBackgroundPool()),
    data(database_name, table_name,
         full_path, columns_,
         context_, primary_expr_ast_, secondary_sorting_expr_list_, date_column_name, partition_expr_ast_,
         sampling_expression_, merging_params_,
         settings_, false, attach),
    reader(data), writer(data), merger_mutator(data, context.getBackgroundPool()),
    log(&Logger::get(database_name_ + "." + table_name + " (StorageMergeTree)"))
{
    if (path_.empty())
        throw Exception("MergeTree storages require data path", ErrorCodes::INCORRECT_FILE_NAME);

    data.loadDataParts(has_force_restore_data_flag);

<<<<<<< HEAD
    if (!attach && !data.getDataParts().empty())
        throw Exception("Data directory for table already containing data parts - probably it was unclean DROP table or manual intervention. You must either clear directory by hand or use ATTACH TABLE instead of CREATE TABLE if you need to use that parts.", ErrorCodes::INCORRECT_DATA);
=======
    if (!attach)
    {
        if (!data.getDataParts().empty())
            throw Exception("Data directory for table already containing data parts - probably it was unclean DROP table or manual intervention. You must either clear directory by hand or use ATTACH TABLE instead of CREATE TABLE if you need to use that parts.", ErrorCodes::INCORRECT_DATA);
    }
    else
    {
        data.clearOldPartsFromFilesystem();
    }
>>>>>>> 8c1b11e1

    increment.set(data.getMaxBlockNumber());

    loadMutations();
}


void StorageMergeTree::startup()
{
    background_task_handle = background_pool.addTask([this] { return backgroundTask(); });

    data.clearOldPartsFromFilesystem();

    /// Temporary directories contain incomplete results of merges (after forced restart)
    ///  and don't allow to reinitialize them, so delete each of them immediately
    data.clearOldTemporaryDirectories(0);
}


void StorageMergeTree::shutdown()
{
    if (shutdown_called)
        return;
    shutdown_called = true;
    merger_mutator.actions_blocker.cancelForever();
    if (background_task_handle)
        background_pool.removeTask(background_task_handle);
}


StorageMergeTree::~StorageMergeTree()
{
    shutdown();
}

BlockInputStreams StorageMergeTree::read(
    const Names & column_names,
    const SelectQueryInfo & query_info,
    const Context & context,
    QueryProcessingStage::Enum /*processed_stage*/,
    const size_t max_block_size,
    const unsigned num_streams)
{
    return reader.read(column_names, query_info, context, max_block_size, num_streams, 0);
}

BlockOutputStreamPtr StorageMergeTree::write(const ASTPtr & /*query*/, const Settings & /*settings*/)
{
    return std::make_shared<MergeTreeBlockOutputStream>(*this);
}

void StorageMergeTree::checkTableCanBeDropped() const
{
    const_cast<MergeTreeData &>(getData()).recalculateColumnSizes();
    context.checkTableCanBeDropped(database_name, table_name, getData().getTotalActiveSizeInBytes());
}

void StorageMergeTree::checkPartitionCanBeDropped(const ASTPtr & partition)
{
    const_cast<MergeTreeData &>(getData()).recalculateColumnSizes();

    const String partition_id = data.getPartitionIDFromQuery(partition, context);
    auto parts_to_remove = data.getDataPartsVectorInPartition(MergeTreeDataPartState::Committed, partition_id);

    UInt64 partition_size = 0;

    for (const auto & part : parts_to_remove)
    {
        partition_size += part->bytes_on_disk;
    }
    context.checkPartitionCanBeDropped(database_name, table_name, partition_size);
}

void StorageMergeTree::drop()
{
    shutdown();
    data.dropAllData();
}

void StorageMergeTree::truncate(const ASTPtr &)
{
    {
        /// Asks to complete merges and does not allow them to start.
        /// This protects against "revival" of data for a removed partition after completion of merge.
        auto merge_blocker = merger_mutator.actions_blocker.cancel();

        /// NOTE: It's assumed that this method is called under lockForAlter.

        auto parts_to_remove = data.getDataPartsVector();
        data.removePartsFromWorkingSet(parts_to_remove, true);

        LOG_INFO(log, "Removed " << parts_to_remove.size() << " parts.");
    }

    data.clearOldPartsFromFilesystem();
}

void StorageMergeTree::rename(const String & new_path_to_db, const String & /*new_database_name*/, const String & new_table_name)
{
    std::string new_full_path = new_path_to_db + escapeForFileName(new_table_name) + '/';

    data.setPath(new_full_path);

    path = new_path_to_db;
    table_name = new_table_name;
    full_path = new_full_path;

    /// NOTE: Logger names are not updated.
}


void StorageMergeTree::alter(
    const AlterCommands & params,
    const String & database_name,
    const String & table_name,
    const Context & context)
{
    /// NOTE: Here, as in ReplicatedMergeTree, you can do ALTER which does not block the writing of data for a long time.
    auto merge_blocker = merger_mutator.actions_blocker.cancel();

    auto table_soft_lock = lockDataForAlter(__PRETTY_FUNCTION__);

    data.checkAlter(params);

    auto new_columns = data.getColumns();
    params.apply(new_columns);

    std::vector<MergeTreeData::AlterDataPartTransactionPtr> transactions;

    bool primary_key_is_modified = false;

    ASTPtr new_primary_key_ast = data.primary_expr_ast;

    for (const AlterCommand & param : params)
    {
        if (param.type == AlterCommand::MODIFY_PRIMARY_KEY)
        {
            primary_key_is_modified = true;
            new_primary_key_ast = param.primary_key;
        }
    }

    if (primary_key_is_modified && supportsSampling())
        throw Exception("MODIFY PRIMARY KEY only supported for tables without sampling key", ErrorCodes::BAD_ARGUMENTS);

    auto parts = data.getDataParts({MergeTreeDataPartState::PreCommitted, MergeTreeDataPartState::Committed, MergeTreeDataPartState::Outdated});
<<<<<<< HEAD
    auto columns_for_parts = new_columns.getAllPhysical();
=======
>>>>>>> 8c1b11e1
    for (const MergeTreeData::DataPartPtr & part : parts)
    {
        if (auto transaction = data.alterDataPart(part, columns_for_parts, new_primary_key_ast, false))
            transactions.push_back(std::move(transaction));
    }

    auto table_hard_lock = lockStructureForAlter(__PRETTY_FUNCTION__);

    IDatabase::ASTModifier storage_modifier;
    if (primary_key_is_modified)
    {
        storage_modifier = [&new_primary_key_ast] (IAST & ast)
        {
            auto tuple = std::make_shared<ASTFunction>();
            tuple->name = "tuple";
            tuple->arguments = new_primary_key_ast;
            tuple->children.push_back(tuple->arguments);

            /// Primary key is in the second place in table engine description and can be represented as a tuple.
            /// TODO: Not always in second place. If there is a sampling key, then the third one. Fix it.
            auto & create_query_ast = typeid_cast<ASTCreateQuery &>(ast);
            typeid_cast<ASTExpressionList &>(*create_query_ast.storage->engine->arguments).children.at(1) = tuple;
        };
    }

    context.getDatabase(database_name)->alterTable(context, table_name, new_columns, storage_modifier);
    setColumns(std::move(new_columns));

    if (primary_key_is_modified)
    {
        data.primary_expr_ast = new_primary_key_ast;
    }
    /// Reinitialize primary key because primary key column types might have changed.
    data.initPrimaryKey();

    for (auto & transaction : transactions)
        transaction->commit();

    /// Columns sizes could be changed
    data.recalculateColumnSizes();

    if (primary_key_is_modified)
        data.loadDataParts(false);
}


/// While exists, marks parts as 'currently_merging' and reserves free space on filesystem.
/// It's possible to mark parts before.
struct CurrentlyMergingPartsTagger
{
    MergeTreeData::DataPartsVector parts;
    DiskSpaceMonitor::ReservationPtr reserved_space;
    StorageMergeTree * storage = nullptr;

    CurrentlyMergingPartsTagger() = default;

    CurrentlyMergingPartsTagger(const MergeTreeData::DataPartsVector & parts_, size_t total_size, StorageMergeTree & storage_)
        : parts(parts_), storage(&storage_)
    {
        /// Assume mutex is already locked, because this method is called from mergeTask.
        reserved_space = DiskSpaceMonitor::reserve(storage->full_path, total_size); /// May throw.
        for (const auto & part : parts)
        {
            if (storage->currently_merging.count(part))
                throw Exception("Tagging alreagy tagged part " + part->name + ". This is a bug.", ErrorCodes::LOGICAL_ERROR);
        }
        storage->currently_merging.insert(parts.begin(), parts.end());
    }

    ~CurrentlyMergingPartsTagger()
    {
        std::lock_guard<std::mutex> lock(storage->currently_merging_mutex);

        for (const auto & part : parts)
        {
            if (!storage->currently_merging.count(part))
                std::terminate();
            storage->currently_merging.erase(part);
        }
    }
};


void StorageMergeTree::mutate(const MutationCommands & commands, const Context &)
{
    MergeTreeMutationEntry entry(commands, full_path, data.insert_increment.get());
    String file_name;
    {
        std::lock_guard lock(currently_merging_mutex);

        Int64 version = increment.get();
        entry.commit(version);
        file_name = entry.file_name;
        current_mutations_by_version.emplace(version, std::move(entry));
    }

    LOG_INFO(log, "Added mutation: " << file_name);
    background_task_handle->wake();
}


std::vector<MergeTreeMutationStatus> StorageMergeTree::getMutationsStatus() const
{
    std::lock_guard lock(currently_merging_mutex);

    std::vector<Int64> part_data_versions;
    auto data_parts = data.getDataPartsVector();
    part_data_versions.reserve(data_parts.size());
    for (const auto & part : data_parts)
        part_data_versions.push_back(part->info.getDataVersion());
    std::sort(part_data_versions.begin(), part_data_versions.end());

    std::vector<MergeTreeMutationStatus> result;
    for (const auto & kv : current_mutations_by_version)
    {
        Int64 mutation_version = kv.first;
        const MergeTreeMutationEntry & entry = kv.second;

        auto versions_it = std::lower_bound(
            part_data_versions.begin(), part_data_versions.end(), mutation_version);
        Int64 parts_to_do = versions_it - part_data_versions.begin();
        std::map<String, Int64> block_numbers_map({{"", entry.block_number}});

        for (const MutationCommand & command : entry.commands)
        {
            std::stringstream ss;
            formatAST(*command.ast, ss, false, true);
            result.push_back(MergeTreeMutationStatus
            {
                entry.file_name,
                ss.str(),
                entry.create_time,
                block_numbers_map,
                parts_to_do,
                (parts_to_do == 0),
            });
        }
    }

    return result;
}


void StorageMergeTree::loadMutations()
{
    Poco::DirectoryIterator end;
    for (auto it = Poco::DirectoryIterator(full_path); it != end; ++it)
    {
        if (startsWith(it.name(), "mutation_"))
        {
            MergeTreeMutationEntry entry(full_path, it.name());
            Int64 block_number = entry.block_number;
            current_mutations_by_version.emplace(block_number, std::move(entry));
        }
        else if (startsWith(it.name(), "tmp_mutation_"))
        {
            it->remove();
        }
    }

    if (!current_mutations_by_version.empty())
        increment.value = std::max(Int64(increment.value.load()), current_mutations_by_version.rbegin()->first);
}


bool StorageMergeTree::merge(
    bool aggressive,
    const String & partition_id,
    bool final,
    bool deduplicate,
    String * out_disable_reason)
{
<<<<<<< HEAD
=======
    /// Clear old parts. It does not matter to do it more frequently than each second.
    if (auto lock = time_after_previous_cleanup.lockTestAndRestartAfter(1))
    {
        data.clearOldPartsFromFilesystem();
        data.clearOldTemporaryDirectories();
    }

>>>>>>> 8c1b11e1
    auto structure_lock = lockStructure(true, __PRETTY_FUNCTION__);

    MergeTreeDataMergerMutator::FuturePart future_part;

    /// You must call destructor with unlocked `currently_merging_mutex`.
    std::optional<CurrentlyMergingPartsTagger> merging_tagger;

    {
        std::lock_guard<std::mutex> lock(currently_merging_mutex);

        auto can_merge = [this, &lock] (const MergeTreeData::DataPartPtr & left, const MergeTreeData::DataPartPtr & right, String *)
        {
            return !currently_merging.count(left) && !currently_merging.count(right)
                && getCurrentMutationVersion(left, lock) == getCurrentMutationVersion(right, lock);
        };

        bool selected = false;

        if (partition_id.empty())
        {
            size_t max_source_parts_size = merger_mutator.getMaxSourcePartsSize();
            if (max_source_parts_size > 0)
                selected = merger_mutator.selectPartsToMerge(future_part, aggressive, max_source_parts_size, can_merge, out_disable_reason);
        }
        else
        {
            size_t disk_space = DiskSpaceMonitor::getUnreservedFreeSpace(full_path);
            selected = merger_mutator.selectAllPartsToMergeWithinPartition(future_part, disk_space, can_merge, partition_id, final, out_disable_reason);
        }

        if (!selected)
            return false;

        merging_tagger.emplace(future_part.parts, MergeTreeDataMergerMutator::estimateNeededDiskSpace(future_part.parts), *this);
    }

    MergeList::EntryPtr merge_entry = context.getMergeList().insert(database_name, table_name, future_part.name, future_part.parts);

    /// Logging
    Stopwatch stopwatch;
    MergeTreeData::MutableDataPartPtr new_part;

    auto write_part_log = [&] (const ExecutionStatus & execution_status)
    {
        try
        {
            auto part_log = context.getPartLog(database_name);
            if (!part_log)
                return;

            PartLogElement part_log_elem;

            part_log_elem.event_type = PartLogElement::MERGE_PARTS;
            part_log_elem.event_time = time(nullptr);
            part_log_elem.duration_ms = stopwatch.elapsed() / 1000000;

            part_log_elem.database_name = database_name;
            part_log_elem.table_name = table_name;
            part_log_elem.part_name = future_part.name;

            if (new_part)
                part_log_elem.bytes_compressed_on_disk = new_part->bytes_on_disk;

            part_log_elem.source_part_names.reserve(future_part.parts.size());
            for (const auto & source_part : future_part.parts)
                part_log_elem.source_part_names.push_back(source_part->name);

            part_log_elem.rows_read = (*merge_entry)->bytes_read_uncompressed;
            part_log_elem.bytes_read_uncompressed = (*merge_entry)->bytes_read_uncompressed;

            part_log_elem.rows = (*merge_entry)->rows_written;
            part_log_elem.bytes_uncompressed = (*merge_entry)->bytes_written_uncompressed;

            part_log_elem.error = static_cast<UInt16>(execution_status.code);
            part_log_elem.exception = execution_status.message;

            part_log->add(part_log_elem);
        }
        catch (...)
        {
            tryLogCurrentException(log, __PRETTY_FUNCTION__);
        }
    };

    try
    {
        new_part = merger_mutator.mergePartsToTemporaryPart(
            future_part, *merge_entry, time(nullptr),
            merging_tagger->reserved_space.get(), deduplicate);
        merger_mutator.renameMergedTemporaryPart(new_part, future_part.parts, nullptr);

        write_part_log({});
    }
    catch (...)
    {
        write_part_log(ExecutionStatus::fromCurrentException());
        throw;
    }

    return true;
}


bool StorageMergeTree::tryMutatePart()
{
    auto structure_lock = lockStructure(true, __PRETTY_FUNCTION__);

    MergeTreeDataMergerMutator::FuturePart future_part;
    MutationCommands commands;
    /// You must call destructor with unlocked `currently_merging_mutex`.
    std::optional<CurrentlyMergingPartsTagger> tagger;
    {
        auto disk_space = DiskSpaceMonitor::getUnreservedFreeSpace(full_path);

        std::lock_guard<std::mutex> lock(currently_merging_mutex);

        if (current_mutations_by_version.empty())
            return false;

        auto mutations_end_it = current_mutations_by_version.end();
        for (const auto & part : data.getDataPartsVector())
        {
            if (currently_merging.count(part))
                continue;

            auto mutations_begin_it = current_mutations_by_version.upper_bound(part->info.getDataVersion());
            if (mutations_begin_it == mutations_end_it)
                continue;

            auto estimated_needed_space = MergeTreeDataMergerMutator::estimateNeededDiskSpace({part});
            if (estimated_needed_space > disk_space)
                continue;

            for (auto it = mutations_begin_it; it != mutations_end_it; ++it)
                commands.insert(commands.end(), it->second.commands.begin(), it->second.commands.end());

            auto new_part_info = part->info;
            new_part_info.mutation = current_mutations_by_version.rbegin()->first;

            future_part.parts.push_back(part);
            future_part.part_info = new_part_info;
            future_part.name = part->getNewName(new_part_info);

            tagger.emplace({part}, estimated_needed_space, *this);
            break;
        }
    }

    if (!tagger)
        return false;

    Stopwatch stopwatch;
    MergeTreeData::MutableDataPartPtr new_part;

    auto write_part_log = [&] (const ExecutionStatus & execution_status)
    {
        try
        {
            auto part_log = context.getPartLog(database_name);
            if (!part_log)
                return;

            PartLogElement part_log_elem;

            part_log_elem.event_type = PartLogElement::MUTATE_PART;

            part_log_elem.error = static_cast<UInt16>(execution_status.code);
            part_log_elem.exception = execution_status.message;

            part_log_elem.event_time = time(nullptr);
            part_log_elem.duration_ms = stopwatch.elapsed() / 1000000;

            part_log_elem.database_name = database_name;
            part_log_elem.table_name = table_name;
            part_log_elem.part_name = future_part.name;

            if (new_part)
            {
                part_log_elem.bytes_compressed_on_disk = new_part->bytes_on_disk;
                part_log_elem.rows = new_part->rows_count;
            }

            part_log_elem.source_part_names.reserve(future_part.parts.size());
            for (const auto & source_part : future_part.parts)
                part_log_elem.source_part_names.push_back(source_part->name);

            part_log->add(part_log_elem);
        }
        catch (...)
        {
            tryLogCurrentException(log, __PRETTY_FUNCTION__);
        }
    };

    try
    {
        new_part = merger_mutator.mutatePartToTemporaryPart(future_part, commands, context);
        data.renameTempPartAndReplace(new_part);
        write_part_log({});
    }
    catch (...)
    {
        write_part_log(ExecutionStatus::fromCurrentException());
        throw;
    }

    return true;
}


bool StorageMergeTree::backgroundTask()
{
    if (shutdown_called)
        return false;

    if (merger_mutator.actions_blocker.isCancelled())
        return false;

    try
    {
        /// Clear old parts. It is unnecessary to do it more than once a second.
        if (auto lock = time_after_previous_cleanup.compareAndRestartDeferred(1))
        {
            data.clearOldPartsFromFilesystem();
            data.clearOldTemporaryDirectories();
            clearOldMutations();
        }

        ///TODO: read deduplicate option from table config
        if (merge(false /*aggressive*/, {} /*partition_id*/, false /*final*/, false /*deduplicate*/))
            return true;

        return tryMutatePart();
    }
    catch (Exception & e)
    {
        if (e.code() == ErrorCodes::ABORTED)
        {
            LOG_INFO(log, e.message());
            return false;
        }

        throw;
    }
}

Int64 StorageMergeTree::getCurrentMutationVersion(
    const MergeTreeData::DataPartPtr & part,
    std::lock_guard<std::mutex> & /* currently_merging_mutex_lock */) const
{
    auto it = current_mutations_by_version.upper_bound(part->info.getDataVersion());
    if (it == current_mutations_by_version.begin())
        return 0;
    --it;
    return it->first;
}

void StorageMergeTree::clearOldMutations()
{
    if (!data.settings.finished_mutations_to_keep)
        return;

    std::vector<MergeTreeMutationEntry> mutations_to_delete;
    {
        std::lock_guard lock(currently_merging_mutex);

        if (current_mutations_by_version.size() <= data.settings.finished_mutations_to_keep)
            return;

        auto begin_it = current_mutations_by_version.begin();

        std::optional<Int64> min_version = data.getMinPartDataVersion();
        auto end_it = current_mutations_by_version.end();
        if (min_version)
            end_it = current_mutations_by_version.upper_bound(*min_version);

        size_t done_count = std::distance(begin_it, end_it);
        if (done_count <= data.settings.finished_mutations_to_keep)
            return;

        size_t to_delete_count = done_count - data.settings.finished_mutations_to_keep;

        auto it = begin_it;
        for (size_t i = 0; i < to_delete_count; ++i)
        {
            mutations_to_delete.push_back(std::move(it->second));
            it = current_mutations_by_version.erase(it);
        }
    }

    for (auto & mutation : mutations_to_delete)
    {
        LOG_TRACE(log, "Removing mutation: " << mutation.file_name);
        mutation.removeFile();
    }
}


void StorageMergeTree::clearColumnInPartition(const ASTPtr & partition, const Field & column_name, const Context & context)
{
    /// Asks to complete merges and does not allow them to start.
    /// This protects against "revival" of data for a removed partition after completion of merge.
    auto merge_blocker = merger_mutator.actions_blocker.cancel();

    /// We don't change table structure, only data in some parts, parts are locked inside alterDataPart() function
    auto lock_read_structure = lockStructure(false, __PRETTY_FUNCTION__);

    String partition_id = data.getPartitionIDFromQuery(partition, context);
    auto parts = data.getDataPartsVectorInPartition(MergeTreeDataPartState::Committed, partition_id);

    std::vector<MergeTreeData::AlterDataPartTransactionPtr> transactions;

    AlterCommand alter_command;
    alter_command.type = AlterCommand::DROP_COLUMN;
    alter_command.column_name = get<String>(column_name);

    auto new_columns = getColumns();
    alter_command.apply(new_columns);

    auto columns_for_parts = new_columns.getAllPhysical();
    for (const auto & part : parts)
    {
        if (part->info.partition_id != partition_id)
            throw Exception("Unexpected partition ID " + part->info.partition_id + ". This is a bug.", ErrorCodes::LOGICAL_ERROR);

        if (auto transaction = data.alterDataPart(part, columns_for_parts, data.primary_expr_ast, false))
            transactions.push_back(std::move(transaction));

        LOG_DEBUG(log, "Removing column " << get<String>(column_name) << " from part " << part->name);
    }

    if (transactions.empty())
        return;

    for (auto & transaction : transactions)
        transaction->commit();

    /// Recalculate columns size (not only for the modified column)
    data.recalculateColumnSizes();
}


bool StorageMergeTree::optimize(
    const ASTPtr & /*query*/, const ASTPtr & partition, bool final, bool deduplicate, const Context & context)
{
    String partition_id;
    if (partition)
        partition_id = data.getPartitionIDFromQuery(partition, context);

    String disable_reason;
    if (!partition && final)
    {
        MergeTreeData::DataPartsVector data_parts = data.getDataPartsVector();
        std::unordered_set<String> partition_ids;

        for (const MergeTreeData::DataPartPtr & part : data_parts)
            partition_ids.emplace(part->info.partition_id);

        for (const String & partition_id : partition_ids)
        {
            if (!merge(true, partition_id, true, deduplicate, &disable_reason))
            {
                if (context.getSettingsRef().optimize_throw_if_noop)
                    throw Exception(disable_reason.empty() ? "Can't OPTIMIZE by some reason" : disable_reason, ErrorCodes::CANNOT_ASSIGN_OPTIMIZE);
                return false;
            }
        }
    }
    else
    {
        if (!merge(true, partition_id, final, deduplicate, &disable_reason))
        {
            if (context.getSettingsRef().optimize_throw_if_noop)
                throw Exception(disable_reason.empty() ? "Can't OPTIMIZE by some reason" : disable_reason, ErrorCodes::CANNOT_ASSIGN_OPTIMIZE);
            return false;
        }
    }

    return true;
}


void StorageMergeTree::dropPartition(const ASTPtr & /*query*/, const ASTPtr & partition, bool detach, const Context & context)
{
    {
        /// Asks to complete merges and does not allow them to start.
        /// This protects against "revival" of data for a removed partition after completion of merge.
        auto merge_blocker = merger_mutator.actions_blocker.cancel();
        /// Waits for completion of merge and does not start new ones.
        auto lock = lockForAlter(__PRETTY_FUNCTION__);

        String partition_id = data.getPartitionIDFromQuery(partition, context);

        /// TODO: should we include PreComitted parts like in Replicated case?
        auto parts_to_remove = data.getDataPartsVectorInPartition(MergeTreeDataPartState::Committed, partition_id);
        data.removePartsFromWorkingSet(parts_to_remove, true);

        if (detach)
        {
            /// If DETACH clone parts to detached/ directory
            for (const auto & part : parts_to_remove)
            {
                LOG_INFO(log, "Detaching " << part->relative_path);
                part->makeCloneInDetached("");
            }
        }

        LOG_INFO(log, (detach ? "Detached " : "Removed ") << parts_to_remove.size() << " parts inside partition ID " << partition_id << ".");
    }

    data.clearOldPartsFromFilesystem();
}


void StorageMergeTree::attachPartition(const ASTPtr & partition, bool part, const Context & context)
{
    String partition_id;

    if (part)
        partition_id = typeid_cast<const ASTLiteral &>(*partition).value.safeGet<String>();
    else
        partition_id = data.getPartitionIDFromQuery(partition, context);

    String source_dir = "detached/";

    /// Let's make a list of parts to add.
    Strings parts;
    if (part)
    {
        parts.push_back(partition_id);
    }
    else
    {
        LOG_DEBUG(log, "Looking for parts for partition " << partition_id << " in " << source_dir);
        ActiveDataPartSet active_parts(data.format_version);
        for (Poco::DirectoryIterator it = Poco::DirectoryIterator(full_path + source_dir); it != Poco::DirectoryIterator(); ++it)
        {
            const String & name = it.name();
            MergeTreePartInfo part_info;
            if (!MergeTreePartInfo::tryParsePartName(name, &part_info, data.format_version)
                || part_info.partition_id != partition_id)
            {
                continue;
            }
            LOG_DEBUG(log, "Found part " << name);
            active_parts.add(name);
        }
        LOG_DEBUG(log, active_parts.size() << " of them are active");
        parts = active_parts.getParts();
    }

    for (const auto & source_part_name : parts)
    {
        String source_path = source_dir + source_part_name;

        LOG_DEBUG(log, "Checking data");
        MergeTreeData::MutableDataPartPtr part = data.loadPartAndFixMetadata(source_path);

        LOG_INFO(log, "Attaching part " << source_part_name << " from " << source_path);
        data.renameTempPartAndAdd(part, &increment);

        LOG_INFO(log, "Finished attaching part");
    }

    /// New parts with other data may appear in place of deleted parts.
    context.dropCaches();
}

void StorageMergeTree::freezePartition(const ASTPtr & partition, const String & with_name, const Context & context)
{
    data.freezePartition(partition, with_name, context);
}

void StorageMergeTree::replacePartitionFrom(const StoragePtr & source_table, const ASTPtr & partition, bool replace, const Context & context)
{
    auto lock1 = lockStructure(false, __PRETTY_FUNCTION__);
    auto lock2 = source_table->lockStructure(false, __PRETTY_FUNCTION__);

    Stopwatch watch;
    MergeTreeData * src_data = data.checkStructureAndGetMergeTreeData(source_table);
    String partition_id = data.getPartitionIDFromQuery(partition, context);

    MergeTreeData::DataPartsVector src_parts = src_data->getDataPartsVectorInPartition(MergeTreeDataPartState::Committed, partition_id);
    MergeTreeData::MutableDataPartsVector dst_parts;

    static const String TMP_PREFIX = "tmp_replace_from_";

    for (const MergeTreeData::DataPartPtr & src_part : src_parts)
    {
        /// This will generate unique name in scope of current server process.
        Int64 temp_index = data.insert_increment.get();
        MergeTreePartInfo dst_part_info(partition_id, temp_index, temp_index, src_part->info.level);

        std::shared_lock<std::shared_mutex> part_lock(src_part->columns_lock);
        dst_parts.emplace_back(data.cloneAndLoadDataPart(src_part, TMP_PREFIX, dst_part_info));
    }

    /// ATTACH empty part set
    if (!replace && dst_parts.empty())
        return;

    MergeTreePartInfo drop_range;
    if (replace)
    {
        drop_range.partition_id = partition_id;
        drop_range.min_block = 0;
        drop_range.max_block = increment.get(); // there will be a "hole" in block numbers
        drop_range.level = std::numeric_limits<decltype(drop_range.level)>::max();
    }

    /// Atomically add new parts and remove old ones
    try
    {
        {
            /// Here we use the transaction just like RAII since rare errors in renameTempPartAndReplace() are possible
            ///  and we should be able to rollback already added (Precomitted) parts
            MergeTreeData::Transaction transaction;

            auto data_parts_lock = data.lockParts();

            /// Populate transaction
            for (MergeTreeData::MutableDataPartPtr & part : dst_parts)
                data.renameTempPartAndReplace(part, &increment, &transaction, data_parts_lock);

            transaction.commit(&data_parts_lock);

            /// If it is REPLACE (not ATTACH), remove all parts which max_block_number less then min_block_number of the first new block
            if (replace)
                data.removePartsInRangeFromWorkingSet(drop_range, true, false, data_parts_lock);
        }

        PartLog::addNewParts(this->context, dst_parts, watch.elapsed());
    }
    catch (...)
    {
        PartLog::addNewParts(this->context, dst_parts, watch.elapsed(), ExecutionStatus::fromCurrentException());
        throw;
    }
}

ActionLock StorageMergeTree::getActionLock(StorageActionBlockType action_type)
{
    if (action_type == ActionLocks::PartsMerge)
        return merger_mutator.actions_blocker.cancel();

    return {};
}

}<|MERGE_RESOLUTION|>--- conflicted
+++ resolved
@@ -1,8 +1,3 @@
-<<<<<<< HEAD
-#include <optional>
-#include <Common/FieldVisitors.h>
-#include <Common/localBackup.h>
-=======
 /* Some modifications Copyright (c) 2018 BlackBerry Limited
 
 Licensed under the Apache License, Version 2.0 (the "License");
@@ -14,9 +9,11 @@
 WITHOUT WARRANTIES OR CONDITIONS OF ANY KIND, either express or implied.
 See the License for the specific language governing permissions and
 limitations under the License. */
+#include <optional>
+#include <Common/FieldVisitors.h>
+#include <Common/localBackup.h>
 #include <experimental/optional>
 #include <Core/FieldVisitors.h>
->>>>>>> 8c1b11e1
 #include <Storages/StorageMergeTree.h>
 #include <Storages/MergeTree/MergeTreeBlockOutputStream.h>
 #include <Storages/MergeTree/DiskSpaceMonitor.h>
@@ -28,11 +25,8 @@
 #include <Interpreters/PartLog.h>
 #include <Parsers/ASTFunction.h>
 #include <Parsers/ASTLiteral.h>
-<<<<<<< HEAD
-=======
 #include <Parsers/ASTSelectQuery.h>
 #include <Parsers/ASTCreateQuery.h>
->>>>>>> 8c1b11e1
 #include <Storages/MergeTree/MergeTreeData.h>
 #include <Storages/MergeTree/ActiveDataPartSet.h>
 
@@ -90,20 +84,8 @@
 
     data.loadDataParts(has_force_restore_data_flag);
 
-<<<<<<< HEAD
     if (!attach && !data.getDataParts().empty())
         throw Exception("Data directory for table already containing data parts - probably it was unclean DROP table or manual intervention. You must either clear directory by hand or use ATTACH TABLE instead of CREATE TABLE if you need to use that parts.", ErrorCodes::INCORRECT_DATA);
-=======
-    if (!attach)
-    {
-        if (!data.getDataParts().empty())
-            throw Exception("Data directory for table already containing data parts - probably it was unclean DROP table or manual intervention. You must either clear directory by hand or use ATTACH TABLE instead of CREATE TABLE if you need to use that parts.", ErrorCodes::INCORRECT_DATA);
-    }
-    else
-    {
-        data.clearOldPartsFromFilesystem();
-    }
->>>>>>> 8c1b11e1
 
     increment.set(data.getMaxBlockNumber());
 
@@ -250,10 +232,7 @@
         throw Exception("MODIFY PRIMARY KEY only supported for tables without sampling key", ErrorCodes::BAD_ARGUMENTS);
 
     auto parts = data.getDataParts({MergeTreeDataPartState::PreCommitted, MergeTreeDataPartState::Committed, MergeTreeDataPartState::Outdated});
-<<<<<<< HEAD
     auto columns_for_parts = new_columns.getAllPhysical();
-=======
->>>>>>> 8c1b11e1
     for (const MergeTreeData::DataPartPtr & part : parts)
     {
         if (auto transaction = data.alterDataPart(part, columns_for_parts, new_primary_key_ast, false))
@@ -426,16 +405,6 @@
     bool deduplicate,
     String * out_disable_reason)
 {
-<<<<<<< HEAD
-=======
-    /// Clear old parts. It does not matter to do it more frequently than each second.
-    if (auto lock = time_after_previous_cleanup.lockTestAndRestartAfter(1))
-    {
-        data.clearOldPartsFromFilesystem();
-        data.clearOldTemporaryDirectories();
-    }
-
->>>>>>> 8c1b11e1
     auto structure_lock = lockStructure(true, __PRETTY_FUNCTION__);
 
     MergeTreeDataMergerMutator::FuturePart future_part;
