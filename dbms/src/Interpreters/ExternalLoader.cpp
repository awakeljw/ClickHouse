--- conflicted
+++ resolved
@@ -250,142 +250,139 @@
     if (config_path.empty() || !config_repository->exists(config_path))
     {
         LOG_WARNING(log, "config file '" + config_path + "' does not exist");
-        return;
-    }
-
-    std::unique_lock<std::mutex> all_lock(all_mutex);
-
-    auto modification_time_it = last_modification_times.find(config_path);
-    if (modification_time_it == std::end(last_modification_times))
-        modification_time_it = last_modification_times.emplace(config_path, Poco::Timestamp{0}).first;
-    auto & config_last_modified = modification_time_it->second;
-
-    const auto last_modified = config_repository->getLastModificationTime(config_path);
-    if (!force_reload && last_modified <= config_last_modified)
-        return;
-
-    auto loaded_config = config_repository->load(config_path);
-
-    loadable_objects_defined_in_config[config_path].clear();
-
-    /// Definitions of loadable objects may have changed, recreate all of them
-
-    /// If we need update only one object, don't update modification time: might be other objects in the config file
-    if (loadable_name.empty())
-        config_last_modified = last_modified;
-
-    /// get all objects' definitions
-    Poco::Util::AbstractConfiguration::Keys keys;
-    loaded_config->keys(keys);
-
-    /// for each loadable object defined in xml config
-    for (const auto & key : keys)
-    {
-        std::string name;
-
-        if (!startsWith(key, config_settings.external_config))
-        {
-            if (!startsWith(key, "comment") && !startsWith(key, "include_from"))
-                LOG_WARNING(log, config_path << ": unknown node in file: '" << key
-                                             << "', expected '" << config_settings.external_config << "'");
-            continue;
-        }
-
-        try
-        {
-<<<<<<< HEAD
-            name = loaded_config->getString(key + "." + config_settings.external_name);
-            if (name.empty())
+    }
+    else
+    {
+        std::unique_lock<std::mutex> all_lock(all_mutex);
+
+        auto modification_time_it = last_modification_times.find(config_path);
+        if (modification_time_it == std::end(last_modification_times))
+            modification_time_it = last_modification_times.emplace(config_path, Poco::Timestamp{0}).first;
+        auto & config_last_modified = modification_time_it->second;
+
+        const auto last_modified = config_repository->getLastModificationTime(config_path);
+        if (force_reload || last_modified > config_last_modified)
+        {
+            auto loaded_config = config_repository->load(config_path, config_main.getString("path", DBMS_DEFAULT_PATH));
+
+            loadable_objects_defined_in_config[config_path].clear();
+
+            /// Definitions of loadable objects may have changed, recreate all of them
+
+            /// If we need update only one object, don't update modification time: might be other objects in the config file
+            if (loadable_name.empty())
+                config_last_modified = last_modified;
+
+            /// get all objects' definitions
+            Poco::Util::AbstractConfiguration::Keys keys;
+            loaded_config->keys(keys);
+
+            /// for each loadable object defined in xml config
+            for (const auto & key : keys)
             {
-                LOG_WARNING(log, config_path << ": " + config_settings.external_name + " name cannot be empty");
-                continue;
-            }
-=======
-            auto loaded_config = config_repository->load(config_path, config_main.getString("path", DBMS_DEFAULT_PATH));
->>>>>>> f66b15ef
-
-            loadable_objects_defined_in_config[config_path].emplace(name);
-            if (!loadable_name.empty() && name != loadable_name)
-                continue;
-
-            decltype(loadable_objects.begin()) object_it;
-            {
-                std::lock_guard<std::mutex> lock{map_mutex};
-                object_it = loadable_objects.find(name);
-            }
-
-            /// Object with the same name was declared in other config file.
-            if (object_it != std::end(loadable_objects) && object_it->second.origin != config_path)
-                throw Exception(object_name + " '" + name + "' from file " + config_path
-                                + " already declared in file " + object_it->second.origin,
-                                ErrorCodes::EXTERNAL_LOADABLE_ALREADY_EXISTS);
-
-            auto object_ptr = create(name, *loaded_config, key);
-
-            /// If the object could not be loaded.
-            if (const auto exception_ptr = object_ptr->getCreationException())
-            {
-                std::chrono::seconds delay(update_settings.backoff_initial_sec);
-                const auto failed_dict_it = failed_loadable_objects.find(name);
-                FailedLoadableInfo info{std::move(object_ptr), std::chrono::system_clock::now() + delay, 0};
-                if (failed_dict_it != std::end(failed_loadable_objects))
-                    (*failed_dict_it).second = std::move(info);
-                else
-                    failed_loadable_objects.emplace(name, std::move(info));
-
-                std::rethrow_exception(exception_ptr);
-            }
-            else if (object_ptr->supportUpdates())
-            {
-                const auto & lifetime = object_ptr->getLifetime();
-                if (lifetime.min_sec != 0 && lifetime.max_sec != 0)
+                std::string name;
+
+                if (!startsWith(key, config_settings.external_config))
                 {
-                    std::uniform_int_distribution<UInt64> distribution(lifetime.min_sec, lifetime.max_sec);
-
-                    update_times[name] = std::chrono::system_clock::now() +
-                                         std::chrono::seconds{distribution(rnd_engine)};
+                    if (!startsWith(key, "comment") && !startsWith(key, "include_from"))
+                        LOG_WARNING(log, config_path << ": unknown node in file: '" << key
+                                                     << "', expected '" << config_settings.external_config << "'");
+                    continue;
+                }
+
+                try
+                {
+                    name = loaded_config->getString(key + "." + config_settings.external_name);
+                    if (name.empty())
+                    {
+                        LOG_WARNING(log, config_path << ": " + config_settings.external_name + " name cannot be empty");
+                        continue;
+                    }
+
+                    loadable_objects_defined_in_config[config_path].emplace(name);
+                    if (!loadable_name.empty() && name != loadable_name)
+                        continue;
+
+                    decltype(loadable_objects.begin()) object_it;
+                    {
+                        std::lock_guard<std::mutex> lock{map_mutex};
+                        object_it = loadable_objects.find(name);
+                    }
+
+                    /// Object with the same name was declared in other config file.
+                    if (object_it != std::end(loadable_objects) && object_it->second.origin != config_path)
+                        throw Exception(object_name + " '" + name + "' from file " + config_path
+                                        + " already declared in file " + object_it->second.origin,
+                                        ErrorCodes::EXTERNAL_LOADABLE_ALREADY_EXISTS);
+
+                    auto object_ptr = create(name, *loaded_config, key);
+
+                    /// If the object could not be loaded.
+                    if (const auto exception_ptr = object_ptr->getCreationException())
+                    {
+                        std::chrono::seconds delay(update_settings.backoff_initial_sec);
+                        const auto failed_dict_it = failed_loadable_objects.find(name);
+                        FailedLoadableInfo info{std::move(object_ptr), std::chrono::system_clock::now() + delay, 0};
+                        if (failed_dict_it != std::end(failed_loadable_objects))
+                            (*failed_dict_it).second = std::move(info);
+                        else
+                            failed_loadable_objects.emplace(name, std::move(info));
+
+                        std::rethrow_exception(exception_ptr);
+                    }
+                    else if (object_ptr->supportUpdates())
+                    {
+                        const auto & lifetime = object_ptr->getLifetime();
+                        if (lifetime.min_sec != 0 && lifetime.max_sec != 0)
+                        {
+                            std::uniform_int_distribution<UInt64> distribution(lifetime.min_sec, lifetime.max_sec);
+
+                            update_times[name] = std::chrono::system_clock::now() +
+                                                 std::chrono::seconds{distribution(rnd_engine)};
+                        }
+                    }
+
+                    const std::lock_guard<std::mutex> lock{map_mutex};
+
+                    /// add new loadable object or update an existing version
+                    if (object_it == std::end(loadable_objects))
+                        loadable_objects.emplace(name, LoadableInfo{std::move(object_ptr), config_path, {}});
+                    else
+                    {
+                        if (object_it->second.loadable)
+                            object_it->second.loadable.reset();
+                        object_it->second.loadable = std::move(object_ptr);
+
+                        /// erase stored exception on success
+                        object_it->second.exception = std::exception_ptr{};
+                        failed_loadable_objects.erase(name);
+                    }
+                }
+                catch (...)
+                {
+                    if (!name.empty())
+                    {
+                        /// If the loadable object could not load data or even failed to initialize from the config.
+                        /// - all the same we insert information into the `loadable_objects`, with the zero pointer `loadable`.
+
+                        const std::lock_guard<std::mutex> lock{map_mutex};
+
+                        const auto exception_ptr = std::current_exception();
+                        const auto loadable_it = loadable_objects.find(name);
+                        if (loadable_it == std::end(loadable_objects))
+                            loadable_objects.emplace(name, LoadableInfo{nullptr, config_path, exception_ptr});
+                        else
+                            loadable_it->second.exception = exception_ptr;
+                    }
+
+                    tryLogCurrentException(log, "Cannot create " + object_name + " '"
+                                                + name + "' from config path " + config_path);
+
+                    /// propagate exception
+                    if (throw_on_error)
+                        throw;
                 }
             }
-
-            const std::lock_guard<std::mutex> lock{map_mutex};
-
-            /// add new loadable object or update an existing version
-            if (object_it == std::end(loadable_objects))
-                loadable_objects.emplace(name, LoadableInfo{std::move(object_ptr), config_path, {}});
-            else
-            {
-                if (object_it->second.loadable)
-                    object_it->second.loadable.reset();
-                object_it->second.loadable = std::move(object_ptr);
-
-                /// erase stored exception on success
-                object_it->second.exception = std::exception_ptr{};
-                failed_loadable_objects.erase(name);
-            }
-        }
-        catch (...)
-        {
-            if (!name.empty())
-            {
-                /// If the loadable object could not load data or even failed to initialize from the config.
-                /// - all the same we insert information into the `loadable_objects`, with the zero pointer `loadable`.
-
-                const std::lock_guard<std::mutex> lock{map_mutex};
-
-                const auto exception_ptr = std::current_exception();
-                const auto loadable_it = loadable_objects.find(name);
-                if (loadable_it == std::end(loadable_objects))
-                    loadable_objects.emplace(name, LoadableInfo{nullptr, config_path, exception_ptr});
-                else
-                    loadable_it->second.exception = exception_ptr;
-            }
-
-            tryLogCurrentException(log, "Cannot create " + object_name + " '"
-                                        + name + "' from config path " + config_path);
-
-            /// propagate exception
-            if (throw_on_error)
-                throw;
         }
     }
 }
