--- conflicted
+++ resolved
@@ -28,12 +28,10 @@
     /// We dropping dictionary, so print correct word
     bool is_dictionary{false};
 
-<<<<<<< HEAD
-    bool no_delay{false};
-=======
     /// Same as above
     bool is_view{false};
->>>>>>> b464b270
+
+    bool no_delay{false};
 
     /** Get the text that identifies this element. */
     String getID(char) const override;
