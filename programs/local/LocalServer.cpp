--- conflicted
+++ resolved
@@ -319,14 +319,8 @@
     }
 }
 
-<<<<<<< HEAD
-#ifndef FUZZING_MODE
-int LocalServer::main(const std::vector<std::string> & /*args*/)
-try
-=======
 
 std::string LocalServer::getInitialCreateTableQuery()
->>>>>>> 269a5837
 {
     if (!config().has("table-structure"))
         return {};
@@ -614,202 +608,8 @@
     ClientInfo & client_info = global_context->getClientInfo();
     client_info.setInitialQuery();
 }
-#endif
-
-<<<<<<< HEAD
-std::string LocalServer::getInitialCreateTableQuery()
-{
-    if (!config().has("table-structure"))
-        return {};
-
-    auto table_name = backQuoteIfNeed(config().getString("table-name", "table"));
-    auto table_structure = config().getString("table-structure");
-    auto data_format = backQuoteIfNeed(config().getString("table-data-format", "TSV"));
-    String table_file;
-    if (!config().has("table-file") || config().getString("table-file") == "-") /// Use Unix tools stdin naming convention
-        table_file = "stdin";
-    else /// Use regular file
-        table_file = quoteString(config().getString("table-file"));
-
-    return
-    "CREATE TABLE " + table_name +
-        " (" + table_structure + ") " +
-    "ENGINE = "
-        "File(" + data_format + ", " + table_file + ")"
-    "; ";
-}
-
-void LocalServer::processQueries()
-{
-    String initial_create_query = getInitialCreateTableQuery();
-    String queries_str = initial_create_query;
-
-    if (config().has("query"))
-        queries_str += config().getRawString("query");
-    else
-    {
-        String queries_from_file;
-        ReadBufferFromFile in(config().getString("queries-file"));
-        readStringUntilEOF(queries_from_file, in);
-        queries_str += queries_from_file;
-    }
-
-    const auto & settings = global_context->getSettingsRef();
-
-    std::vector<String> queries;
-    auto parse_res = splitMultipartQuery(queries_str, queries, settings.max_query_size, settings.max_parser_depth);
-
-    if (!parse_res.second)
-        throw Exception("Cannot parse and execute the following part of query: " + String(parse_res.first), ErrorCodes::SYNTAX_ERROR);
-
-    /// Authenticate and create a context to execute queries.
-    Session session{global_context, ClientInfo::Interface::LOCAL};
-    session.authenticate("default", "", {});
-
-    /// Use the same context for all queries.
-    auto context = session.makeQueryContext();
-    context->makeSessionContext(); /// initial_create_query requires a session context to be set.
-    context->setCurrentQueryId("");
-
-    applyCmdSettings(context);
-
-    /// Use the same query_id (and thread group) for all queries
-    CurrentThread::QueryScope query_scope_holder(context);
-
-    /// Set progress show
-    need_render_progress = config().getBool("progress", false);
-
-    std::function<void()> finalize_progress;
-    if (need_render_progress)
-    {
-        /// Set progress callback, which can be run from multiple threads.
-        context->setProgressCallback([&](const Progress & value)
-        {
-            /// Write progress only if progress was updated
-            if (progress_indication.updateProgress(value))
-                progress_indication.writeProgress();
-        });
-
-        /// Set finalizing callback for progress, which is called right before finalizing query output.
-        finalize_progress = [&]()
-        {
-            progress_indication.clearProgressOutput();
-        };
-
-        /// Set callback for file processing progress.
-        progress_indication.setFileProgressCallback(context);
-    }
-
-    bool echo_queries = config().hasOption("echo") || config().hasOption("verbose");
-
-    std::exception_ptr exception;
-
-    for (const auto & query : queries)
-    {
-        written_first_block = false;
-        progress_indication.resetProgress();
-
-        ReadBufferFromString read_buf(query);
-        WriteBufferFromFileDescriptor write_buf(STDOUT_FILENO);
-
-        if (echo_queries)
-        {
-            writeString(query, write_buf);
-            writeChar('\n', write_buf);
-            write_buf.next();
-        }
-
-        try
-        {
-            executeQuery(read_buf, write_buf, /* allow_into_outfile = */ true, context, {}, {}, finalize_progress);
-        }
-        catch (...)
-        {
-            if (!config().hasOption("ignore-error"))
-                throw;
-
-            if (!exception)
-                exception = std::current_exception();
-
-            std::cerr << getCurrentExceptionMessage(config().hasOption("stacktrace")) << '\n';
-        }
-    }
-
-    if (exception)
-        std::rethrow_exception(exception);
-}
-
-static const char * minimal_default_user_xml =
-"<yandex>"
-"    <profiles>"
-"        <default></default>"
-"    </profiles>"
-"    <users>"
-"        <default>"
-"            <password></password>"
-"            <networks>"
-"                <ip>::/0</ip>"
-"            </networks>"
-"            <profile>default</profile>"
-"            <quota>default</quota>"
-"        </default>"
-"    </users>"
-"    <quotas>"
-"        <default></default>"
-"    </quotas>"
-"</yandex>";
-
-
-static ConfigurationPtr getConfigurationFromXMLString(const char * xml_data)
-{
-    std::stringstream ss{std::string{xml_data}};    // STYLE_CHECK_ALLOW_STD_STRING_STREAM
-    Poco::XML::InputSource input_source{ss};
-    return {new Poco::Util::XMLConfiguration{&input_source}};
-}
-
-
-void LocalServer::setupUsers()
-{
-    ConfigurationPtr users_config;
-
-    if (config().has("users_config") || config().has("config-file") || fs::exists("config.xml"))
-    {
-        const auto users_config_path = config().getString("users_config", config().getString("config-file", "config.xml"));
-        ConfigProcessor config_processor(users_config_path);
-        const auto loaded_config = config_processor.loadConfig();
-        config_processor.savePreprocessedConfig(loaded_config, config().getString("path", DBMS_DEFAULT_PATH));
-        users_config = loaded_config.configuration;
-    }
-    else
-    {
-        users_config = getConfigurationFromXMLString(minimal_default_user_xml);
-    }
-
-    if (users_config)
-        global_context->setUsersConfig(users_config);
-    else
-        throw Exception("Can't load config for users", ErrorCodes::CANNOT_LOAD_CONFIG);
-}
-
-void LocalServer::cleanup()
-{
-    // Delete the temporary directory if needed.
-    if (temporary_directory_to_delete)
-    {
-        const auto dir = *temporary_directory_to_delete;
-        temporary_directory_to_delete.reset();
-        LOG_DEBUG(&logger(), "Removing temporary directory: {}", dir.string());
-        remove_all(dir);
-    }
-}
-
-static void showClientVersion()
-{
-    std::cout << DBMS_NAME << " client version " << VERSION_STRING << VERSION_OFFICIAL << "." << '\n';
-}
-
-=======
->>>>>>> 269a5837
+
+
 static std::string getHelpHeader()
 {
     return
@@ -845,18 +645,9 @@
 }
 
 
-<<<<<<< HEAD
-    po::options_description description = createOptionsDescription("Main options", getTerminalWidth());
-    description.add_options()
-        ("help", "produce help message")
-        ("config-file,c", po::value<std::string>(), "config-file path")
-        ("query,q", po::value<std::string>(), "query")
-        ("queries-file,Q", po::value<std::string>(), "file path with queries to execute")
-=======
 void LocalServer::addAndCheckOptions(OptionsDescription & options_description, po::variables_map & options, Arguments & arguments)
 {
     options_description.main_description->add_options()
->>>>>>> 269a5837
         ("database,d", po::value<std::string>(), "database")
         ("table,N", po::value<std::string>(), "name of the initial table")
 
@@ -923,328 +714,6 @@
 #pragma GCC diagnostic ignored "-Wunused-function"
 #pragma GCC diagnostic ignored "-Wmissing-declarations"
 
-#ifdef FUZZING_MODE
-/// This main will not lead to a crash after reuse
-int DB::LocalServer::main(const std::vector<std::string> & /*args*/)
-try
-{
-    Poco::Logger * log = &logger();
-    ThreadStatus thread_status;
-    UseSSL use_ssl;
-
-    if (!config().has("query") && !config().has("table-structure") && !config().has("queries-file")) /// Nothing to process
-    {
-        if (config().hasOption("verbose"))
-            std::cerr << "There are no queries to process." << '\n';
-
-        return Application::EXIT_OK;
-    }
-
-    if (config().has("query") && config().has("queries-file"))
-    {
-        throw Exception("Specify either `query` or `queries-file` option", ErrorCodes::BAD_ARGUMENTS);
-    }
-
-    std::optional<StatusFile> status;
-
-    static bool first_time = true;
-    if (first_time)
-    {
-        shared_context = Context::createShared();
-        global_context = Context::createGlobal(shared_context.get());
-        global_context->makeGlobalContext();
-        global_context->setApplicationType(Context::ApplicationType::LOCAL);
-        tryInitPath();
-
-        /// Skip temp path installation
-
-        /// We will terminate process on error
-        static KillingErrorHandler error_handler;
-        Poco::ErrorHandler::set(&error_handler);
-
-        /// Don't initialize DateLUT
-
-        registerFunctions();
-        registerAggregateFunctions();
-        registerTableFunctions();
-        registerStorages();
-        registerDictionaries();
-        registerDisks();
-        registerFormats();
-
-        /// Maybe useless
-        if (config().has("macros"))
-            global_context->setMacros(std::make_unique<Macros>(config(), "macros", log));
-
-        /// Skip networking
-
-        /// Sets external authenticators config (LDAP, Kerberos).
-        global_context->setExternalAuthenticatorsConfig(config());
-
-        global_context->initializeBackgroundExecutors();
-
-        setupUsers();
-
-        /// Limit on total number of concurrently executing queries.
-        /// There is no need for concurrent queries, override max_concurrent_queries.
-        global_context->getProcessList().setMaxSize(0);
-
-        /// Size of cache for uncompressed blocks. Zero means disabled.
-        size_t uncompressed_cache_size = config().getUInt64("uncompressed_cache_size", 0);
-        if (uncompressed_cache_size)
-            global_context->setUncompressedCache(uncompressed_cache_size);
-
-        /// Size of cache for marks (index of MergeTree family of tables). It is necessary.
-        /// Specify default value for mark_cache_size explicitly!
-        size_t mark_cache_size = config().getUInt64("mark_cache_size", 5368709120);
-        if (mark_cache_size)
-            global_context->setMarkCache(mark_cache_size);
-
-        /// A cache for mmapped files.
-        size_t mmap_cache_size = config().getUInt64("mmap_cache_size", 1000);   /// The choice of default is arbitrary.
-        if (mmap_cache_size)
-            global_context->setMMappedFileCache(mmap_cache_size);
-
-        /// Load global settings from default_profile and system_profile.
-        global_context->setDefaultProfiles(config());
-
-        /// We load temporary database first, because projections need it.
-        DatabaseCatalog::instance().initializeAndLoadTemporaryDatabase();
-
-        /** Init dummy default DB
-      * NOTE: We force using isolated default database to avoid conflicts with default database from server environment
-      * Otherwise, metadata of temporary File(format, EXPLICIT_PATH) tables will pollute metadata/ directory;
-      *  if such tables will not be dropped, clickhouse-server will not be able to load them due to security reasons.
-      */
-        std::string default_database = config().getString("default_database", "_local");
-        DatabaseCatalog::instance().attachDatabase(default_database, std::make_shared<DatabaseMemory>(default_database, global_context));
-        global_context->setCurrentDatabase(default_database);
-        applyCmdOptions(global_context);
-
-        if (config().has("path"))
-        {
-            String path = global_context->getPath();
-
-            /// Lock path directory before read
-            status.emplace(path + "status", StatusFile::write_full_info);
-
-            fs::create_directories(fs::path(path) / "user_defined/");
-            LOG_DEBUG(log, "Loading user defined objects from {}", path);
-            Poco::File(path + "user_defined/").createDirectories();
-            UserDefinedSQLObjectsLoader::instance().loadObjects(global_context);
-            LOG_DEBUG(log, "Loaded user defined objects.");
-
-            LOG_DEBUG(log, "Loading metadata from {}", path);
-            fs::create_directories(fs::path(path) / "data/");
-            fs::create_directories(fs::path(path) / "metadata/");
-            loadMetadataSystem(global_context);
-            attachSystemTablesLocal(*createMemoryDatabaseIfNotExists(global_context, DatabaseCatalog::SYSTEM_DATABASE));
-            attachInformationSchema(global_context, *createMemoryDatabaseIfNotExists(global_context, DatabaseCatalog::INFORMATION_SCHEMA));
-            attachInformationSchema(global_context, *createMemoryDatabaseIfNotExists(global_context, DatabaseCatalog::INFORMATION_SCHEMA_UPPERCASE));
-            loadMetadata(global_context);
-            startupSystemTables();
-            DatabaseCatalog::instance().loadDatabases();
-            LOG_DEBUG(log, "Loaded metadata.");
-        }
-        else if (!config().has("no-system-tables"))
-        {
-            attachSystemTablesLocal(*createMemoryDatabaseIfNotExists(global_context, DatabaseCatalog::SYSTEM_DATABASE));
-            attachInformationSchema(global_context, *createMemoryDatabaseIfNotExists(global_context, DatabaseCatalog::INFORMATION_SCHEMA));
-            attachInformationSchema(global_context, *createMemoryDatabaseIfNotExists(global_context, DatabaseCatalog::INFORMATION_SCHEMA_UPPERCASE));
-        }
-    }
-
-    /// processing queries
-
-    String initial_create_query = getInitialCreateTableQuery();
-    String queries_str = initial_create_query;
-
-    if (first_time)
-    {
-        if (config().has("query"))
-            queries_str += config().getRawString("query");
-        else
-        {
-            String queries_from_file;
-            ReadBufferFromFile in(config().getString("queries-file"));
-            readStringUntilEOF(queries_from_file, in);
-            queries_str += queries_from_file;
-        }
-    }
-
-    const auto & settings = global_context->getSettingsRef();
-
-    static std::vector<String> queries;
-    if (first_time)
-    {
-        std::pair<const char *, bool> parse_res;
-        try
-        {
-            parse_res = splitMultipartQuery(queries_str, queries, settings.max_query_size, settings.max_parser_depth);
-        }
-        catch (const Exception &)
-        {
-            // will be caught at the end of the main
-            throw;
-        }
-        catch (...)
-        {
-            std::cerr << "Undefined error while parsing" << std::endl;
-            exit(1);
-        }
-
-        if (!parse_res.second)
-            throw Exception("Cannot parse and execute the following part of query: " + String(parse_res.first), ErrorCodes::SYNTAX_ERROR);
-    }
-    first_time = false;
-
-    /// Authenticate and create a context to execute queries.
-    Session session{global_context, ClientInfo::Interface::LOCAL};
-    session.authenticate("default", "", {});
-
-    /// Use the same context for all queries.
-    auto context = session.makeQueryContext();
-    context->makeSessionContext(); /// initial_create_query requires a session context to be set.
-    context->setCurrentQueryId("");
-
-    applyCmdSettings(context);
-
-    /// Use the same query_id (and thread group) for all queries
-    CurrentThread::QueryScope query_scope_holder(context);
-
-    /// Set progress show
-    need_render_progress = config().getBool("progress", false);
-    std::function<void()> finalize_progress;
-    if (need_render_progress)
-    {
-        /// Set progress callback, which can be run from multiple threads.
-        context->setProgressCallback([&](const Progress & value)
-                                     {
-                                         /// Write progress only if progress was updated
-                                         if (progress_indication.updateProgress(value))
-                                             progress_indication.writeProgress();
-                                     });
-
-        /// Set finalizing callback for progress, which is called right before finalizing query output.
-        finalize_progress = [&]()
-        {
-            progress_indication.clearProgressOutput();
-        };
-
-        /// Set callback for file processing progress.
-        progress_indication.setFileProgressCallback(context);
-    }
-
-    bool echo_queries = config().hasOption("echo") || config().hasOption("verbose");
-
-    std::exception_ptr exception;
-
-    for (const auto & query : queries)
-    {
-        written_first_block = false;
-        progress_indication.resetProgress();
-
-        ReadBufferFromString read_buf(query);
-        WriteBufferFromFileDescriptor write_buf(STDOUT_FILENO);
-        if (echo_queries)
-        {
-            writeString(query, write_buf);
-            writeChar('\n', write_buf);
-            write_buf.next();
-        }
-
-        try
-        {
-            executeQuery(read_buf, write_buf, /* allow_into_outfile = */ true, context, {}, {}, finalize_progress);
-        }
-        catch (...)
-        {
-            if (!config().hasOption("ignore-error"))
-                throw;
-
-            if (!exception)
-                exception = std::current_exception();
-
-            std::cerr << getCurrentExceptionMessage(config().hasOption("stacktrace")) << '\n';
-        }
-    }
-
-    if (exception)
-        std::rethrow_exception(exception);
-
-    return Application::EXIT_OK;
-}
-catch (const Exception & e)
-{
-    try
-    {
-        cleanup();
-    }
-    catch (...)
-    {
-        tryLogCurrentException(__PRETTY_FUNCTION__);
-    }
-
-    std::cerr << getCurrentExceptionMessage(config().hasOption("stacktrace")) << '\n';
-
-    /// If exception code isn't zero, we should return non-zero return code anyway.
-    return e.code() ? e.code() : -1;
-}
-
-#include <Functions/getFuzzerData.cpp>
-
-std::optional<DB::LocalServer> fuzz_app;
-
-extern "C" int LLVMFuzzerInitialize(int * pargc, char *** pargv)
-{
-    int & argc = *pargc;
-    char ** argv = *pargv;
-
-    // position of delimiter "--" that separates arguments
-    // of clickhouse-local and fuzzer
-    int pos_delim = argc;
-    for (int i = 0; i < argc; ++i)
-    {
-        if (strcmp(argv[i], "--") == 0)
-        {
-            pos_delim = i;
-            break;
-        }
-    }
-
-    fuzz_app.emplace();
-    fuzz_app->init(pos_delim, argv);
-    for (int i = pos_delim + 1; i < argc; ++i)
-        std::swap(argv[i], argv[i - pos_delim]);
-    argc -= pos_delim;
-    if (argc == 0)  // no delimiter provided
-        ++argc;
-    return 0;
-}
-
-extern "C" int LLVMFuzzerTestOneInput(const uint8_t * data, size_t size)
-{
-    try
-    {
-        // inappropriate symbol for fuzzing at the end
-        if (size)
-            --size;
-        auto cur_str = String(reinterpret_cast<const char *>(data), size);
-        // to clearly see the beginning and the end
-        std::cerr << '>' << cur_str << '<' << std::endl;
-        DB::FunctionGetFuzzerData::update(cur_str);
-        fuzz_app->run();
-    }
-    catch (...)
-    {
-        std::cerr << DB::getCurrentExceptionMessage(true) << std::endl;
-        auto code = DB::getCurrentExceptionCode();
-        return code ? code : 1;
-    }
-    return 0;
-}
-#endif
-
 int mainEntryClickHouseLocal(int argc, char ** argv)
 {
     DB::LocalServer app;
